/** $Id: solar.h,v 1.0 2008/07/18
	Copyright (C) 2008 Battelle Memorial Institute
	@file solar.h
	@addtogroup solar

 @{  
 **/

#ifndef _solar_H
#define _solar_H

#include <stdarg.h>
#include "generators.h"

EXPORT SIMULATIONMODE interupdate_solar(OBJECT *obj, unsigned int64 delta_time, unsigned long dt, unsigned int iteration_count_val);

class solar : public gld_object
{
private:
	bool deltamode_inclusive; 	//Boolean for deltamode calls - pulled from object flags
	bool first_sync_delta_enabled;
protected:

public:
	/* TODO: put published variables here */
	set phases;	/**< device phases (see PHASE codes) */
	enum GENERATOR_MODE {CONSTANT_V=1, CONSTANT_PQ=2, CONSTANT_PF=4, SUPPLY_DRIVEN=5};
	enumeration gen_mode_v;  //operating mode of the generator 
	//note solar panel will always operate under the SUPPLY_DRIVEN generator mode
	enum GENERATOR_STATUS {OFFLINE=1, ONLINE=2};
	enumeration gen_status_v;
	enum POWER_TYPE{DC=1, AC=2};
	enumeration power_type_v;
	enum PANEL_TYPE{SINGLE_CRYSTAL_SILICON=1, MULTI_CRYSTAL_SILICON=2, AMORPHOUS_SILICON=3, THIN_FILM_GA_AS=4, CONCENTRATOR=5};
	enumeration panel_type_v;
    enum INSTALLATION_TYPE {ROOF_MOUNTED=1, GROUND_MOUNTED=2};
	enumeration installation_type_v;
	enum SOLAR_TILT_MODEL {LIUJORDAN=0, SOLPOS=1, PLAYERVAL=2};
	enumeration solar_model_tilt;
	enum SOLAR_POWER_MODEL {BASEEFFICIENT=0, FLATPLATE=1};
	enumeration solar_power_model;

	double NOCT;
	double Tcell;
	double Tmodule;
	double Tambient;
	double Insolation;
	double Rinternal;
	double Rated_Insolation;
	complex V_Max;
	complex Voc;
	complex Voc_Max;
	double area;
	double Tamb;
	double wind_speed;
	double Pmax_temp_coeff;
    double Voc_temp_coeff;
    double w1;
    double w2;
	double w3;
	double constant;
	complex P_Out;
	complex V_Out;
	complex I_Out;
	complex VA_Out;

	//Variables for temperature correction - obtained from Sandia database for module types
	double module_acoeff;			//Temperature correction coefficient a
	double module_bcoeff;			//Temperature correction coefficient b
	double module_dTcoeff;			//Temperature difference coefficient associated with insolation heating
	double module_Tcoeff;			//Maximum power temperature coefficient

	double shading_factor;			//Shading factor
	double tilt_angle;				//Installation tilt angle
	double orientation_azimuth;		//published Orientation of the array
	bool fix_angle_lat;				//Fix tilt angle to latitude (replicates NREL SAM function)
	double soiling_factor;			//Soiling factor to be applied - makes user specifiable
	double derating_factor;			//Inverter derating factor - makes user specifiable

	// location of the array
	double latitude;
	double longitude;
	enum ORIENTATION {DEFAULT=0, FIXED_AXIS=1, ONE_AXIS=2, TWO_AXIS=3, AZIMUTH_AXIS=4};
	enumeration orientation_type;	//Describes orientation features of PV

	FUNCTIONADDR calc_solar_radiation;	//Function pointer to climate's calculate solar radiation in degrees
		
	OBJECT *weather;
	double efficiency;
	double prevTemp, currTemp;
	TIMESTAMP prevTime;

	double Max_P;//< maximum real power capacity in kW
    double Min_P;//< minimus real power capacity in kW
	double Rated_kVA; //< nominal capacity in kVA
	

private:
	double orientation_azimuth_corrected;	//Corrected azimuth, for crazy "0=equator" referenced models

	//Pointers to properties
	gld_property *pTout;
	gld_property *pWindSpeed;

	//Inverter connections
	gld_property *inverter_voltage_property;
	gld_property *inverter_current_property;

	//Default voltage and current values, if ran "headless"
	complex default_voltage_array;
	complex default_current_array;

public:
	/* required implementations */
	solar(MODULE *module);
	int create(void);
	int init(OBJECT *parent);
	void derate_panel(double Tamb, double Insol);
	void calculate_IV(double Tamb, double Insol);
	int init_climate(void);

	TIMESTAMP presync(TIMESTAMP t0, TIMESTAMP t1);
	TIMESTAMP sync(TIMESTAMP t0, TIMESTAMP t1);
	TIMESTAMP postsync(TIMESTAMP t0, TIMESTAMP t1);

<<<<<<< HEAD
	SIMULATIONMODE inter_deltaupdate(unsigned int64 delta_time, unsigned long dt, unsigned int iteration_count_val);

	complex *get_complex(OBJECT *obj, char *name);
=======
>>>>>>> b8722c81
public:
	static CLASS *oclass;
	static solar *defaults;
#ifdef OPTIONAL
	static CLASS *pclass; /**< defines the parent class */
	TIMESTAMPP plc(TIMESTAMP t0, TIMESTAMP t1); /**< defines the default PLC code */
#endif
};

#endif<|MERGE_RESOLUTION|>--- conflicted
+++ resolved
@@ -123,12 +123,8 @@
 	TIMESTAMP sync(TIMESTAMP t0, TIMESTAMP t1);
 	TIMESTAMP postsync(TIMESTAMP t0, TIMESTAMP t1);
 
-<<<<<<< HEAD
 	SIMULATIONMODE inter_deltaupdate(unsigned int64 delta_time, unsigned long dt, unsigned int iteration_count_val);
 
-	complex *get_complex(OBJECT *obj, char *name);
-=======
->>>>>>> b8722c81
 public:
 	static CLASS *oclass;
 	static solar *defaults;
