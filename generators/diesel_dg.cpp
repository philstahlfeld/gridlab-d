--- conflicted
+++ resolved
@@ -37,7 +37,7 @@
 			PT_enumeration,"Gen_type",PADDR(Gen_type),
 				PT_KEYWORD,"CONSTANT_PQ",(enumeration)NON_DYN_CONSTANT_PQ,PT_DESCRIPTION,"Non-dynamic mode of diesel generator with constant PQ output as defined",
 				PT_KEYWORD,"DYN_SYNCHRONOUS",(enumeration)DYNAMIC,PT_DESCRIPTION,"Dynamics-capable implementation of synchronous diesel generator",
-		
+
 			PT_double, "pf", PADDR(power_factor),PT_DESCRIPTION,"desired power factor",PT_DEPRECATED,
 
 			//End of synchronous generator inputs
@@ -400,7 +400,7 @@
 }
 
 /* Object creation is called once for each object that is created by the core */
-int diesel_dg::create(void) 
+int diesel_dg::create(void)
 {
 ////Initialize tracking variables
 	//End of synchronous generator inputs
@@ -417,23 +417,23 @@
 	//Dynamics generator defaults
 	omega_ref=0.0;  	//Will be pulled from powerflow
 	f_nominal=0.0;	//Will be pulled from powerflow
-	inertia=0.7;              
-	damping=0.0;                
-	number_poles=2;     
-	Ra=0.00625;         
-	Xd=2.06;            
-	Xq=2.5;             
-	Xdp=0.398;          
-	Xqp=0.3;            
-	Xdpp=0.254;         
-	Xqpp=0.254;         
-	Xl=0.1;             
-	Tdp=0.31737;        
-	Tdop=4.45075;       
-	Tqop=3.0;           
-	Tdopp=0.066;        
-	Tqopp=0.075;        
-	Ta=0.03202;         
+	inertia=0.7;
+	damping=0.0;
+	number_poles=2;
+	Ra=0.00625;
+	Xd=2.06;
+	Xq=2.5;
+	Xdp=0.398;
+	Xqp=0.3;
+	Xdpp=0.254;
+	Xqpp=0.254;
+	Xl=0.1;
+	Tdp=0.31737;
+	Tdop=4.45075;
+	Tqop=3.0;
+	Tdopp=0.066;
+	Tqopp=0.075;
+	Ta=0.03202;
 	X0=gld::complex(0.005,0.05);
 	X2=gld::complex(0.0072,0.2540);
 
@@ -446,34 +446,34 @@
 	gen_base_set_vals.f_set = -99.0;
 
 	//SEXS Exciter defaults
-	exc_KA=50;              
-	exc_TA=0.01;            
-	exc_TB=2.0;               
-	exc_TC=10;              
-	exc_EMAX=3.0;             
+	exc_KA=50;
+	exc_TA=0.01;
+	exc_TB=2.0;
+	exc_TC=10;
+	exc_EMAX=3.0;
 	exc_EMIN=-3.0;
 
 	mq_QV_Droop=0.05; // Q-V droop slope
 	Vset_QV_droop=1; //Voltage setpoint of QV droop
 
 	//DEGOV1 Governor defaults
-	gov_degov1_R=0.05;             
-	gov_degov1_T1=0.2;             
-	gov_degov1_T2=0.3;             
-	gov_degov1_T3=0.5;             
-	gov_degov1_K=0.8;              
-	gov_degov1_T4=1.0;               
-	gov_degov1_T5=0.1;             
-	gov_degov1_T6=0.2;             
-	gov_degov1_TMAX=1.0;             
-	gov_degov1_TMIN=0.0;             
-	gov_degov1_TD=0.01;            
+	gov_degov1_R=0.05;
+	gov_degov1_T1=0.2;
+	gov_degov1_T2=0.3;
+	gov_degov1_T3=0.5;
+	gov_degov1_K=0.8;
+	gov_degov1_T4=1.0;
+	gov_degov1_T5=0.1;
+	gov_degov1_T6=0.2;
+	gov_degov1_TMAX=1.0;
+	gov_degov1_TMIN=0.0;
+	gov_degov1_TD=0.01;
 
 	//GAST Governor defaults
-//	gov_gast_R=.05;             
+//	gov_gast_R=.05;
 //	gov_gast_T1=0.1;
 //	gov_gast_T2=0.05;
-	gov_gast_R=.05;             
+	gov_gast_R=.05;
 	gov_gast_T1=0.4;
 	gov_gast_T2=0.1;
 	gov_gast_T3=3;
@@ -481,7 +481,7 @@
 	gov_gast_KT=2;
 	gov_gast_VMAX=1.05;
 	gov_gast_VMIN=-0.05;
-	
+
 	//GGOV1 Governor defaults
 	gov_ggv1_r = 0.04;
 	gov_ggv1_rselect = 1;
@@ -654,7 +654,7 @@
 	value_Line_I[0] = value_Line_I[1] = value_Line_I[2] = gld::complex(0.0,0.0);
 	value_Power[0] = value_Power[1] = value_Power[2] = gld::complex(0.0,0.0);
 	value_prev_Power[0] = value_prev_Power[1] = value_prev_Power[2] = gld::complex(0.0,0.0);
-	
+
 	parent_is_powerflow = false;	//By default, we're not a good child
 	attached_bus_type = 0;			//By default, we're basically a PQ bus
 
@@ -694,7 +694,7 @@
 	gld_property *pNominal_Voltage;
 	double nominal_voltage_value, nom_test_val;
 	set temp_phases;
-	
+
 	//Set the deltamode flag, if desired
 	if ((obj->flags & OF_DELTAMODE) == OF_DELTAMODE)
 	{
@@ -715,23 +715,18 @@
 			//See which mode we are - if QSTS only, use standard parent issues
 			if (Gen_type == DYNAMIC)
 			{
-<<<<<<< HEAD
-				//Map parent
-				tmp_obj = parent->parent;
-
-				//See what it is
-				if (!gl_object_isa(tmp_obj, "meter", "powerflow") && !gl_object_isa(tmp_obj, "node", "powerflow") &&
-					!gl_object_isa(tmp_obj, "load", "powerflow"))
-=======
 				//See if this attached node is a child or not
 				if (parent->parent != NULL)
->>>>>>> d85e8c78
 				{
 					//Map parent
 					tmp_obj = parent->parent;
 
 					//See what it is
-					if ((gl_object_isa(tmp_obj,"meter","powerflow") == false) && (gl_object_isa(tmp_obj,"node","powerflow")==false) && (gl_object_isa(tmp_obj,"load","powerflow")==false))
+                    if (
+                        !gl_object_isa(tmp_obj, "meter", "powerflow") &&
+                        !gl_object_isa(tmp_obj, "node", "powerflow") &&
+                        !gl_object_isa(tmp_obj, "load", "powerflow")
+                        )
 					{
 						//Not a wierd map, just use normal parent
 						tmp_obj = parent;
@@ -1467,7 +1462,7 @@
 
 			//Pull the value
 			Frequency_mapped->getp<bool>(temp_bool_value,*test_rlock);
-			
+
 			//Check the value - and make sure we're active (don't let the passive generator dictate it)
 			if ((temp_bool_value == false) && (Governor_type != NO_GOV))	//No one has mapped yet, we are volunteered
 			{
@@ -1489,7 +1484,7 @@
 
 			//Delete the reference
 			delete Frequency_mapped;
-			
+
 			gen_object_count++;	//Increment the counter
 		}
 	}//End deltamode inclusive
@@ -1551,7 +1546,7 @@
 	return TS_NEVER; /* return t2>t1 on success, t2=t1 for retry, t2<t1 on failure */
 }
 
-TIMESTAMP diesel_dg::sync(TIMESTAMP t0, TIMESTAMP t1) 
+TIMESTAMP diesel_dg::sync(TIMESTAMP t0, TIMESTAMP t1)
 {
 	OBJECT *obj = OBJECTHDR(this);
 	double tdiff, ang_diff;
@@ -1726,13 +1721,9 @@
 		value_prev_Power[0] = power_val[0];
 		value_prev_Power[1] = power_val[1];
 		value_prev_Power[2] = power_val[2];
-<<<<<<< HEAD
+
+		//Update the total power output variables
 		gld::complex total_power = power_val[0] + power_val[1] + power_val[2];
-=======
-
-		//Update the total power output variables
-		complex total_power = power_val[0] + power_val[1] + power_val[2];
->>>>>>> d85e8c78
 		real_power_gen = total_power.Re();
 		imag_power_gen = total_power.Im();
 	}
@@ -1809,26 +1800,19 @@
 					reactive_diff = (gen_base_set_vals.Qref - (power_val[0].Im() + power_val[1].Im() + power_val[2].Im()) / Rated_VA) / 3.0;
 					reactive_diff = reactive_diff * Rated_VA;
 
-<<<<<<< HEAD
-					//Copy in value
-					temp_power_val[0] = power_val[0] + gld::complex(real_diff,reactive_diff);
-					temp_power_val[1] = power_val[1] + gld::complex(real_diff,reactive_diff);
-					temp_power_val[2] = power_val[2] + gld::complex(real_diff,reactive_diff);
-=======
 					//Copy in value - pull the governor value too, if it was P_CONSTANT
 					if (Governor_type == P_CONSTANT)
 					{
-						temp_power_val[0] = power_val[0] + complex(real_diff,reactive_diff);
-						temp_power_val[1] = power_val[1] + complex(real_diff,reactive_diff);
-						temp_power_val[2] = power_val[2] + complex(real_diff,reactive_diff);
+						temp_power_val[0] = power_val[0] + gld::complex(real_diff,reactive_diff);
+						temp_power_val[1] = power_val[1] + gld::complex(real_diff,reactive_diff);
+						temp_power_val[2] = power_val[2] + gld::complex(real_diff,reactive_diff);
 					}
 					else
 					{
-						temp_power_val[0] = power_val[0] + complex(0.0,reactive_diff);
-						temp_power_val[1] = power_val[1] + complex(0.0,reactive_diff);
-						temp_power_val[2] = power_val[2] + complex(0.0,reactive_diff);
+						temp_power_val[0] = power_val[0] + gld::complex(0.0,reactive_diff);
+						temp_power_val[1] = power_val[1] + gld::complex(0.0,reactive_diff);
+						temp_power_val[2] = power_val[2] + gld::complex(0.0,reactive_diff);
 					}
->>>>>>> d85e8c78
 
 					//Back out the current injection
 					temp_current_val[0] = ~(temp_power_val[0]/value_Circuit_V[0]) + generator_admittance[0][0]*value_Circuit_V[0] + generator_admittance[0][1]*value_Circuit_V[1] + generator_admittance[0][2]*value_Circuit_V[2];
@@ -1858,17 +1842,10 @@
 						//Figure out Q difference
 						reactive_diff = (YS1_Full.Im()*(vdiff*voltage_base)*voltage_base)/3.0;
 
-<<<<<<< HEAD
-					//Copy in value
-					temp_power_val[0] = power_val[0] + gld::complex(0.0,reactive_diff);
-					temp_power_val[1] = power_val[1] + gld::complex(0.0,reactive_diff);
-					temp_power_val[2] = power_val[2] + gld::complex(0.0,reactive_diff);
-=======
 						//Copy in value
-						temp_power_val[0] = power_val[0] + complex(0.0,reactive_diff);
-						temp_power_val[1] = power_val[1] + complex(0.0,reactive_diff);
-						temp_power_val[2] = power_val[2] + complex(0.0,reactive_diff);
->>>>>>> d85e8c78
+						temp_power_val[0] = power_val[0] + gld::complex(0.0,reactive_diff);
+						temp_power_val[1] = power_val[1] + gld::complex(0.0,reactive_diff);
+						temp_power_val[2] = power_val[2] + gld::complex(0.0,reactive_diff);
 
 						//Back out the current injection
 						temp_current_val[0] = ~(temp_power_val[0]/value_Circuit_V[0]) + generator_admittance[0][0]*value_Circuit_V[0] + generator_admittance[0][1]*value_Circuit_V[1] + generator_admittance[0][2]*value_Circuit_V[2];
@@ -2028,7 +2005,7 @@
 
 		}//End "first run" paired
 		//Default else - not dynamics-oriented, deflag
-		
+
 		//Deflag us
 		first_run = false;
 	}
@@ -2166,7 +2143,7 @@
 						//**** Pre-rotated current injection value ***/
 						//This is a direct write - not an accumulator
 						pIGenerated[indexval]->setp<gld::complex>(value_IGenerated[indexval],*test_rlock);
-					}					
+					}
 				}
 			}
 		}//End synchronous
@@ -2199,7 +2176,7 @@
 
 	//Define the "transformation" term (1@120deg)
 	aval = gld::complex(cos(2.0*PI/3.0),sin(2.0*PI/3.0));
-	
+
 	//Make the square, since we'll need it a few places
 	aval_sq = aval*aval;
 
@@ -2227,7 +2204,7 @@
 
 	//Define the "transformation" term (1@120deg)
 	aval = gld::complex(cos(2.0*PI/3.0),sin(2.0*PI/3.0));
-	
+
 	//Make the square, since we'll need it a few places
 	aval_sq = aval*aval;
 
@@ -2246,7 +2223,7 @@
 
 	//Define the "transformation" term (1@120deg)
 	aval = gld::complex(cos(2.0*PI/3.0),sin(2.0*PI/3.0));
-	
+
 	//Make the square, since we'll need it a few places
 	aval_sq = aval*aval;
 
@@ -2293,9 +2270,9 @@
 	//Initialization items
 	if ((delta_time==0) && (iteration_count_val==0))	//First run of new delta call
 	{
-		
+
 		//Allocate torque-delay array properly - if neeeded
-		if (Governor_type == DEGOV1) 
+		if (Governor_type == DEGOV1)
 		{
 			//See if we need to free first
 			if (torque_delay!=NULL)
@@ -2357,7 +2334,7 @@
 		}
 
 		//GGOV1 delay stuff has to go after the init, since it needs a value to initalize
-		if ((Governor_type == GGOV1) || (Governor_type == GGOV1_OLD)) 
+		if ((Governor_type == GGOV1) || (Governor_type == GGOV1_OLD))
 		{
 			//See if we need to free first
 			if (x5a_delayed!=NULL)
@@ -2420,7 +2397,7 @@
 	else if (iteration_count_val == 0)	//Not first run, just first run of this timestep
 	{
 		//Update "current" pointer of torque array - if necessary
-		if (Governor_type == DEGOV1) 
+		if (Governor_type == DEGOV1)
 		{
 			//Increment positions
 			torque_delay_write_pos++;
@@ -2527,7 +2504,7 @@
 		next_state.EpRotated = curr_state.EpRotated + predictor_vals.EpRotated*deltat;
 		next_state.rotor_angle = curr_state.rotor_angle + predictor_vals.rotor_angle*deltat;
 		next_state.omega = curr_state.omega + predictor_vals.omega*deltat;
-		
+
 		next_state.VintRotated  = (Xqpp-Xdpp)*curr_state.Irotated.Im();
 		next_state.VintRotated += (Xqpp-Xl)/(Xqp-Xl)*next_state.EpRotated.Re() - (Xqp-Xqpp)/(Xqp-Xl)*next_state.Flux2q;
 		next_state.VintRotated += gld::complex(0.0,1.0)*((Xdpp-Xl)/(Xdp-Xl)*next_state.EpRotated.Im()+(Xdp-Xdpp)/(Xdp-Xl)*next_state.Flux1d);
@@ -2981,7 +2958,7 @@
 		next_state.EpRotated = curr_state.EpRotated + (predictor_vals.EpRotated + corrector_vals.EpRotated)*deltath;
 		next_state.rotor_angle = curr_state.rotor_angle + (predictor_vals.rotor_angle + corrector_vals.rotor_angle)*deltath;
 		next_state.omega = curr_state.omega + (predictor_vals.omega + corrector_vals.omega)*deltath;
-		
+
 		next_state.VintRotated  = (Xqpp-Xdpp)*next_state.Irotated.Im();
 		next_state.VintRotated += (Xqpp-Xl)/(Xqp-Xl)*next_state.EpRotated.Re() - (Xqp-Xqpp)/(Xqp-Xl)*next_state.Flux2q;
 		next_state.VintRotated += gld::complex(0.0,1.0)*((Xdpp-Xl)/(Xdp-Xl)*next_state.EpRotated.Im()+(Xdp-Xdpp)/(Xdp-Xl)*next_state.Flux1d);
@@ -3606,7 +3583,7 @@
 	gld::complex Ipn0[3];
 	gld::complex temp_complex;
 	double omega_pu;
-	double temp_double_1, temp_double_2, temp_double_3, delomega, x0; 
+	double temp_double_1, temp_double_2, temp_double_3, delomega, x0;
 	double torquenow, x5a_now;
 	gld::complex temp_current_val[3];
 	double diff_f, temp_Vfd;
@@ -3642,7 +3619,7 @@
 	temp_double_1 -=(Xqpp-Xdpp)*curr_time->Irotated.Re()*curr_time->Irotated.Im();
 	temp_double_3 = Ipn0[1].Mag();
 	temp_double_1 -=0.5*Rr*temp_double_3*temp_double_3;
-	curr_time->torque_elec=-temp_double_1*Rated_VA/omega_ref; 
+	curr_time->torque_elec=-temp_double_1*Rated_VA/omega_ref;
 	temp_double_1 =(curr_time->torque_mech/(Rated_VA/omega_ref)-curr_time->torque_elec/(Rated_VA/omega_ref));
 	temp_double_1 -=damping*(curr_time->omega-omega_ref)/omega_ref;
 
@@ -3727,7 +3704,7 @@
 
 		//Compute the offset currently
 		temp_double_1 = gen_base_set_vals.wref - curr_time->omega/omega_ref-gov_degov1_R*curr_time->gov_degov1.throttle;
-		
+
 		//Update variables
 		curr_delta->gov_degov1.x2 = (temp_double_1-curr_time->gov_degov1.x1-gov_degov1_T1*curr_time->gov_degov1.x2)/(gov_degov1_T1*gov_degov1_T2);
 		curr_delta->gov_degov1.x1 = curr_time->gov_degov1.x2;
@@ -3776,7 +3753,7 @@
 		}
 
 		//Compute the offset currently
-		delomega = curr_time->gov_gast.throttle - (curr_time->omega/omega_ref-1)*gov_gast_R; 
+		delomega = curr_time->gov_gast.throttle - (curr_time->omega/omega_ref-1)*gov_gast_R;
 		if (delomega <= gov_gast_AT+gov_gast_KT*(gov_gast_AT-curr_time->gov_gast.x3))
 		{
 			x0=delomega;
@@ -4068,7 +4045,7 @@
 			}
 		}
 		//Translate this into the torque model
-		curr_time->torque_mech = curr_time->pwr_mech / curr_time->omega;		
+		curr_time->torque_mech = curr_time->pwr_mech / curr_time->omega;
 
 		//10 - Temp detection LL
 		if (gov_ggv1_Dm < 0.0)
@@ -4311,7 +4288,7 @@
 	current_val[0]=current_pu[0]*current_base;
 	current_val[1]=current_pu[1]*current_base;
 	current_val[2]=current_pu[2]*current_base;
-	
+
 	//Compute initial power
 	curr_time->pwr_electric = (voltage_pu[0]*~current_pu[0]+voltage_pu[1]*~current_pu[1]+voltage_pu[2]*~current_pu[2])*voltage_base*current_base;
 
@@ -4353,7 +4330,7 @@
 	temp_double_3 /= (Xdp-Xl);
 	temp_double_2 -= (Xdp-Xdpp)*temp_double_3;
 	temp_double_1 -= (Xd-Xdp)*temp_double_2;
-	
+
 	//Set field voltage
 	curr_time->Vfd = -1.0*temp_double_1;
 	curr_time->avr.xfd = curr_time->Vfd;
@@ -4473,7 +4450,7 @@
 			curr_time->gov_ggov1.x5 = curr_time->pwr_mech / Rated_VA;
 		}
 		//Translate this into the torque model
-		curr_time->torque_mech = curr_time->pwr_mech / curr_time->omega;		
+		curr_time->torque_mech = curr_time->pwr_mech / curr_time->omega;
 
 		curr_time->gov_ggov1.x5b = curr_time->gov_ggov1.x5;
 		curr_time->gov_ggov1.x5a = curr_time->gov_ggov1.x5b;
@@ -4573,7 +4550,7 @@
 			}
 			//Default else -- already initialized or set
 		}
-		
+
 		if (curr_time->gov_ggov1.err2a > gov_ggv1_maxerr)
 		{
 			curr_time->gov_ggov1.err2 = gov_ggv1_maxerr;
@@ -4614,7 +4591,7 @@
 		curr_time->gov_ggov1.x10b = curr_time->gov_ggov1.x10a;
 		curr_time->gov_ggov1.x10 = (1.0 - gov_ggv1_Tsa/gov_ggv1_Tsb)*curr_time->gov_ggov1.x10b + gov_ggv1_Tsa/gov_ggv1_Tsb*curr_time->gov_ggov1.x10a;
 		curr_time->gov_ggov1.x6 = curr_time->gov_ggov1.x10;
-		
+
 		curr_time->gov_ggov1.x7 = curr_time->gov_ggov1.GovOutPut;
 		curr_time->gov_ggov1.err7 = 0.0;
 		if (gov_ggv1_Kpload > 0.0)
@@ -4821,7 +4798,7 @@
 				if ((Exciter_type == SEXS) && (SEXS_mode == SEXS_CQ))
 				{
 					//Form up the "goal" variable
-					temp_p_setpoint = complex(gen_base_set_vals.Pref,gen_base_set_vals.Qref)*Rated_VA;	
+					temp_p_setpoint = complex(gen_base_set_vals.Pref,gen_base_set_vals.Qref)*Rated_VA;
 				}
 				else	//Just constant P it
 				{
@@ -4831,7 +4808,7 @@
 					//Now set the real portion
 					temp_p_setpoint.SetReal(gen_base_set_vals.Pref*Rated_VA);
 				}
-				
+
 				//Calculate the Norton-shunted power
 				temp_total_power_val[0] = value_Circuit_V[0] * ~(generator_admittance[0][0]*value_Circuit_V[0] + generator_admittance[0][1]*value_Circuit_V[1] + generator_admittance[0][2]*value_Circuit_V[2]);
 				temp_total_power_val[1] = value_Circuit_V[1] * ~(generator_admittance[1][0]*value_Circuit_V[0] + generator_admittance[1][1]*value_Circuit_V[1] + generator_admittance[1][2]*value_Circuit_V[2]);
@@ -4874,19 +4851,7 @@
 	return output_val;
 }
 
-<<<<<<< HEAD
-// Function to calculate absolute values of complex
-double diesel_dg::abs_complex(gld::complex val)
-{
-	double res;
-	res = sqrt(val.Re() * val.Re() + val.Im() * val.Im());
-
-	return res;
-}
-
-=======
 // Function to check power limits during QSTS/simplified implementation
->>>>>>> d85e8c78
 void diesel_dg::check_power_output()
 {
 	double test_pf = 0.0;
@@ -4958,9 +4923,9 @@
 // IMPLEMENTATION OF CORE LINKAGE
 //////////////////////////////////////////////////////////////////////////
 
-EXPORT int create_diesel_dg(OBJECT **obj, OBJECT *parent) 
+EXPORT int create_diesel_dg(OBJECT **obj, OBJECT *parent)
 {
-	try 
+	try
 	{
 		*obj = gl_create_object(diesel_dg::oclass);
 		if (*obj!=NULL)
@@ -4971,13 +4936,13 @@
 		}
 		else
 			return 0;
-	} 
+	}
 	CREATE_CATCHALL(diesel_dg);
 }
 
-EXPORT int init_diesel_dg(OBJECT *obj, OBJECT *parent) 
+EXPORT int init_diesel_dg(OBJECT *obj, OBJECT *parent)
 {
-	try 
+	try
 	{
 		if (obj!=NULL)
 			return OBJECTDATA(obj,diesel_dg)->init(parent);
@@ -5008,7 +4973,7 @@
 			break;
 		}
 		if (pass==clockpass)
-			obj->clock = t1;		
+			obj->clock = t1;
 	}
 	SYNC_CATCHALL(diesel_dg);
 	return t1;
