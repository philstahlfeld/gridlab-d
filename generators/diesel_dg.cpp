--- conflicted
+++ resolved
@@ -684,18 +684,14 @@
 	gld_property *pNominal_Voltage;
 	double nominal_voltage_value, nom_test_val;
 	set temp_phases;
-<<<<<<< HEAD
 	bool childed_connection = false;
 	
-=======
-
 	//See if the global flag is set - if so, add the object flag
 	if (all_generator_delta)
 	{
 		obj->flags |= OF_DELTAMODE;
 	}
 
->>>>>>> 02376160
 	//Set the deltamode flag, if desired
 	if ((obj->flags & OF_DELTAMODE) == OF_DELTAMODE)
 	{
