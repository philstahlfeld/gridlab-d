--- conflicted
+++ resolved
@@ -88,13 +88,11 @@
 	INV_STATE next_state;	///< The next state of the inverter in delamode
 	bool first_run;
 
-	complex *bus_admittance_mat;		//Link to bus raw self-admittance value - grants 3x3 access instead of diagonal
-	complex *full_bus_admittance_mat;	//Link to bus full self-admittance of Ybus form
-	complex *PGenerated;				//Link to bus PGenerated field - mainly used for SWING generator
-	complex *IGenerated;				//Link to direct current injections to powerflow at bus-level
+	gld_property *pIGenerated[3];				//Link to direct current injections to powerflow at bus-level
 	complex generator_admittance[3][3];	//Generator admittance matrix converted from sequence values
 	complex prev_VA_out[3];				//Previous state tracking variable for ramp-rate calculations
 	complex curr_VA_out[3];				//Current state tracking variable for ramp-rate calculations
+	complex value_IGenerated[3];		//Value/accumulator for IGenerated values
 	double Pref_prev;					//Previous Pref value in the same time step for non-VSI droop mode ramp-rate calculations
 	double Qref_prev[3];				//Previous Qref value in the same time step for non-VSI droop mode ramp-rate calculations
 
@@ -154,20 +152,6 @@
 	complex V_In_Set_A;
 	complex V_In_Set_B;
 	complex V_In_Set_C; 
-
-<<<<<<< HEAD
-	complex *pCircuit_V;		//< pointer to the three voltages on three lines
-	complex *pLine_I;			//< pointer to the three current on three lines
-	complex *pLine_unrotI;		//< pointer to the three-phase, unrotated current
-	complex *pLine12;			//< used in triplex metering
-	complex *pPower;			//< pointer to the three power loads on three lines
-	complex *pPower12;			//< used in triplex metering
-	int *pMeterStatus;			//< Pointer to service_status variable on parent
-
-	complex *pMeter_I;			//< pointer to the meter measured current on three lines
-
-=======
->>>>>>> b8722c81
 	double output_frequency;
 	
 	//Deltamode PID-controller implementation
@@ -196,7 +180,7 @@
 	bool inverter_droop_vq;   // Boolean value indicating whether the v/q droop curve is included in the inverter or not
 	double R_vq;		   // f/p droop curve parameter
 
-	enumeration *VSI_bustype;	// Bus type of the inverter parent
+	enumeration VSI_bustype;	// Bus type of the inverter parent
 
 	// Parameters related to VSI mode
 	enum VSI_MODE {VSI_ISOCHRONOUS=0, VSI_DROOP=1};
@@ -397,7 +381,8 @@
 	complex value_Power[3];						///< value holeder for power value on meter parent
 	complex value_Line12;						//< value holder for triplex L-L variable
 	complex value_Power12;						//< value holder for triplex L-L variable
-	enumeration value_MeterStatus;				///< value holeder for service_status variable on meter parent
+	enumeration value_MeterStatus;				///< value holder for service_status variable on meter parent
+	complex value_Meter_I[3];					///< value holder for meter measured current on three lines
 
 	//int number_of_phases_out;	//Count for number of phases
 	bool phaseAOut;
@@ -433,12 +418,16 @@
 
 	//1547 variables
 	double out_of_violation_time_total;	//Tracking variable to see how long we've been "outside of bad conditions" to re-enable the inverter
-	gld_property *freq_pointer;			//Pointer to frequency value for checking 1547 compliance
+	gld_property *pFrequency;			//Pointer to frequency value for checking 1547 compliance
+	double value_Frequency;				//Value storage for current frequency value
 	double node_nominal_voltage;		//Nominal voltage for per-unit-izing for 1547 checks
 	double ieee_1547_double;			//Deltamode tracker - made global for "off-cycle" checks
 
-	// Feeder frequency determined by the diesel generators
-	double *mapped_freq_variable;  //Mapping to frequency variable in powerflow module - deltamode updates
+	// Feeder frequency determined by the inverters
+	gld_property *mapped_freq_variable;  //Mapping to frequency variable in powerflow module - deltamode updates
+
+	gld_property *pbus_full_Y_mat;		//Link to the full_Y bus variable -- used for Norton equivalents
+	gld_property *pGenerated;			//Link to pGenerated value - used for Norton equivalents
 
 	//VSI mode tracker - used to initialize current injection pre-deltamode
 	bool VSI_esource_init;
@@ -449,8 +438,6 @@
 	void update_control_references(void);
 	STATUS initalize_IEEE_1547_checks(OBJECT *parent);
 
-<<<<<<< HEAD
-=======
 	//Map functions
 	gld_property *map_complex_value(OBJECT *obj, char *name);
 	gld_property *map_double_value(OBJECT *obj, char *name);
@@ -459,7 +446,6 @@
 	void push_complex_powerflow_values(void);
 
 	double lin_eq_volt(double volt, double m, double b);
->>>>>>> b8722c81
 public:
 	/* required implementations */
 	inverter(MODULE *module);
