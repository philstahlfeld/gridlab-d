/** $Id: inverter.h,v 1.0 2008/07/16
	Copyright (C) 2008 Battelle Memorial Institute
	@file inverter.h
	@addtogroup inverter

 @{  
 **/

#ifndef _inverter_H
#define _inverter_H

#include <utility>		//for pair<> in Volt/VAr schedule
#include <vector>		//for list<> in Volt/VAr schedule
#include <string> //Ab add
#include <stdarg.h>

#include "generators.h"

EXPORT int isa_inverter(OBJECT *obj, char *classname);
EXPORT STATUS preupdate_inverter(OBJECT *obj,TIMESTAMP t0, unsigned int64 delta_time);
EXPORT SIMULATIONMODE interupdate_inverter(OBJECT *obj, unsigned int64 delta_time, unsigned long dt, unsigned int iteration_count_val);
<<<<<<< HEAD
EXPORT STATUS postupdate_inverter(OBJECT *obj, gld::complex *useful_value, unsigned int mode_pass);
EXPORT STATUS inverter_NR_current_injection_update(OBJECT *obj);
=======
EXPORT STATUS postupdate_inverter(OBJECT *obj, complex *useful_value, unsigned int mode_pass);
EXPORT STATUS inverter_NR_current_injection_update(OBJECT *obj, int64 iteration_count);
>>>>>>> d85e8c78

//Alternative PI version Dynamic control Inverter state variable structure
typedef struct {
	double P_Out[3];		///< The real power output
	double Q_Out[3];		///< The reactive power output
	double ed[3];			///< The error in real power output
	double eq[3];			///< The error in reactive power output
	double ded[3];		///< The change in real power error
	double deq[3];		///< The change in reactive power error
	double md[3];			///< The d axis current modulator of the inverter
	double mq[3];			///< The q axis current modulator of the inverter
	double dmd[3];			///< The change in d axis current modulator of the inverter
	double dmq[3];			///< The change in q axis current modulator of the inverter
	gld::complex Idq[3];			///< The dq axis current output of the inverter
	gld::complex Iac[3];	///< The AC current out of the inverter terminals

	// Terminal voltage state variable for VSI isochronous mode
	double V_StateVal[3];	// Magnitude of the VSI terminal voltage
	double dV_StateVal[3];	// Change in magnitude of the VSI terminal voltage
	double e_source_mag[3];	// VSI e_source magnitude

	// Frequency state variable for f/p droop
	double f_mea_delayed; // Delay measured frequency value seen by the inverter
	double df_mea_delayed; // The change of the frequency

	// Voltage state variable for v/q droop
	double V_mea_delayed[3]; // Delay measured terminal voltage values seen by the inverter
	double dV_mea_delayed[3]; // The change of the terminal voltage values

	// Real power state variable for f/p drrop in VSI inverter
	double p_mea_delayed;
	double dp_mea_delayed;

	// Reactive power state variable for f/p drrop in VSI inverter
	double q_mea_delayed;
	double dq_mea_delayed;

	// Pmax controller stuff
    double fmax_ini_StateVal;
    double dfmax_ini_StateVal;
    double fmax_StateVal;

	// Pmin controller stuff
    double fmin_ini_StateVal;
    double dfmin_ini_StateVal;
    double fmin_StateVal;

} INV_STATE;

//Simple PID controller
typedef struct {
	gld::complex error[3];
	gld::complex mod_vals[3];
	gld::complex integrator_vals[3];
	gld::complex derror[3];
	gld::complex current_vals_ref[3];	//Reference-framed current values
	gld::complex current_vals[3];		//Unrotated "powerflow-postable" current values
	gld::complex current_set_raw[3];	//Actual current value
	gld::complex current_set[3];		//Current rotated to common reference frame
	double reference_angle[3];	//Reference angle tracking
	double max_error_val;
	double phase_Pref;
	double phase_Qref;
	double I_in;
} PID_INV_VARS;

//Inverter class
class inverter: public gld_object
{
private:
	bool deltamode_inclusive; 	//Boolean for deltamode calls - pulled from object flags
	bool first_sync_delta_enabled;
	char first_iter_counter;
	INV_STATE pred_state;	///< The predictor state of the inverter in delamode
	INV_STATE next_state;	///< The next state of the inverter in delamode
	bool first_run;

	gld_property *pIGenerated[3];				//Link to direct current injections to powerflow at bus-level
	gld::complex generator_admittance[3][3];	//Generator admittance matrix converted from sequence values
	gld::complex prev_VA_out[3];				//Previous state tracking variable for ramp-rate calculations
	gld::complex curr_VA_out[3];				//Current state tracking variable for ramp-rate calculations
	gld::complex value_IGenerated[3];		//Value/accumulator for IGenerated values
	double Pref_prev;					//Previous Pref value in the same time step for non-VSI droop mode ramp-rate calculations
	double Qref_prev[3];				//Previous Qref value in the same time step for non-VSI droop mode ramp-rate calculations

	SIMULATIONMODE desired_simulation_mode;	//deltamode desired simulation mode after corrector pass - prevents starting iterations again

	/* DEPRECATED: delete these - only here so old models work long enough to be yelled at */
	complex VA_In_deprecated;
	/* DEPRECATED END */

protected:
	/* TODO: put unpublished but inherited variables */
public:
	//Comaptibility variables - used to be in power_electronics
	int32 number_of_phases_out;	//Count for number of phases

	//General status variables
	set phases;	/**< device phases (see PHASE codes) */
    enum GENERATOR_MODE {CONSTANT_V=1, CONSTANT_PQ=2, CONSTANT_PF=4, SUPPLY_DRIVEN=5};
    enumeration gen_mode_v;  //operating mode of the generator 

	INV_STATE curr_state; ///< The current state of the inverter in deltamode
	enum INVERTER_TYPE {TWO_PULSE=0, SIX_PULSE=1, TWELVE_PULSE=2, PWM=3, FOUR_QUADRANT = 4};
	enumeration inverter_type_v;
	enum GENERATOR_STATUS {OFFLINE=1, ONLINE=2};
	enum DYNAMIC_MODE {PID_CONTROLLER=0, PI_CONTROLLER=1};
	enumeration inverter_dyn_mode;
	enumeration gen_status_v;
	//INVERTER_TYPE inverter_type_choice;
<<<<<<< HEAD
	gld::complex V_In; // V_in (DC)
	double Vdc;
	gld::complex I_In; // I_in (DC)
	gld::complex VA_In; //power in (DC)
=======
	double V_In; // V_in (DC)
	double Vdc;
	double I_In; // I_in (DC)
	double P_In; //power in (DC)

	complex temp_current_val[3];
>>>>>>> d85e8c78

	double efficiency;

	enum PF_REG {INCLUDED=1, EXCLUDED=2, INCLUDED_ALT=3} pf_reg;
	enum PF_REG_STATUS {REGULATING = 1, IDLING = 2} pf_reg_status;
	enum LOAD_FOLLOW_STATUS {IDLE=0, DISCHARGE=1, CHARGE=2} load_follow_status;	//Status variable for what the load_following mode is doing

	gld::complex VA_Out;
	gld::complex VA_Out_past;
	double P_Out;  // P_Out and Q_Out are set by the user as set values to output in CONSTANT_PQ mode
	double Q_Out;
	double p_in; // the power into the inverter from the DC side
	double b_soc; // the SOC of the battery
	double soc_reserve; // the battery reserve in pu
	double p_rated; // the power rating of the inverter per phase
	double bp_rated; // the power rating on the DC side
	double f_nominal;
	double inv_eta; // the inverter's efficiency
	double V_Set_A;
	double V_Set_B;
	double V_Set_C;
	double margin;
	gld::complex I_out_prev;
	gld::complex I_step_max;
	double C_Storage_In;
	double power_factor;
	double P_Out_t0;
	double Q_Out_t0;
	double power_factor_t0;

	gld::complex V_In_Set_A;
	gld::complex V_In_Set_B;
	gld::complex V_In_Set_C;
	double output_frequency;
	
	double pCircuit_V_Avg;          // average value of 3 phase terminal voltage

	//Deltamode PID-controller implementation
	double kpd;			///< The proportional gain for the d axis modulation
	double kpq;			///< The proportional gain for the q axis modulation
	double kid;			///< The integrator gain for the d axis modulation
	double kiq;			///< The integrator gain for the q axis modulation
	double kdd;			///< The differentiator gain for the d-axis modulation
	double kdq;			///< The differentiator gain for the q-axis modulation
	PID_INV_VARS prev_PID_state;	///< Previous timestep values
	PID_INV_VARS curr_PID_state;	///< Current timestep values

	double Pref;
	double Qref;
	double Qref_PI[3];    // Qref is set differently for each phase in PI control mode

	double Tfreq_delay;    // Time delay for feeder frequency seen by inverter
	double freq_ref; 	   // Frequency reference value
	double Pref0; 		   //The initial Pref set before entering the delta mode
	bool inverter_droop_fp;   // Boolean value indicating whether the f/p droop curve is included in the inverter or not
	double R_fp;		   // f/p droop curve parameter
	double kppmax;   //Pmax controller proportional gain
	double kipmax;  // Pmax controller integral gain
	double Pmax;  //Pmax value
	double Pmin; //Pmin value
	double Pmax_Low_Limit; //lower output limit of Pmax controller

	double Tvol_delay;    // Time delay for inverter terminal voltage seen by inverter
	double V_ref[3]; 	   // Voltage reference values for three phases
	double Qref0[3]; 		   //The initial Qref set before entering the delta mode
	bool inverter_droop_vq;   // Boolean value indicating whether the v/q droop curve is included in the inverter or not
	double R_vq;		   // f/p droop curve parameter

	// Parameters related to VSI mode
	enum VSI_MODE {VSI_ISOCHRONOUS=0, VSI_DROOP=1};
	enumeration VSI_mode;  //operating mode of the VSI
	double VSI_freq;

	double Zbase;			// Zbase of the inverter
	double Rfilter;			// Resistance of filter
	double Xfilter;			// Admittance of filter
	double V_angle_past[3];       // Voltage angle  measured at inverter voltage source behind filter before entering the delta mode
	double V_angle[3];       // Voltage angle measured at inverter voltage source beind filter after entering the delta mode
	double V_mag_ref[3]; 			// Initial voltage magnitude of VSI terminal voltage, used as reference values
	double V_mag[3]; 			// Voltage magnitude of the inverter voltage source
	gld::complex e_source[3]; 	  // Voltage source behind the filter
	double Tp_delay;	  // Time delay for feeder real power changes seen by inverter droop control
	double Tq_delay;	  // Time delay for feeder reactive power changes seen by inverter droop control

	bool checkRampRate_real;		//Flag to enable ramp rate/slew rate checking for active power
	double rampUpRate_real;		//Maximum power increase rate for active power
	double rampDownRate_real;		//Maximum power decrease rate for active power
	bool checkRampRate_reactive;	//Flag to enable ramp rate/slew rate checking for reactive power
	double rampUpRate_reactive;		//Maximum power increase rate for reactive power
	double rampDownRate_reactive;	//Maximum power decrease rate for reactive power

	gld::complex phaseA_I_Out_prev;      // current
	gld::complex phaseB_I_Out_prev;
	gld::complex phaseC_I_Out_prev;

	gld::complex phaseA_V_Out;//voltage
	gld::complex phaseB_V_Out;
	gld::complex phaseC_V_Out;
	gld::complex phaseA_I_Out;      // current
	gld::complex phaseB_I_Out;
	gld::complex phaseC_I_Out;
	gld::complex power_val[3];	//power
	gld::complex p_clip_A;
	gld::complex p_clip_B;
	gld::complex p_clip_C;
	gld::complex last_current[4];	//Previously applied power output (used to remove from parent so XML files look proper)
	gld::complex last_power[4];		//Previously applied power output (as constant power) - used to remove from parent so XML looks right
	bool islanded;			//ces/nas islanding special boolean.

	//properties for multipoint efficiency model. The model used is from Sandia National Laboratory's 2007 paper "Performance Model For Grid-Connected Photovoltaic Inverters".
	bool use_multipoint_efficiency;
	double p_max;
	double p_dco;	//The dc power at which maximum ac power is reached.(W)
	double v_dco;	//The dc voltage at which maximum ac power is reached.(V)
	double p_so;	//The minumum dc power for inversion.(W)
	double c_o;		//The parameter describing the curvature of the relationship between ac power and dc power at the reference operating condition. default is 0.
	double c_1;		//Coefficient allowing p_dco to vary linearly with dc voltage. default is 0.
	double c_2;		//Coefficient allowing p_so to vary linearly with dc voltage. default is 0.
	double c_3;		//Coefficient allowing c_o to vary linearly with dc voltage. default is 0.
	double C1;
	double C2;
	double C3;
	enum INVERTER_MANUFACTURER {NONE=0,FRONIUS=1,SMA=2,XANTREX=3};
	enumeration inverter_manufacturer; //known manufacturer to set some presets else use variables themselves for custom inverter.

	//properties for four quadrant control modes
	enum FOUR_QUADRANT_CONTROL_MODE {FQM_NONE=0,FQM_CONSTANT_PQ=1,FQM_CONSTANT_PF=2,FQM_CONSTANT_V=3,FQM_VOLT_VAR=4,FQM_LOAD_FOLLOWING=5, FQM_GENERIC_DROOP=6, FQM_GROUP_LF=7, FQM_VOLT_VAR_FREQ_PWR=8, FQM_VSI = 9, FQM_VOLT_WATT=10};
	enumeration four_quadrant_control_mode;

	double excess_input_power;		//Variable tracking excess power on the input that is not placed to the output

	//properties for four quadrant load following control mode
	OBJECT *sense_object;			//Object to sense the power level from and provide adjustments toward
	double max_charge_rate;			//Maximum rate of charge for recharging the battery
	double max_discharge_rate;		//Maximum discharge rate for extracting energy from the battery
	double charge_on_threshold;		//Threshold to enable charging of the battery
	double charge_off_threshold;	//Threshold to disable charging of the battery
	double discharge_on_threshold;	//Threshold to enable discharging of the battery
	double discharge_off_threshold;	//Threshold to disable discharging of the battery
	double charge_lockout_time;		//Time a charge operation is held before another dispatch operation is allowed
	double discharge_lockout_time;	//Time a discharge operation is held before another dispatch operation is allowed

	//properties for pf regulation mode - first control method
	double pf_reg_activate;			//Lowest acceptable power-factor level below which power-factor regulation will activate.
	double pf_reg_deactivate;		//Lowest acceptable power-factor above which no power-factor regulation is needed.
	
	//properties for pf regulation mode - second control method
	double pf_target_var;			//Desired power-factor to maintain (signed)
	double pf_reg_high;				//Upper limit for power factor regulation - if above (other side), go full opposite
	double pf_reg_low;				//Lower limit for power factor regulation - if above, just leave it be (don't regulator)
	
	double pf_reg_activate_lockout_time; //Mandatory pause between the deactivation of power-factor regulation and it reactivation

	//Properties for group load-following
	double charge_threshold;		//Level at which all inverters in the group will begin charging attached batteries. Regulated minimum load level.
	double discharge_threshold;		//Level at which all inverters in the group will begin discharging attached batteries. Regulated maximum load level.
	double group_max_charge_rate;		//Sum of the charge rates of the inverters involved in the group load-following.
	double group_max_discharge_rate;		//Sum of the discharge rates of the inverters involved in the group load-following.
	double group_rated_power;		//Sum of the inverter power ratings of the inverters involved in the group power-factor regulation.
	
	double inverter_convergence_criterion; //The convergence criteria for the dynamic inverter to exit deltamode

	TIMESTAMP inverter_start_time;
	bool inverter_first_step;
	int64 first_iteration_current_injection;	//Initialization variable - mostly so SWING_PQ buses initalize properly for deltamode

	//VoltVar Control Parameters
	double V_base;
	double V1;
	double V2;
	double V3;
	double V4;
	double Q1;
	double Q2;
	double Q3;
	double Q4;
	double m12;
	double b12;
	double m23;
	double b23;
	double m34;
	double b34;
	double getVar(double volt, double m, double b);
	double vv_lockout;
	TIMESTAMP allowed_vv_action;
	TIMESTAMP last_vv_check;
	bool vv_operation;
	
	//VoltWatt Control parameters
	double VW_V1;
	double VW_V2;
	double VW_P1;
	double VW_P2;

	//1547 variables
	bool enable_1547_compliance;	//Flag to enable IEEE 1547-2003 condition checking
	double reconnect_time;			//Time after a 1547 violation clears before we reconnect
	bool inverter_1547_status;		//Flag to indicate if we are online, or "curtailed" due to 1547 mapping

	enum IEEE_1547_STATUS {IEEE_NONE=0, IEEE1547=1, IEEE1547A=2};
	enumeration ieee_1547_version;

	//1547(a) frequency
	double over_freq_high_band_setpoint;	//OF2 set point for IEEE 1547a
	double over_freq_high_band_delay;		//OF2 clearing time for IEEE1547a
	double over_freq_high_band_viol_time;	//OF2 violation accumulator
	double over_freq_low_band_setpoint;		//OF1 set point for IEEE 1547a
	double over_freq_low_band_delay;		//OF1 clearing time for IEEE 1547a
	double over_freq_low_band_viol_time;	//OF1 violation accumulator
	double under_freq_high_band_setpoint;	//UF2 set point for IEEE 1547a
	double under_freq_high_band_delay;		//UF2 clearing time for IEEE1547a
	double under_freq_high_band_viol_time;	//UF2 violation accumulator
	double under_freq_low_band_setpoint;	//UF1 set point for IEEE 1547a
	double under_freq_low_band_delay;		//UF1 clearing time for IEEE 1547a
	double under_freq_low_band_viol_time;	//UF1 violation accumulator

	//1547 voltage(a) voltage
	double under_voltage_lowest_voltage_setpoint;	//Lowest voltage threshold for undervoltage
	double under_voltage_middle_voltage_setpoint;	//Middle-lowest voltage threshold for undervoltage
	double under_voltage_high_voltage_setpoint;		//High value of low voltage threshold for undervoltage
	double over_voltage_low_setpoint;				//Lowest voltage value for overvoltage
	double over_voltage_high_setpoint;				//High voltage value for overvoltage
	double under_voltage_lowest_delay;				//Lowest voltage clearing time for undervoltage
	double under_voltage_middle_delay;				//Middle-lowest voltage clearing time for undervoltage
	double under_voltage_high_delay;				//Highest voltage clearing time for undervoltage
	double over_voltage_low_delay;					//Lowest voltage clearing time for overvoltage
	double over_voltage_high_delay;					//Highest voltage clearing time for overvoltage
	double under_voltage_lowest_viol_time;			//Lowest low voltage threshold violation accumulator
	double under_voltage_middle_viol_time;			//Middle low voltage threshold violation accumulator
	double under_voltage_high_viol_time;			//Highest low voltage threshold violation accumulator
	double over_voltage_low_viol_time;				//Lowest high voltage threshold violation accumulator
	double over_voltage_high_viol_time;				//Highest high voltage threshold violation accumulator

	enum {
		IEEE_1547_NONE=0,		/**< No trip reason */
		IEEE_1547_HIGH_OF=1,	/**< High over-frequency level trip */
		IEEE_1547_LOW_OF=2,		/**< Low over-frequency level trip */
		IEEE_1547_HIGH_UF=3,	/**< High under-frequency level trip */
		IEEE_1547_LOW_UF=4,		/**< Low under-frequency level trip */
		IEEE_1547_LOWEST_UV=5,	/**< Lowest under-voltage level trip */
		IEEE_1547_MIDDLE_UV=6,	/**< Middle under-voltage level trip */
		IEEE_1547_HIGH_UV=7,	/**< High under-voltage level trip */
		IEEE_1547_LOW_OV=8,		/**< Low over-voltage level trip */
		IEEE_1547_HIGH_OV=9		/**< High over-voltage level trip */
	};

	enumeration ieee_1547_trip_method;

	//properties for four quadrant volt/var frequency power mode
	bool disable_volt_var_if_no_input_power;		//if true turn off Volt/VAr behavior when no input power (i.e. at night for a solar system)
	double delay_time;				//delay time time between seeing a voltage value and responding with appropiate VAr setting (seconds)
	double max_var_slew_rate;		//maximum rate at which inverter can change its VAr output (VAr/second) *not sure if this is defined anywhere else i.e. power electronics classes
	double max_pwr_slew_rate;		//maximum rate at which inverter can change its power output for frequency regulation (W/second) *not sure if this is defined anywhere else i.e. power electronics classes
	char volt_var_sched[1024];		//user input Volt/VAr Schedule
	char freq_pwr_sched[1024];		//user input freq-power Schedule
	std::vector<std::pair<double,double> > VoltVArSched;  //Volt/VAr schedule -- i realize I'm using goofball data types, what would be the GridLABD-esque way of implementing this data type? 
	std::vector<std::pair<double,double> > freq_pwrSched; //freq-power schedule -- i realize I'm using goofball data types, what would be the GridLABD-esque way of implementing this data type? 
private:
	//Comaptibility variables - used to be in power_electronics
	bool parent_is_a_meter;		//Boolean to indicate if the parent object is a meter/triplex_meter
	bool parent_is_triplex;		//Boolean to indicate if the parent object is triplex-oriented (for variable exchange)
	enumeration attached_bus_type;	//Determines attached bus type - mostly for VSI and grid-forming functionality

	FUNCTIONADDR swing_test_fxn;	//Function to map to swing testing function, if needed

	gld_property *pCircuit_V[3];					///< pointer to the three L-N voltage fields
	gld_property *pLine_I[3];						///< pointer to the three current fields
	gld_property *pLine_unrotI[3];					///< pointer to the three pre-rotated current fields
	gld_property *pPower[3];						///< pointer to power value on meter parent
	gld_property *pLine12;							//< used in triplex metering
	gld_property *pPower12;							//< used in triplex metering
	gld_property *pMeterStatus;						///< Pointer to service_status variable on meter parent
	
	//Default or "connecting point" values for powerflow interactions
	gld::complex value_Circuit_V[3];					///< value holeder for the three L-N voltage fields
	gld::complex value_Line_I[3];					///< value holeder for the three current fields
	gld::complex value_Line_unrotI[3];				///< value holeder for the three pre-rotated current fields
	gld::complex value_Power[3];						///< value holeder for power value on meter parent
	gld::complex value_Line12;						//< value holder for triplex L-L variable
	gld::complex value_Power12;						//< value holder for triplex L-L variable
	enumeration value_MeterStatus;				///< value holder for service_status variable on meter parent
	gld::complex value_Meter_I[3];					///< value holder for meter measured current on three lines

	double Max_P;//< maximum real power capacity in kW
	double Max_Q;//< maximum reactive power capacity in kVar
	double Rated_kVA; //< nominal capacity in kVA
	double Rated_kV; //< nominal line-line voltage in kV

	//load following variables
	FUNCTIONADDR powerCalc;				//Address for power_calculate in link object, if it is a link
	bool sense_is_link;					//Boolean flag for if the sense object is a link or a node
	gld_property *sense_power;			//Link to measured power value fo sense_object
	double lf_dispatch_power;			//Amount of real power to try and dispatch to meet thresholds
	TIMESTAMP next_update_time;			//TIMESTAMP of next dispatching change allowed
	bool lf_dispatch_change_allowed;	//Flag to indicate if a change in dispatch is allowed
	
	//pf regulation variables
	bool pf_reg_dispatch_change_allowed;	//Flag to indicate if a change in dispatch is allowed for power factor regulation
	double pf_reg_dispatch_VAR;		//(Reactive only?) power dispatched to meet power factor regulation threshold.
	TIMESTAMP pf_reg_next_update_time;	//TIMESTAMP of next dispatching change allowed

	TIMESTAMP prev_time;				//Tracking variable for previous "new time" run
	double prev_time_dbl;				//Tracking variable for 1547 checks and ramp rates
	double event_deltat;				//Event-driven delta-t variable

	TIMESTAMP start_time;				//Recording start time of simulation

	gld::complex last_I_Out[3];
	gld::complex I_Out[3];
	double last_I_In;

	// Volt-Watt variables
	double pa_vw_limited;
	double pb_vw_limited;
	double pc_vw_limited;
	double VW_m;

	//1547 variables
	double out_of_violation_time_total;	//Tracking variable to see how long we've been "outside of bad conditions" to re-enable the inverter
	gld_property *pFrequency;			//Pointer to frequency value for checking 1547 compliance
	double value_Frequency;				//Value storage for current frequency value
	double node_nominal_voltage;		//Nominal voltage for per-unit-izing for 1547 checks
	double ieee_1547_double;			//Deltamode tracker - made global for "off-cycle" checks

	// Feeder frequency determined by the inverters
	gld_property *mapped_freq_variable;  //Mapping to frequency variable in powerflow module - deltamode updates

	gld_property *pbus_full_Y_mat;		//Link to the full_Y bus variable -- used for Norton equivalents
	gld_property *pGenerated;			//Link to pGenerated value - used for Norton equivalents

	//VSI mode tracker - used to initialize current injection pre-deltamode
	bool VSI_esource_init;

	double ki_Vterminal;			///< The integrator gain for the VSI terminal voltage modulation
	double kp_Vterminal;			///< The proportional gain for the VSI terminal voltage modulation
	double V_set_droop;            // Voltage set point of droop control

	void update_control_references(void);
	STATUS initalize_IEEE_1547_checks(OBJECT *parent);

	//Map functions
	gld_property *map_complex_value(OBJECT *obj, const char *name);
	gld_property *map_double_value(OBJECT *obj, const char *name);
	void pull_complex_powerflow_values(void);
	void reset_complex_powerflow_accumulators(void);
	void push_complex_powerflow_values(void);

	double lin_eq_volt(double volt, double m, double b);
public:
	/* required implementations */
	inverter(MODULE *module);
	int isa(char *classname);
	int create(void);
	int init(OBJECT *parent);
	TIMESTAMP presync(TIMESTAMP t0, TIMESTAMP t1);
	TIMESTAMP sync(TIMESTAMP t0, TIMESTAMP t1);
	TIMESTAMP postsync(TIMESTAMP t0, TIMESTAMP t1);
	STATUS pre_deltaupdate(TIMESTAMP t0, unsigned int64 delta_time);
	SIMULATIONMODE inter_deltaupdate(unsigned int64 delta_time, unsigned long dt, unsigned int iteration_count_val);
	STATUS post_deltaupdate(gld::complex *useful_value, unsigned int mode_pass);
	double perform_1547_checks(double timestepvalue);
<<<<<<< HEAD
	STATUS updateCurrInjection();
	gld::complex check_VA_Out(gld::complex temp_VA, double p_max);
=======
	STATUS updateCurrInjection(int64 iteration_count);
	complex check_VA_Out(complex temp_VA, double p_max);
>>>>>>> d85e8c78
	double getEff(double val);
public:
	static CLASS *oclass;
	static inverter *defaults;
	static CLASS *plcass;
	gld::complex complex_exp(double angle);
	STATUS init_PI_dynamics(INV_STATE *curr_time);
	STATUS init_PID_dynamics(void);
#ifdef OPTIONAL
	static CLASS *pclass; /**< defines the parent class */
	TIMESTAMPP plc(TIMESTAMP t0, TIMESTAMP t1); /**< defines the default PLC code */
#endif
};

#endif

/**@}*/<|MERGE_RESOLUTION|>--- conflicted
+++ resolved
@@ -19,13 +19,8 @@
 EXPORT int isa_inverter(OBJECT *obj, char *classname);
 EXPORT STATUS preupdate_inverter(OBJECT *obj,TIMESTAMP t0, unsigned int64 delta_time);
 EXPORT SIMULATIONMODE interupdate_inverter(OBJECT *obj, unsigned int64 delta_time, unsigned long dt, unsigned int iteration_count_val);
-<<<<<<< HEAD
 EXPORT STATUS postupdate_inverter(OBJECT *obj, gld::complex *useful_value, unsigned int mode_pass);
-EXPORT STATUS inverter_NR_current_injection_update(OBJECT *obj);
-=======
-EXPORT STATUS postupdate_inverter(OBJECT *obj, complex *useful_value, unsigned int mode_pass);
 EXPORT STATUS inverter_NR_current_injection_update(OBJECT *obj, int64 iteration_count);
->>>>>>> d85e8c78
 
 //Alternative PI version Dynamic control Inverter state variable structure
 typedef struct {
@@ -136,19 +131,12 @@
 	enumeration inverter_dyn_mode;
 	enumeration gen_status_v;
 	//INVERTER_TYPE inverter_type_choice;
-<<<<<<< HEAD
-	gld::complex V_In; // V_in (DC)
-	double Vdc;
-	gld::complex I_In; // I_in (DC)
-	gld::complex VA_In; //power in (DC)
-=======
 	double V_In; // V_in (DC)
 	double Vdc;
 	double I_In; // I_in (DC)
 	double P_In; //power in (DC)
 
-	complex temp_current_val[3];
->>>>>>> d85e8c78
+	gld::complex temp_current_val[3];
 
 	double efficiency;
 
@@ -510,13 +498,8 @@
 	SIMULATIONMODE inter_deltaupdate(unsigned int64 delta_time, unsigned long dt, unsigned int iteration_count_val);
 	STATUS post_deltaupdate(gld::complex *useful_value, unsigned int mode_pass);
 	double perform_1547_checks(double timestepvalue);
-<<<<<<< HEAD
-	STATUS updateCurrInjection();
+	STATUS updateCurrInjection(int64 iteration_count);
 	gld::complex check_VA_Out(gld::complex temp_VA, double p_max);
-=======
-	STATUS updateCurrInjection(int64 iteration_count);
-	complex check_VA_Out(complex temp_VA, double p_max);
->>>>>>> d85e8c78
 	double getEff(double val);
 public:
 	static CLASS *oclass;
