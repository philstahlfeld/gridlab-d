--- conflicted
+++ resolved
@@ -726,16 +726,9 @@
 				// pPower12 = map_complex_value(tmp_obj,"power_12");
 
 				//Get 12
-<<<<<<< HEAD
-				pLine12 = map_complex_value(tmp_obj,const_cast<char*>("current_12"));
-
-				pPower12 = map_complex_value(tmp_obj,const_cast<char*>("power_12"));
-=======
-				pLine12 = map_complex_value(tmp_obj,"acc_temp_current_12");
-
-				pPower12 = map_complex_value(tmp_obj,"acc_temp_power_12");
-
->>>>>>> ba9460c8
+				pLine12 = map_complex_value(tmp_obj,const_cast<char*>("acc_temp_current_12"));
+
+				pPower12 = map_complex_value(tmp_obj,const_cast<char*>("acc_temp_power_12"));
 
 				//Individual ones not used
 				pPower[0] = NULL;	//Not used
