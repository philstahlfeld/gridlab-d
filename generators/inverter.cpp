/** $Id: inverter.cpp,v 1.0 2008/07/15 
	Copyright (C) 2008 Battelle Memorial Institute
	@file inverter.cpp
	@defgroup inverter
	@ingroup generators

 @{
 **/

#include <stdlib.h>
#include <stdio.h>
#include <errno.h>
#include <math.h>

#include "generators.h"
#include "power_electronics.h"
#include "inverter.h"

#define DEFAULT 1.0;

//CLASS *inverter::plcass = power_electronics;
CLASS *inverter::oclass = NULL;
inverter *inverter::defaults = NULL;

static PASSCONFIG passconfig = PC_BOTTOMUP|PC_POSTTOPDOWN;
static PASSCONFIG clockpass = PC_BOTTOMUP;

/* Class registration is only called once to register the class with the core */
inverter::inverter(MODULE *module)
{	
	if (oclass==NULL)
	{
		oclass = gl_register_class(module,"inverter",sizeof(inverter),PC_PRETOPDOWN|PC_BOTTOMUP|PC_POSTTOPDOWN|PC_AUTOLOCK);
		if (oclass==NULL)
			throw "unable to register class inverter";
		else
			oclass->trl = TRL_PROOF;
		
		if (gl_publish_variable(oclass,

			PT_enumeration,"inverter_type",PADDR(inverter_type_v), PT_DESCRIPTION, "LEGACY MODEL: Sets efficiencies and other parameters; if using four_quadrant_control_mode, set this to FOUR_QUADRANT",
				PT_KEYWORD,"TWO_PULSE",(enumeration)TWO_PULSE,
				PT_KEYWORD,"SIX_PULSE",(enumeration)SIX_PULSE,
				PT_KEYWORD,"TWELVE_PULSE",(enumeration)TWELVE_PULSE,
				PT_KEYWORD,"PWM",(enumeration)PWM,
				PT_KEYWORD,"FOUR_QUADRANT",(enumeration)FOUR_QUADRANT,

				PT_enumeration,"four_quadrant_control_mode",PADDR(four_quadrant_control_mode), PT_DESCRIPTION, "FOUR QUADRANT MODEL: Activates various control modes",
				PT_KEYWORD,"NONE",(enumeration)FQM_NONE,
				PT_KEYWORD,"CONSTANT_PQ",(enumeration)FQM_CONSTANT_PQ,
				PT_KEYWORD,"CONSTANT_PF",(enumeration)FQM_CONSTANT_PF,
				//PT_KEYWORD,"CONSTANT_V",FQM_CONSTANT_V,	//Not implemented yet
				PT_KEYWORD,"VOLT_VAR",(enumeration)FQM_VOLT_VAR,
				PT_KEYWORD,"VOLT_VAR_FREQ_PWR",FQM_VOLT_VAR_FREQ_PWR, //Ab add : mode
				PT_KEYWORD,"LOAD_FOLLOWING",(enumeration)FQM_LOAD_FOLLOWING,
				PT_KEYWORD,"GROUP_LOAD_FOLLOWING",(enumeration)FQM_GROUP_LF,
				PT_KEYWORD,"VOLTAGE_SOURCE",(enumeration)FQM_VSI,

			PT_enumeration,"pf_reg",PADDR(pf_reg), PT_DESCRIPTION, "Activate (or not) power factor regulation in four_quadrant_control_mode",
				PT_KEYWORD,"INCLUDED",(enumeration)INCLUDED,
				PT_KEYWORD,"INCLUDED_ALT",(enumeration)INCLUDED_ALT,
				PT_KEYWORD,"EXCLUDED",(enumeration)EXCLUDED,

			PT_enumeration,"generator_status",PADDR(gen_status_v), PT_DESCRIPTION, "describes whether the generator is online or offline",
				PT_KEYWORD,"OFFLINE",(enumeration)OFFLINE,
				PT_KEYWORD,"ONLINE",(enumeration)ONLINE,	

			PT_enumeration,"generator_mode",PADDR(gen_mode_v), PT_DESCRIPTION, "LEGACY MODEL: Selects generator control mode when using legacy model; in non-legacy models, this should be SUPPLY_DRIVEN.",
				PT_KEYWORD,"UNKNOWN",UNKNOWN,
				PT_KEYWORD,"CONSTANT_V",(enumeration)CONSTANT_V,
				PT_KEYWORD,"CONSTANT_PQ",(enumeration)CONSTANT_PQ,
				PT_KEYWORD,"CONSTANT_PF",(enumeration)CONSTANT_PF,
				PT_KEYWORD,"SUPPLY_DRIVEN",(enumeration)SUPPLY_DRIVEN,
			
			PT_double, "inverter_convergence_criterion",PADDR(inverter_convergence_criterion), PT_DESCRIPTION, "The maximum change in error threshold for exitting deltamode.",
			PT_complex, "V_In[V]",PADDR(V_In), PT_DESCRIPTION, "DC voltage",
			PT_complex, "I_In[A]",PADDR(I_In), PT_DESCRIPTION, "DC current",
			PT_complex, "VA_In[VA]", PADDR(VA_In), PT_DESCRIPTION, "DC power",
			PT_complex, "VA_Out[VA]", PADDR(VA_Out), PT_DESCRIPTION, "AC power",
			PT_double, "Vdc[V]", PADDR(Vdc), PT_DESCRIPTION, "LEGACY MODEL: DC voltage",
			PT_complex, "phaseA_V_Out[V]", PADDR(phaseA_V_Out), PT_DESCRIPTION, "AC voltage on A phase in three-phase system; 240-V connection on a triplex system",
			PT_complex, "phaseB_V_Out[V]", PADDR(phaseB_V_Out), PT_DESCRIPTION, "AC voltage on B phase in three-phase system",
			PT_complex, "phaseC_V_Out[V]", PADDR(phaseC_V_Out), PT_DESCRIPTION, "AC voltage on C phase in three-phase system",
			PT_complex, "phaseA_I_Out[V]", PADDR(phaseA_I_Out), PT_DESCRIPTION, "AC current on A phase in three-phase system; 240-V connection on a triplex system",
			PT_complex, "phaseB_I_Out[V]", PADDR(phaseB_I_Out), PT_DESCRIPTION, "AC current on B phase in three-phase system",
			PT_complex, "phaseC_I_Out[V]", PADDR(phaseC_I_Out), PT_DESCRIPTION, "AC current on C phase in three-phase system",
			PT_complex, "power_A[VA]", PADDR(power_A), PT_DESCRIPTION, "AC power on A phase in three-phase system; 240-V connection on a triplex system",
			PT_complex, "power_B[VA]", PADDR(power_B), PT_DESCRIPTION, "AC power on B phase in three-phase system",
			PT_complex, "power_C[VA]", PADDR(power_C), PT_DESCRIPTION, "AC power on C phase in three-phase system",
			PT_complex, "curr_VA_out_A[VA]", PADDR(curr_VA_out[0]), PT_DESCRIPTION, "AC power on A phase in three-phase system; 240-V connection on a triplex system",
			PT_complex, "curr_VA_out_B[VA]", PADDR(curr_VA_out[1]), PT_DESCRIPTION, "AC power on B phase in three-phase system",
			PT_complex, "curr_VA_out_C[VA]", PADDR(curr_VA_out[2]), PT_DESCRIPTION, "AC power on C phase in three-phase system",
			PT_complex, "prev_VA_out_A[VA]", PADDR(prev_VA_out[0]), PT_DESCRIPTION, "AC power on A phase in three-phase system; 240-V connection on a triplex system",
			PT_complex, "prev_VA_out_B[VA]", PADDR(prev_VA_out[1]), PT_DESCRIPTION, "AC power on B phase in three-phase system",
			PT_complex, "prev_VA_out_C[VA]", PADDR(prev_VA_out[2]), PT_DESCRIPTION, "AC power on C phase in three-phase system",

			//Input
			PT_double, "P_Out[VA]", PADDR(P_Out), PT_DESCRIPTION, "FOUR QUADRANT MODEL: Scheduled real power out in CONSTANT_PQ control mode",
			PT_double, "Q_Out[VAr]", PADDR(Q_Out), PT_DESCRIPTION, "FOUR QUADRANT MODEL: Schedule reactive power out in CONSTANT_PQ control mode",
			PT_double, "power_in[W]", PADDR(p_in),  PT_DESCRIPTION, "LEGACY MODEL: No longer used",
			PT_double, "rated_power[VA]", PADDR(p_rated), PT_DESCRIPTION, "FOUR QUADRANT MODEL: The rated power of the inverter",
			PT_double, "rated_battery_power[W]", PADDR(bp_rated), PT_DESCRIPTION, "FOUR QUADRANT MODEL: The rated power of battery when battery is attached",
			PT_double, "inverter_efficiency", PADDR(inv_eta), PT_DESCRIPTION, "FOUR QUADRANT MODEL: The efficiency of the inverter",
			PT_double, "battery_soc[pu]", PADDR(b_soc), PT_DESCRIPTION, "FOUR QUADRANT MODEL: The state of charge of an attached battery",
			PT_double, "soc_reserve[pu]", PADDR(soc_reserve), PT_DESCRIPTION, "FOUR QUADRANT MODEL: The reserve state of charge of an attached battery for islanding cases",
			PT_double, "power_factor[unit]", PADDR(power_factor),  PT_DESCRIPTION, "FOUR QUADRANT MODEL: The power factor used for CONSTANT_PF control mode",
			PT_bool,"islanded_state", PADDR(islanded),  PT_DESCRIPTION, "FOUR QUADRANT MODEL: Boolean used to let control modes to act under island conditions",
			PT_double, "nominal_frequency[Hz]", PADDR(f_nominal),

			// Dynamic Current Control Parameters - PID mode
			PT_double, "Pref", PADDR(Pref), PT_DESCRIPTION, "DELTAMODE: The real power reference.",
			PT_double, "Qref", PADDR(Qref), PT_DESCRIPTION, "DELTAMODE: The reactive power reference.",
			PT_double, "kpd", PADDR(kpd), PT_DESCRIPTION, "DELTAMODE: The d-axis integration gain for the current modulation PI controller.",
			PT_double, "kpq", PADDR(kpq), PT_DESCRIPTION, "DELTAMODE: The q-axis integration gain for the current modulation PI controller.",
			PT_double, "kid", PADDR(kid), PT_DESCRIPTION, "DELTAMODE: The d-axis proportional gain for the current modulation PI controller.",
			PT_double, "kiq", PADDR(kiq), PT_DESCRIPTION, "DELTAMODE: The q-axis proportional gain for the current modulation PI controller.",
			PT_double, "kdd", PADDR(kdd), PT_DESCRIPTION, "DELTAMODE: The d-axis differentiator gain for the current modulation PID controller",
			PT_double, "kdq", PADDR(kdq), PT_DESCRIPTION, "DELTAMODE: The q-axis differentiator gain for the current modulation PID controller",
			
			//Additional control parameters -- PI mode
			PT_double, "epA", PADDR(curr_state.ed[0]), PT_DESCRIPTION, "DELTAMODE: The real current error for phase A or triplex phase.",
			PT_double, "epB", PADDR(curr_state.ed[1]), PT_DESCRIPTION, "DELTAMODE: The real current error for phase B.",
			PT_double, "epC", PADDR(curr_state.ed[2]), PT_DESCRIPTION, "DELTAMODE: The real current error for phase C.",
			PT_double, "eqA", PADDR(curr_state.eq[0]), PT_DESCRIPTION, "DELTAMODE: The reactive current error for phase A or triplex phase.",
			PT_double, "eqB", PADDR(curr_state.eq[1]), PT_DESCRIPTION, "DELTAMODE: The reactive current error for phase B.",
			PT_double, "eqC", PADDR(curr_state.eq[2]), PT_DESCRIPTION, "DELTAMODE: The reactive current error for phase C.",
			PT_double, "delta_epA", PADDR(curr_state.ded[0]), PT_DESCRIPTION, "DELTAMODE: The change in real current error for phase A or triplex phase.",
			PT_double, "delta_epB", PADDR(curr_state.ded[1]), PT_DESCRIPTION, "DELTAMODE: The change in real current error for phase B.",
			PT_double, "delta_epC", PADDR(curr_state.ded[2]), PT_DESCRIPTION, "DELTAMODE: The change in real current error for phase C.",
			PT_double, "delta_eqA", PADDR(curr_state.deq[0]), PT_DESCRIPTION, "DELTAMODE: The change in reactive current error for phase A or triplex phase.",
			PT_double, "delta_eqB", PADDR(curr_state.deq[1]), PT_DESCRIPTION, "DELTAMODE: The change in reactive current error for phase B.",
			PT_double, "delta_eqC", PADDR(curr_state.deq[2]), PT_DESCRIPTION, "DELTAMODE: The change in reactive current error for phase C.",
			PT_double, "mdA", PADDR(curr_state.md[0]), PT_DESCRIPTION, "DELTAMODE: The d-axis current modulation for phase A or triplex phase.",
			PT_double, "mdB", PADDR(curr_state.md[1]), PT_DESCRIPTION, "DELTAMODE: The d-axis current modulation for phase B.",
			PT_double, "mdC", PADDR(curr_state.md[2]), PT_DESCRIPTION, "DELTAMODE: The d-axis current modulation for phase C.",
			PT_double, "mqA", PADDR(curr_state.mq[0]), PT_DESCRIPTION, "DELTAMODE: The q-axis current modulation for phase A or triplex phase.",
			PT_double, "mqB", PADDR(curr_state.mq[1]), PT_DESCRIPTION, "DELTAMODE: The q-axis current modulation for phase B.",
			PT_double, "mqC", PADDR(curr_state.mq[2]), PT_DESCRIPTION, "DELTAMODE: The q-axis current modulation for phase C.",
			PT_double, "delta_mdA", PADDR(curr_state.dmd[0]), PT_DESCRIPTION, "DELTAMODE: The change in d-axis current modulation for phase A or triplex phase.",
			PT_double, "delta_mdB", PADDR(curr_state.dmd[1]), PT_DESCRIPTION, "DELTAMODE: The change in d-axis current modulation for phase B.",
			PT_double, "delta_mdC", PADDR(curr_state.dmd[2]), PT_DESCRIPTION, "DELTAMODE: The change in d-axis current modulation for phase C.",
			PT_double, "delta_mqA", PADDR(curr_state.dmq[0]), PT_DESCRIPTION, "DELTAMODE: The change in q-axis current modulation for phase A or triplex phase.",
			PT_double, "delta_mqB", PADDR(curr_state.dmq[1]), PT_DESCRIPTION, "DELTAMODE: The change in q-axis current modulation for phase B.",
			PT_double, "delta_mqC", PADDR(curr_state.dmq[2]), PT_DESCRIPTION, "DELTAMODE: The change in q-axis current modulation for phase C.",
			PT_complex, "IdqA", PADDR(curr_state.Idq[0]), PT_DESCRIPTION, "DELTAMODE: The dq-axis current for phase A or triplex phase.",
			PT_complex, "IdqB", PADDR(curr_state.Idq[1]), PT_DESCRIPTION, "DELTAMODE: The dq-axis current for phase B.",
			PT_complex, "IdqC", PADDR(curr_state.Idq[2]), PT_DESCRIPTION, "DELTAMODE: The dq-axis current for phase C.",			
			
			PT_double, "Tfreq_delay",PADDR(Tfreq_delay), PT_DESCRIPTION, "DELTAMODE: The time constant for delayed frequency seen by the inverter",
			PT_bool, "inverter_droop_fp", PADDR(inverter_droop_fp),  PT_DESCRIPTION, "DELTAMODE: Boolean used to indicate whether inverter f/p droop is included or not",
			PT_double, "R_fp",PADDR(R_fp), PT_DESCRIPTION, "DELTAMODE: The droop parameter of the f/p droop",

			PT_double, "Tvol_delay",PADDR(Tvol_delay), PT_DESCRIPTION, "DELTAMODE: The time constant for delayed voltage seen by the inverter",
			PT_bool, "inverter_droop_vq", PADDR(inverter_droop_vq),  PT_DESCRIPTION, "DELTAMODE: Boolean used to indicate whether inverter q/v droop is included or not",
			PT_double, "R_vq",PADDR(R_vq), PT_DESCRIPTION, "DELTAMODE: The droop parameter of the v/q droop",

			PT_double, "Tp_delay",PADDR(Tp_delay), PT_DESCRIPTION, "DELTAMODE: The time constant for delayed real power seen by the VSI droop controller",
			PT_double, "Tq_delay",PADDR(Tq_delay), PT_DESCRIPTION, "DELTAMODE: The time constant for delayed reactive power seen by the VSI droop controller",

			// Parameters for VSI mode
			PT_complex,"VSI_Rfilter[pu]",PADDR(Rfilter),PT_DESCRIPTION,"VSI filter resistance (p.u.)",
			PT_complex,"VSI_Xfilter[pu]",PADDR(Xfilter),PT_DESCRIPTION,"VSI filter inductance (p.u.)",
			PT_enumeration,"VSI_mode",PADDR(VSI_mode), PT_DESCRIPTION, "VSI MODEL: Selects VSI mode for either isochronous or droop one",
				PT_KEYWORD,"VSI_ISOCHRONOUS",(enumeration)VSI_ISOCHRONOUS,
				PT_KEYWORD,"VSI_DROOP",(enumeration)VSI_DROOP,
			PT_double, "VSI_freq",PADDR(VSI_freq), PT_DESCRIPTION, "VSI frequency",
			PT_double, "ki_Vterminal", PADDR(ki_Vterminal), PT_DESCRIPTION, "DELTAMODE: The integrator gain for the VSI terminal voltage modulation",
			PT_double, "kp_Vterminal", PADDR(kp_Vterminal), PT_DESCRIPTION, "DELTAMODE: The proportional gain for the VSI terminal voltage modulation",

			// Parameter for checking slew rate of inverters
			PT_bool, "enable_ramp_rates_real", PADDR(checkRampRate_real),  PT_DESCRIPTION, "DELTAMODE: Boolean used to indicate whether inverter ramp rate is enforced or not",
			PT_double, "max_ramp_up_real[W/s]", PADDR(rampUpRate_real), PT_DESCRIPTION, "DELTAMODE: The real power ramp up rate limit",
			PT_double, "max_ramp_down_real[W/s]", PADDR(rampDownRate_real), PT_DESCRIPTION, "DELTAMODE: The real power ramp down rate limit",
			PT_bool, "enable_ramp_rates_reactive", PADDR(checkRampRate_reactive),  PT_DESCRIPTION, "DELTAMODE: Boolean used to indicate whether inverter ramp rate is enforced or not",
			PT_double, "max_ramp_up_reactive[VAr/s]", PADDR(rampUpRate_reactive), PT_DESCRIPTION, "DELTAMODE: The reactive power ramp up rate limit",
			PT_double, "max_ramp_down_reactive[VAr/s]", PADDR(rampDownRate_reactive), PT_DESCRIPTION, "DELTAMODE: The reactive power ramp down rate limit",

			//Selection method
			PT_enumeration, "dynamic_model_mode", PADDR(inverter_dyn_mode), PT_DESCRIPTION, "DELTAMODE: Underlying model to use for deltamode control",
				PT_KEYWORD, "PID", (enumeration)PID_CONTROLLER,
				PT_KEYWORD, "PI", (enumeration)PI_CONTROLLER,

			//1547 stuff
			PT_bool, "enable_1547_checks", PADDR(enable_1547_compliance), PT_DESCRIPTION, "DELTAMODE: Enable IEEE 1547-2003 disconnect checking",
			PT_double, "reconnect_time[s]", PADDR(reconnect_time), PT_DESCRIPTION, "DELTAMODE: Time delay after IEEE 1547-2003 violation clears before resuming generation",
			PT_bool, "inverter_1547_status", PADDR(inverter_1547_status), PT_DESCRIPTION, "DELTAMODE: Indicator if the inverter is curtailed due to a 1547 violation or not",

			//Select 1547 type to auto-populate
			PT_enumeration, "IEEE_1547_version", PADDR(ieee_1547_version), PT_DESCRIPTION, "DELTAMODE: Version of IEEE 1547 to use to populate defaults",
				PT_KEYWORD, "NONE", (enumeration)IEEE_NONE,
				PT_KEYWORD, "IEEE1547", (enumeration)IEEE1547,
				PT_KEYWORD, "IEEE1547A", (enumeration)IEEE1547A,

			//Frequency bands of 1547a checks
			PT_double, "over_freq_high_cutout[Hz]", PADDR(over_freq_high_band_setpoint),PT_DESCRIPTION,"DELTAMODE: OF2 set point for IEEE 1547a",
			PT_double, "over_freq_high_disconenct_time[s]", PADDR(over_freq_high_band_delay),PT_DESCRIPTION,"DELTAMODE: OF2 clearing time for IEEE1547a",
			PT_double, "over_freq_low_cutout[Hz]", PADDR(over_freq_low_band_setpoint),PT_DESCRIPTION,"DELTAMODE: OF1 set point for IEEE 1547a",
			PT_double, "over_freq_low_disconenct_time[s]", PADDR(over_freq_low_band_delay),PT_DESCRIPTION,"DELTAMODE: OF1 clearing time for IEEE 1547a",
			PT_double, "under_freq_high_cutout[Hz]", PADDR(under_freq_high_band_setpoint),PT_DESCRIPTION,"DELTAMODE: UF2 set point for IEEE 1547a",
			PT_double, "under_freq_high_disconenct_time[s]", PADDR(under_freq_high_band_delay),PT_DESCRIPTION,"DELTAMODE: UF2 clearing time for IEEE1547a",
			PT_double, "under_freq_low_cutout[Hz]", PADDR(under_freq_low_band_setpoint),PT_DESCRIPTION,"DELTAMODE: UF1 set point for IEEE 1547a",
			PT_double, "under_freq_low_disconenct_time[s]", PADDR(under_freq_low_band_delay),PT_DESCRIPTION,"DELTAMODE: UF1 clearing time for IEEE 1547a",

			//Voltage bands of 1547 checks
			PT_double,"under_voltage_low_cutout[pu]",PADDR(under_voltage_lowest_voltage_setpoint),PT_DESCRIPTION,"Lowest voltage threshold for undervoltage",
			PT_double,"under_voltage_middle_cutout[pu]",PADDR(under_voltage_middle_voltage_setpoint),PT_DESCRIPTION,"Middle-lowest voltage threshold for undervoltage",
			PT_double,"under_voltage_high_cutout[pu]",PADDR(under_voltage_high_voltage_setpoint),PT_DESCRIPTION,"High value of low voltage threshold for undervoltage",
			PT_double,"over_voltage_low_cutout[pu]",PADDR(over_voltage_low_setpoint),PT_DESCRIPTION,"Lowest voltage value for overvoltage",
			PT_double,"over_voltage_high_cutout[pu]",PADDR(over_voltage_high_setpoint),PT_DESCRIPTION,"High voltage value for overvoltage",
			PT_double,"under_voltage_low_disconnect_time[s]",PADDR(under_voltage_lowest_delay),PT_DESCRIPTION,"Lowest voltage clearing time for undervoltage",
			PT_double,"under_voltage_middle_disconnect_time[s]",PADDR(under_voltage_middle_delay),PT_DESCRIPTION,"Middle-lowest voltage clearing time for undervoltage",
			PT_double,"under_voltage_high_disconnect_time[s]",PADDR(under_voltage_high_delay),PT_DESCRIPTION,"Highest voltage clearing time for undervoltage",
			PT_double,"over_voltage_low_disconnect_time[s]",PADDR(over_voltage_low_delay),PT_DESCRIPTION,"Lowest voltage clearing time for overvoltage",
			PT_double,"over_voltage_high_disconnect_time[s]",PADDR(over_voltage_high_delay),PT_DESCRIPTION,"Highest voltage clearing time for overvoltage",

			//1547 trip reason
			PT_enumeration, "IEEE_1547_trip_method", PADDR(ieee_1547_trip_method), PT_DESCRIPTION, "DELTAMODE: Reason for IEEE 1547 disconnect - which threshold was hit",
				PT_KEYWORD, "NONE",(enumeration)IEEE_1547_NONE, PT_DESCRIPTION, "No trip reason",
				PT_KEYWORD, "OVER_FREQUENCY_HIGH",(enumeration)IEEE_1547_HIGH_OF, PT_DESCRIPTION, "High over-frequency level trip - OF2",
				PT_KEYWORD, "OVER_FREQUENCY_LOW",(enumeration)IEEE_1547_LOW_OF, PT_DESCRIPTION, "Low over-frequency level trip - OF1",
				PT_KEYWORD, "UNDER_FREQUENCY_HIGH",(enumeration)IEEE_1547_HIGH_UF, PT_DESCRIPTION, "High under-frequency level trip - UF2",
				PT_KEYWORD, "UNDER_FREQUENCY_LOW",(enumeration)IEEE_1547_LOW_UF, PT_DESCRIPTION, "Low under-frequency level trip - UF1",
				PT_KEYWORD, "UNDER_VOLTAGE_LOW",(enumeration)IEEE_1547_LOWEST_UV, PT_DESCRIPTION, "Lowest under-voltage level trip",
				PT_KEYWORD, "UNDER_VOLTAGE_MID",(enumeration)IEEE_1547_MIDDLE_UV, PT_DESCRIPTION, "Middle under-voltage level trip",
				PT_KEYWORD, "UNDER_VOLTAGE_HIGH",(enumeration)IEEE_1547_HIGH_UV, PT_DESCRIPTION, "High under-voltage level trip",
				PT_KEYWORD, "OVER_VOLTAGE_LOW",(enumeration)IEEE_1547_LOW_OV, PT_DESCRIPTION, "Low over-voltage level trip",
				PT_KEYWORD, "OVER_VOLTAGE_HIGH",(enumeration)IEEE_1547_HIGH_OV, PT_DESCRIPTION, "High over-voltage level trip",

			PT_set, "phases", PADDR(phases),  PT_DESCRIPTION, "The phases the inverter is attached to",
				PT_KEYWORD, "A",(set)PHASE_A,
				PT_KEYWORD, "B",(set)PHASE_B,
				PT_KEYWORD, "C",(set)PHASE_C,
				PT_KEYWORD, "N",(set)PHASE_N,
				PT_KEYWORD, "S",(set)PHASE_S,
			//multipoint efficiency model parameters'
			PT_bool, "use_multipoint_efficiency", PADDR(use_multipoint_efficiency), PT_DESCRIPTION, "FOUR QUADRANT MODEL: boolean to used the multipoint efficiency curve for the inverter when solar is attached",
			PT_enumeration, "inverter_manufacturer", PADDR(inverter_manufacturer), PT_DESCRIPTION, "MULTIPOINT EFFICIENCY MODEL: the manufacturer of the inverter to setup up pre-existing efficiency curves",
				PT_KEYWORD, "NONE", (enumeration)NONE,
				PT_KEYWORD, "FRONIUS", (enumeration)FRONIUS,
				PT_KEYWORD, "SMA", (enumeration)SMA,
				PT_KEYWORD, "XANTREX", (enumeration)XANTREX,
			PT_double, "maximum_dc_power", PADDR(p_dco), PT_DESCRIPTION, "MULTIPOINT EFFICIENCY MODEL: the maximum dc power point for the efficiency curve",
			PT_double, "maximum_dc_voltage", PADDR(v_dco), PT_DESCRIPTION, "MULTIPOINT EFFICIENCY MODEL: the maximum dc voltage point for the efficiency curve",
			PT_double, "minimum_dc_power", PADDR(p_so), PT_DESCRIPTION, "MULTIPOINT EFFICIENCY MODEL: the minimum dc power point for the efficiency curve",
			PT_double, "c_0", PADDR(c_o), PT_DESCRIPTION, "MULTIPOINT EFFICIENCY MODEL: the first coefficient in the efficienty curve",
			PT_double, "c_1", PADDR(c_1), PT_DESCRIPTION, "MULTIPOINT EFFICIENCY MODEL: the second coefficient in the efficienty curve",
			PT_double, "c_2", PADDR(c_2), PT_DESCRIPTION, "MULTIPOINT EFFICIENCY MODEL: the third coefficient in the efficienty curve",
			PT_double, "c_3", PADDR(c_3), PT_DESCRIPTION, "MULTIPOINT EFFICIENCY MODEL: the fourth coefficient in the efficienty curve",
			//load following parameters
			PT_object,"sense_object", PADDR(sense_object), PT_DESCRIPTION, "FOUR QUADRANT MODEL: name of the object the inverter is trying to mitigate the load on (node/link) in LOAD_FOLLOWING",
			PT_double,"max_charge_rate[W]", PADDR(max_charge_rate), PT_DESCRIPTION, "FOUR QUADRANT MODEL: maximum rate the battery can be charged in LOAD_FOLLOWING",
			PT_double,"max_discharge_rate[W]", PADDR(max_discharge_rate), PT_DESCRIPTION, "FOUR QUADRANT MODEL: maximum rate the battery can be discharged in LOAD_FOLLOWING",
			PT_double,"charge_on_threshold[W]", PADDR(charge_on_threshold), PT_DESCRIPTION, "FOUR QUADRANT MODEL: power level at which the inverter should try charging the battery in LOAD_FOLLOWING",
			PT_double,"charge_off_threshold[W]", PADDR(charge_off_threshold), PT_DESCRIPTION, "FOUR QUADRANT MODEL: power level at which the inverter should cease charging the battery in LOAD_FOLLOWING",
			PT_double,"discharge_on_threshold[W]", PADDR(discharge_on_threshold), PT_DESCRIPTION, "FOUR QUADRANT MODEL: power level at which the inverter should try discharging the battery in LOAD_FOLLOWING",
			PT_double,"discharge_off_threshold[W]", PADDR(discharge_off_threshold), PT_DESCRIPTION, "FOUR QUADRANT MODEL: power level at which the inverter should cease discharging the battery in LOAD_FOLLOWING",
			PT_double,"excess_input_power[W]", PADDR(excess_input_power), PT_DESCRIPTION, "FOUR QUADRANT MODEL: Excess power at the input of the inverter that is otherwise just lost, or could be shunted to a battery",
			PT_double,"charge_lockout_time[s]",PADDR(charge_lockout_time), PT_DESCRIPTION, "FOUR QUADRANT MODEL: Lockout time when a charging operation occurs before another LOAD_FOLLOWING dispatch operation can occur",
			PT_double,"discharge_lockout_time[s]",PADDR(discharge_lockout_time), PT_DESCRIPTION, "FOUR QUADRANT MODEL: Lockout time when a discharging operation occurs before another LOAD_FOLLOWING dispatch operation can occur",

			//Power-factor regulation  parameters
			//PT_object,"sense_object", PADDR(sense_object), PF regulation uses the same sense object as load-following
			PT_double,"pf_reg_activate", PADDR(pf_reg_activate), PT_DESCRIPTION, "FOUR QUADRANT MODEL: Lowest acceptable power-factor level below which power-factor regulation will activate.",
			PT_double,"pf_reg_deactivate", PADDR(pf_reg_deactivate), PT_DESCRIPTION, "FOUR QUADRANT MODEL: Lowest acceptable power-factor above which no power-factor regulation is needed.",

			//Second power-factor regulation control parameters
			PT_double,"pf_target", PADDR(pf_target_var), PT_DESCRIPTION, "FOUR QUADRANT MODEL: Desired power-factor to maintain (signed) positive is inductive",
			PT_double,"pf_reg_high", PADDR(pf_reg_high), PT_DESCRIPTION, "FOUR QUADRANT MODEL: Upper limit for power-factor - if exceeds, go full reverse reactive",
			PT_double,"pf_reg_low", PADDR(pf_reg_low), PT_DESCRIPTION, "FOUR QUADRANT MODEL: Lower limit for power-factor - if exceeds, stop regulating - pf_target_var is below this",
			
			//Common parameters for power-factor regulation approaches
			PT_double,"pf_reg_activate_lockout_time[s]", PADDR(pf_reg_activate_lockout_time), PT_DESCRIPTION, "FOUR QUADRANT MODEL: Mandatory pause between the deactivation of power-factor regulation and it reactivation",
			//Ab add : VOLT_VAR_PWR_FREQ parameters
			PT_bool, "disable_volt_var_if_no_input_power", PADDR(disable_volt_var_if_no_input_power),
			PT_double, "delay_time[s]", PADDR(delay_time),
			PT_double, "max_var_slew_rate[VAr/s]", PADDR(max_var_slew_rate),
			PT_double, "max_pwr_slew_rate[W/s]", PADDR(max_pwr_slew_rate),
			PT_char1024, "volt_var_sched", PADDR(volt_var_sched),
			PT_char1024, "freq_pwr_sched", PADDR(freq_pwr_sched),
			//Group load-following (and power factor regulation) parameters
			PT_double,"charge_threshold[W]", PADDR(charge_threshold), PT_DESCRIPTION, "FOUR QUADRANT MODEL: Level at which all inverters in the group will begin charging attached batteries. Regulated minimum load level.",
			PT_double,"discharge_threshold[W]", PADDR(discharge_threshold), PT_DESCRIPTION, "FOUR QUADRANT MODEL: Level at which all inverters in the group will begin discharging attached batteries. Regulated maximum load level.",
			PT_double,"group_max_charge_rate[W]", PADDR(group_max_charge_rate), PT_DESCRIPTION, "FOUR QUADRANT MODEL: Sum of the charge rates of the batteries involved in the group load-following.",
			PT_double,"group_max_discharge_rate[W]", PADDR(group_max_discharge_rate), PT_DESCRIPTION, "FOUR QUADRANT MODEL: Sum of the discharge rates of the batteries involved in the group load-following.",
			PT_double,"group_rated_power[W]", PADDR(group_rated_power), PT_DESCRIPTION, "FOUR QUADRANT MODEL: Sum of the inverter power ratings of the inverters involved in the group power-factor regulation.",
			//Volt Var Parameters
			PT_double,"V_base[V]", PADDR(V_base), PT_DESCRIPTION, "FOUR QUADRANT MODEL: The base voltage on the grid side of the inverter. Used in VOLT_VAR control mode.",
			PT_double,"V1[pu]", PADDR(V1), PT_DESCRIPTION, "FOUR QUADRANT MODEL: voltage point 1 in volt/var curve. Used in VOLT_VAR control mode.",
			PT_double,"Q1[pu]", PADDR(Q1), PT_DESCRIPTION, "FOUR QUADRANT MODEL: VAR point 1 in volt/var curve. Used in VOLT_VAR control mode.",
			PT_double,"V2[pu]", PADDR(V2), PT_DESCRIPTION, "FOUR QUADRANT MODEL: voltage point 2 in volt/var curve. Used in VOLT_VAR control mode.",
			PT_double,"Q2[pu]", PADDR(Q2), PT_DESCRIPTION, "FOUR QUADRANT MODEL: VAR point 2 in volt/var curve. Used in VOLT_VAR control mode.",
			PT_double,"V3[pu]", PADDR(V3), PT_DESCRIPTION, "FOUR QUADRANT MODEL: voltage point 3 in volt/var curve. Used in VOLT_VAR control mode.",
			PT_double,"Q3[pu]", PADDR(Q3), PT_DESCRIPTION, "FOUR QUADRANT MODEL: VAR point 3 in volt/var curve. Used in VOLT_VAR control mode.",
			PT_double,"V4[pu]", PADDR(V4), PT_DESCRIPTION, "FOUR QUADRANT MODEL: voltage point 4 in volt/var curve. Used in VOLT_VAR control mode.",
			PT_double,"Q4[pu]", PADDR(Q4), PT_DESCRIPTION, "FOUR QUADRANT MODEL: VAR point 4 in volt/var curve. Used in VOLT_VAR control mode.",
			PT_double,"volt_var_control_lockout[s]", PADDR(vv_lockout), PT_DESCRIPTION, "FOUR QUADRANT QUADRANT MODEL: the lockout time between volt/var actions.",
			NULL)<1) GL_THROW("unable to publish properties in %s",__FILE__);

			defaults = this;

			memset(this,0,sizeof(inverter));

			if (gl_publish_function(oclass,	"preupdate_gen_object", (FUNCTIONADDR)preupdate_inverter)==NULL)
				GL_THROW("Unable to publish inverter deltamode function");
			if (gl_publish_function(oclass,	"interupdate_gen_object", (FUNCTIONADDR)interupdate_inverter)==NULL)
				GL_THROW("Unable to publish inverter deltamode function");
			if (gl_publish_function(oclass,	"postupdate_gen_object", (FUNCTIONADDR)postupdate_inverter)==NULL)
				GL_THROW("Unable to publish inverter deltamode function");
			if (gl_publish_function(oclass, "current_injection_update", (FUNCTIONADDR)inverter_NR_current_injection_update)==NULL)
				GL_THROW("Unable to publish inverter current injection update function");
	}
}
/* Object creation is called once for each object that is created by the core */
int inverter::create(void) 
{
	// Default values for Inverter object.
	P_Out = 0;  // P_Out and Q_Out are set by the user as set values to output in CONSTANT_PQ mode
	Q_Out = 0;
	V_In_Set_A = complex(480,0);
	V_In_Set_B = complex(-240, 415.69);
	V_In_Set_C = complex(-240,-415.69);
	V_Set_A = 240;
	V_Set_B = 240;
	V_Set_C = 240;
	margin = 10;
	I_out_prev = 0;
	I_step_max = 100;
	internal_losses = 0;
	C_Storage_In = 0;
	power_factor = 1;
	
	// Parameters needed for droop curve
	freq_ref = 60;     // Set the frequency reference value as 60 HZ
	Tfreq_delay = 0.0; // Arbitrary value defined for delay of frequency seen by the inverter
	inverter_droop_fp = false; // By default there is no droop included for the inverter
	R_fp = 0.0001; 		// Droop curve variable

	//Ab add : default values for four quadrant Volt-VAr mode
	disable_volt_var_if_no_input_power = false;	//Volt-VAr mode always on by default
	delay_time = -1;					        //delay time between seeing a voltage value and responding with appropiate VAr setting, set -1 to flag as unspecified, will reset to 0 by default
	max_var_slew_rate = 0;				        //maximum rate at which inverter can change its VAr output (VArs/second) set 0 to flag unspecified, will reset to huge value by default
	volt_var_sched[0] = '\0';			        //initialize Volt-VAr input as zero length string
	freq_pwr_sched[0] = '\0';                   //initialize freq-PdeliveredLimit input as zero length string
	//end Ab add
	
	// Default values for power electronics settings
	Rated_kW = 10;		//< nominal power in kW
	Max_P = 10;			//< maximum real power capacity in kW
	Min_P = 0;			//< minimum real power capacity in kW
	Max_Q = 10;			//< maximum reactive power capacity in kVar
	Min_Q = 10;			//< minimum reactive power capacity in kVar
	Rated_kVA = 15;		//< nominal capacity in kVA
	Rated_kV = 10;		//< nominal line-line voltage in kV
	//Rinternal = 0.035;
	Rload = 1;
	Rtotal = 0.05;
	Rground = 0.03;
	Rground_storage = 0.05;
	Vdc = 480;

	Cinternal = 0;
	Cground = 0;
	Ctotal = 0;
	Linternal = 0;
	Lground = 0;
	Ltotal = 0;
	filter_120HZ = true;
	filter_180HZ = true;
	filter_240HZ = true;
	pf_in = 0;
	pf_out = 1;
	number_of_phases_in = 0;
	phaseAIn = false;
	phaseBIn = false;
	phaseCIn = false;
	phaseAOut = true;
	phaseBOut = true;
	phaseCOut = true;

	last_current[0] = last_current[1] = last_current[2] = last_current[3] = 0.0;
	last_power[0] = last_power[1] = last_power[2] = last_power[3] = 0.0;

	switch_type_choice = IDEAL_SWITCH;
	filter_type_v = (enumeration)BAND_PASS;
	filter_imp_v = (enumeration)IDEAL_FILTER;
	power_in = DC;
	power_out = AC;

	islanded = FALSE;
	use_multipoint_efficiency = FALSE;
	p_dco = -1;
	p_so = -1;
	v_dco = -1;
	c_o = -1;
	c_1 = -1;
	c_2 = -1;
	c_3 = -1;
	p_max = -1;
	pMeterStatus = NULL;
	efficiency = 0;
	inv_eta = 0.0;	//Not sure why there's two of these...

	sense_object = NULL;
	max_charge_rate = 0;
	max_discharge_rate = 0;
	charge_on_threshold = 0;
	charge_off_threshold = 0;
	discharge_on_threshold = 0;
	discharge_off_threshold = 0;
	powerCalc = NULL;
	sense_is_link = false;
	sense_power = NULL;

	pf_reg = EXCLUDED;
	pf_reg_activate = -2;
	pf_reg_deactivate = -1;
	pf_reg_dispatch_change_allowed = true;
	pf_reg_dispatch_VAR = 0.0;
	pf_reg_status = IDLING;
	pf_reg_next_update_time = 0;
	pf_reg_activate_lockout_time = -1;

	pf_target_var = -2;
	pf_reg_high = -2;
	pf_reg_low = -2;	
	
	charge_threshold = -1;
	discharge_threshold = -1;
	group_max_charge_rate = -1;
	group_max_discharge_rate = -1;
	group_rated_power = -1;

	excess_input_power = 0.0;
	lf_dispatch_power = 0.0;
	load_follow_status = IDLE;	//LOAD_FOLLOWING starts out doing nothing
	four_quadrant_control_mode = FQM_CONSTANT_PF;	//Four quadrant defaults to constant PF mode

	next_update_time = 0;
	lf_dispatch_change_allowed = true;	//Begins with change allowed
	charge_lockout_time = 0.0;	//Charge and discharge default to no delay
	discharge_lockout_time = 0.0;
	b_soc = -1;
	f_nominal = 60;

	////////////////////////////////////////////////////////
	// DELTA MODE 
	////////////////////////////////////////////////////////
	deltamode_inclusive = false;	//By default, don't be included in deltamode simulations
	first_run = true;
	inverter_convergence_criterion = 1e-3;
	IGenerated = NULL;

	//Default PID controller variables -- no output by default
	kpd = 0.0;
	kpq = 0.0;
	kid = 0.0;
	kiq = 0.0;
	kdd = 0.0;
	kdq = 0.0;
	first_sync_delta_enabled = false;
	pLine_unrotI = NULL;
	first_iter_counter = 0;
	
	//By default, assume we want the PI-based controller
	inverter_dyn_mode = PI_CONTROLLER;

	//1547 parameters
	enable_1547_compliance = false;		//1547 turned off, but default
	reconnect_time = 300.0;				//5 minute default, as suggested by 1547-2003
	inverter_1547_status = true;		//Not in a violation, by default
	out_of_violation_time_total = 0.0;	//Not in a violation, so not tracking 'recovery'
	freq_pointer = NULL;				//No mapping, by default
	prev_time = 0;						//Tracking variable
	prev_time_dbl = 0.0;				//Tracking variable

	//By default, assumed we want to use IEEE 1547a
	ieee_1547_version = IEEE1547A;

	//Flag us as no reason
	ieee_1547_trip_method = IEEE_1547_NONE;

	//1547a defaults for triggering - so people can change them - will get adjusted to 1547 in init, if desired
	over_freq_high_band_setpoint = 62.0;	//OF2 set point for IEEE 1547a
	over_freq_high_band_delay = 0.16;		//OF2 clearing time for IEEE1547a
	over_freq_high_band_viol_time = 0.0;	//Accumulator for IEEE1547a OF high-band violation time
	over_freq_low_band_setpoint = 60.5;		//OF1 set point for IEEE 1547a
	over_freq_low_band_delay = 2.0;			//OF1 clearing time for IEEE 1547a
	over_freq_low_band_viol_time = 0.0;	//Accumulator for IEEE1547a OF low-band violation time
	under_freq_high_band_setpoint = 59.5;	//UF2 set point for IEEE 1547a
	under_freq_high_band_delay = 2.0;		//UF2 clearing time for IEEE1547a
	under_freq_high_band_viol_time = 0.0;	//Accumulator for IEEE1547a UF high-band violation time
	under_freq_low_band_setpoint = 57;		//UF1 set point for IEEE 1547a
	under_freq_low_band_delay = 0.16;		//UF1 clearing time for IEEE 1547a
	under_freq_low_band_viol_time = 0.0;	//Accumulator for IEEE1547a UF low-band violation time

	//Voltage set points - 1547a defaults
	under_voltage_lowest_voltage_setpoint = 0.45;	//Lowest voltage threshold for undervoltage
	under_voltage_middle_voltage_setpoint = 0.60;	//Middle-lowest voltage threshold for undervoltage
	under_voltage_high_voltage_setpoint = 0.88;		//High value of low voltage threshold for undervoltage
	over_voltage_low_setpoint = 1.10;				//Lowest voltage value for overvoltage
	over_voltage_high_setpoint = 1.20;				//High voltage value for overvoltage
	under_voltage_lowest_delay = 0.16;				//Lowest voltage clearing time for undervoltage
	under_voltage_middle_delay = 1.0;				//Middle-lowest voltage clearing time for undervoltage
	under_voltage_high_delay = 2.0;					//Highest voltage clearing time for undervoltage
	over_voltage_low_delay = 1.0;					//Lowest voltage clearing time for overvoltage
	over_voltage_high_delay = 0.16;					//Highest voltage clearing time for overvoltage
	under_voltage_lowest_viol_time = 0.0;			//Lowest low voltage threshold violation timer
	under_voltage_middle_viol_time = 0.0;			//Middle low voltage threshold violation timer
	under_voltage_high_viol_time = 0.0;				//Highest low voltage threshold violation timer
	over_voltage_low_viol_time = 0.0;				//Lowest high voltage threshold violation timer
	over_voltage_high_viol_time = 0.0;				//Highest high voltage threshold violation timer

	node_nominal_voltage = 120.0;		//Just pick a value

	// Volt Var Parameters
	V_base = 0;
	V1 = -2;
	Q1 = -2;
	V2 = -2;
	Q2 = -2;
	V3 = -2;
	Q3 = -2;
	V4 = -2;
	Q4 = -2;
	vv_lockout = -1;

	// Feeder frequency
	mapped_freq_variable = NULL;
	VSI_freq = 60;	// Set default VSI frequency as 60 HZ

	// Default values for VSI parameters
	// Filter of voltage source inverter
	Rfilter = 0.03; // in p.u.
	Xfilter = 0.3; // in p.u.

	// VSI mode is by default defined as the isochronous one
	VSI_mode = VSI_ISOCHRONOUS;

	//By default, e_source has not been initialized
	VSI_esource_init = false;

	// Initial values for voltage control parameters of isochronous VSI
	ki_Vterminal = 0.01;
	kp_Vterminal = 0.1;


	// Initialize slew rate parameters
	checkRampRate_real = false;
	rampUpRate_real = 1.0e9;		//1 GW/s default because, why not
	rampDownRate_real = 1.0e9;	//1 GW/s default because symmetry
	checkRampRate_reactive = false;
	rampUpRate_reactive = 1.0e9;		//1 GVAr/s default because, why not
	rampDownRate_reactive = 1.0e9;	//1 GVAr/s default because symmetry
	prev_VA_out[0] = prev_VA_out[1] = prev_VA_out[2] = complex(0.0,0.0);
	curr_VA_out[0] = curr_VA_out[1] = curr_VA_out[2] = complex(0.0,0.0);
	event_deltat = 10000000.0;	//Make very large, so first step in doesn't have a divide by zero

	/* TODO: set the context-free initial value of properties */
	return 1; /* return 1 on success, 0 on failure */
}

/* Object initialization is called once after all object have been created */
int inverter::init(OBJECT *parent)
{
	OBJECT *obj = OBJECTHDR(this);
<<<<<<< HEAD
	PROPERTY *pval;
	bool *dyn_gen_posting;
	double *temp_nominal_pointer;
	unsigned iindex, jindex;
	complex filter_impedance;
	double *nominal_voltage;
	double *ptemp_double;
	double temp_double_high, temp_double_low, tdiff, ang_diff;
	FINDLIST *batteries;
	OBJECT *objBattery = NULL;
	int index = 0;
=======
	STATUS return_value_init;
>>>>>>> 08dc8d39

	if(parent != NULL){
		if((parent->flags & OF_INIT) != OF_INIT){
			char objname[256];
			gl_verbose("inverter::init(): deferring initialization on %s", gl_name(parent, objname, 255));
			return 2; // defer
		}
	}
	// construct circuit variable map to meter
	static complex default_line123_voltage[3], default_line1_current[3];
	static int default_meter_status;	//Not really a good place to do this, but keep consistent
	int i;
	std::string tempV, tempQ, tempf, tempP;
	std::string VoltVArSchedInput, freq_pwrSchedInput;

	//Set the deltamode flag, if desired
	if ((obj->flags & OF_DELTAMODE) == OF_DELTAMODE)
	{
		deltamode_inclusive = true;	//Set the flag and off we go
	}

	// find parent meter or triplex_meter, if not defined, use default voltages, and if
	// the parent is not a meter throw an exception
	if (parent!=NULL && gl_object_isa(parent,"meter"))
	{
		// attach meter variables to each circuit
		parent_string = "meter";
		struct {
			complex **var;
			char *varname;
		}
		map[] = {
		// local object name,	meter object name
			{&pCircuit_V,			"voltage_A"}, // assumes 2 and 3 follow immediately in memory
			{&pLine_I,				"current_A"}, // assumes 2 and 3(N) follow immediately in memory
			{&pPower,				"power_A"}, // assumes 2 and 3 follow immediately in memory
			{&pLine_unrotI,			"prerotated_current_A"},
			{&pMeter_I, 			"measured_current_A"},
		};
		/// @todo use triplex property mapping instead of assuming memory order for meter variables (residential, low priority) (ticket #139)
	
		for (i=0; i<sizeof(map)/sizeof(map[0]); i++)
			*(map[i].var) = get_complex(parent,map[i].varname);

		//Map status
		pMeterStatus = get_enum(parent,"service_status");

		//Check it
		if (pMeterStatus==NULL)
		{
			GL_THROW("Inverter failed to map powerflow status variable");
			/*  TROUBLESHOOT
			While attempting to map the service_status variable of the parent
			powerflow object, an error occurred.  Please try again.  If the error
			persists, please submit your code and a bug report via the trac website.
			*/
		}

		//Map phases
		set *phaseInfo;
		PROPERTY *tempProp;
		tempProp = gl_get_property(parent,"phases");

		if ((tempProp==NULL || tempProp->ptype!=PT_set))
		{
			GL_THROW("Unable to map phases property - ensure the parent is a meter or triplex_meter");
			/*  TROUBLESHOOT
			While attempting to map the phases property from the parent object, an error was encountered.
			Please check and make sure your parent object is a meter or triplex_meter inside the powerflow module and try
			again.  If the error persists, please submit your code and a bug report via the Trac website.
			*/
		}
		else
			phaseInfo = (set*)GETADDR(parent,tempProp);

		//Copy in so the code works
		phases = *phaseInfo;

	}
	else if (parent!=NULL && gl_object_isa(parent,"triplex_meter"))
	{
		parent_string = "triplex_meter";

		struct {
			complex **var;
			char *varname;
		}
		map[] = {
			// local object name,	meter object name
			{&pCircuit_V,			"voltage_12"}, // assumes 1N and 2N follow immediately in memory
			{&pLine_I,				"current_1"}, // assumes 2 and 3(N) follow immediately in memory
			{&pLine12,				"current_12"}, // maps current load 1-2 onto triplex load
			{&pPower,				"power_12"}, //assumes 2 and 1-2 follow immediately in memory
			{&pLine_unrotI,			"prerotated_current_12"},	//maps current load 1-2 (prerotated) for triplex
			/// @todo use triplex property mapping instead of assuming memory order for meter variables (residential, low priority) (ticket #139)
			{&pMeter_I, 			"measured_voltage_1"},
		};

		// attach meter variables to each circuit
		for (i=0; i<sizeof(map)/sizeof(map[0]); i++)
		{
			if ((*(map[i].var) = get_complex(parent,map[i].varname))==NULL)
			{
				GL_THROW("%s (%s:%d) does not implement triplex_meter variable %s for %s (inverter:%d)",
				/*	TROUBLESHOOT
					The Inverter requires that the triplex_meter contains certain published properties in order to properly connect
					the inverter to the triplex-meter.  If the triplex_meter does not contain those properties, GridLAB-D may
					suffer fatal pointer errors.  If you encounter this error, please report it to the developers, along with
					the version of GridLAB-D that raised this error.
				*/
				parent->name?parent->name:"unnamed object", parent->oclass->name, parent->id, map[i].varname, obj->name?obj->name:"unnamed", obj->id);
			}
		}

		//Map status
		pMeterStatus = get_enum(parent,"service_status");

		//Check it
		if (pMeterStatus==NULL)
		{
			GL_THROW("Inverter failed to map powerflow status variable");
			//Defined above
		}

		//Map phases
		set *phaseInfo;
		PROPERTY *tempProp;
		tempProp = gl_get_property(parent,"phases");

		if ((tempProp==NULL || tempProp->ptype!=PT_set))
		{
			GL_THROW("Unable to map phases property - ensure the parent is a meter or triplex_meter");
			//Defined above
		}
		else
			phaseInfo = (set*)GETADDR(parent,tempProp);

		//Copy in so the code works
		phases = *phaseInfo;
	}
	else if	((parent != NULL && strcmp(parent->oclass->name,"meter") != 0)||(parent != NULL && strcmp(parent->oclass->name,"triplex_meter") != 0))
	{
		throw("Inverter must have a meter or triplex meter as it's parent");
		/*  TROUBLESHOOT
		Check the parent object of the inverter.  The inverter is only able to be childed via a meter or 
		triplex meter when connecting into powerflow systems.  You can also choose to have no parent, in which
		case the inverter will be a stand-alone application using default voltage values for solving purposes.
		*/
	}
	else
	{
		parent_string = "none";
		
		struct {
			complex **var;
			char *varname;
		}
		map[] = {
		// local object name,	meter object name
			{&pCircuit_V,			"voltage_A"}, // assumes 2 and 3 follow immediately in memory
			{&pLine_I,				"current_A"}, // assumes 2 and 3(N) follow immediately in memory
		};

		gl_warning("Inverter:%d has no parent meter object defined; using static voltages", obj->id);
		
		// attach meter variables to each circuit in the default_meter
		*(map[0].var) = &default_line123_voltage[0];
		*(map[1].var) = &default_line1_current[0];

		//Attach meter status default
		pMeterStatus = &default_meter_status;

		// provide initial values for voltages
		default_line123_voltage[0] = complex(Rated_kV*1000/sqrt(3.0),0);
		default_line123_voltage[1] = complex(Rated_kV*1000/sqrt(3.0)*cos(2*PI/3),Rated_kV*1000/sqrt(3.0)*sin(2*PI/3));
		default_line123_voltage[2] = complex(Rated_kV*1000/sqrt(3.0)*cos(-2*PI/3),Rated_kV*1000/sqrt(3.0)*sin(-2*PI/3));
		default_meter_status = 1;

		// Declare all 3 phases
		phases = 0x07;
	}

	// count the number of phases
	if ( (phases & 0x10) == 0x10) // split phase
		number_of_phases_out = 1; 
	else if ( (phases & 0x07) == 0x07 ) // three phase
		number_of_phases_out = 3;
	else if ( ((phases & 0x03) == 0x03) || ((phases & 0x05) == 0x05) || ((phases & 0x06) == 0x06) ) // two-phase
		number_of_phases_out = 2;
	else if ( ((phases & 0x01) == 0x01) || ((phases & 0x02) == 0x02) || ((phases & 0x04) == 0x04) ) // single phase
		number_of_phases_out = 1;
	else
	{
		//Never supposed to really get here
		GL_THROW("Invalid phase configuration specified!");
		/*  TROUBLESHOOT
		An invalid phase congifuration was specified when attaching to the "parent" object.  Please report this
		error.
		*/
	}

	if (gen_mode_v == UNKNOWN && inverter_type_v != FOUR_QUADRANT)
	{
		gl_warning("Inverter control mode is not specified! Using default: CONSTANT_PF");
		gen_mode_v = (enumeration)CONSTANT_PF;
	}
	if (gen_status_v == UNKNOWN)
	{
		gl_warning("Inverter status is unknown! Using default: ONLINE");
		gen_status_v = (enumeration)ONLINE;
	}
	if (inverter_type_v == UNKNOWN)
	{
		gl_warning("Inverter type is unknown! Using default: PWM");
		inverter_type_v = (enumeration)PWM;
	}
			
			//need to check for parameters SWITCH_TYPE, FILTER_TYPE, FILTER_IMPLEMENTATION, GENERATOR_MODE
	/*
			if (Rated_kW!=0.0)  SB = Rated_kW/sqrt(1-Rated_pf*Rated_pf);
			if (Rated_kVA!=0.0)  SB = Rated_kVA/3;
			if (Rated_kV!=0.0)  EB = Rated_kV/sqrt(3.0);
			if (SB!=0.0)  ZB = EB*EB/SB;
			else throw("Generator power capacity not specified!");
			double Real_Rinternal = Rinternal * ZB; 
			double Real_Rload = Rload * ZB;
			double Real_Rtotal = Rtotal * ZB;
			double Real_Rphase = Rphase * ZB;
			double Real_Rground = Rground * ZB;
			double Real_Rground_storage = Rground_storage * ZB;
			double[3] Real_Rfilter = Rfilter * ZB;

			double Real_Cinternal = Cinternal * ZB;
			double Real_Cground = Cground * ZB;
			double Real_Ctotal = Ctotal * ZB;
			double[3] Real_Cfilter = Cfilter * ZB;

			double Real_Linternal = Linternal * ZB;
			double Real_Lground = Lground * ZB;
			double Real_Ltotal = Ltotal * ZB;
			double[3] Real_Lfilter = Lfilter * ZB;

			tst = complex(Real_Rground,Real_Lground);
			AMx[0][0] = complex(Real_Rinternal,Real_Linternal) + tst;
			AMx[1][1] = complex(Real_Rinternal,Real_Linternal) + tst;
			AMx[2][2] = complex(Real_Rinternal,Real_Linternal) + tst;
		//	AMx[0][0] = AMx[1][1] = AMx[2][2] = complex(Real_Rs+Real_Rg,Real_Xs+Real_Xg);
			AMx[0][1] = AMx[0][2] = AMx[1][0] = AMx[1][2] = AMx[2][0] = AMx[2][1] = tst;

			*/

	//Dump efficiency from inv_eta first - it will get overwritten if it is bad
	efficiency=inv_eta;

	//all other variables set in input file through public parameters
	switch(inverter_type_v)
	{
		case TWO_PULSE:
			if (inv_eta==0)
			{
				efficiency = 0.8;
				gl_warning("Efficiency unspecified - defaulted to %f for this inverter type",efficiency);
				/*  TROUBLESHOOT
				An inverter_efficiency value was not explicitly specified for this inverter.  A default
				value was specified in its place.  If the default value is not acceptable, please explicitly
				set inverter_efficiency in the GLM file.
				*/
			}
			break;
		case SIX_PULSE:
			if (inv_eta==0)
			{
				efficiency = 0.8;
				gl_warning("Efficiency unspecified - defaulted to %f for this inverter type",efficiency);
				//defined above
			}
			break;
		case TWELVE_PULSE:
			if (inv_eta==0)
			{
				efficiency = 0.8;
				gl_warning("Efficiency unspecified - defaulted to %f for this inverter type",efficiency);
				//defined above
			}
			break;
		case PWM:
			if (inv_eta==0)
			{
				efficiency = 0.9;
				gl_warning("Efficiency unspecified - defaulted to %f for this inverter type",efficiency);
				//defined above
			}
			break;
		case FOUR_QUADRANT:
			//begin Ab add

			if (inv_eta==0){
				efficiency = 0.9;	//Unclear why this is split in 4-quadrant, but not adjusting for fear of breakage
				gl_warning("Efficiency unspecified - defaulted to %f for this inverter type",efficiency); //defined above
			}
			if(inv_eta == 0){
				inv_eta = 0.9;} 
			else if(inv_eta < 0){
				inv_eta = 0.9;
				gl_warning("Inverter efficiency must be positive--using default value");
			}
			
			if(p_rated == 0){
				p_rated = 25000;
				//throw("Inverter must have a nonzero power rating.");
				gl_warning("Inverter must have a nonzero power rating--using default value");
			} 
			
			//Ab : p_rated per phase
			if(number_of_phases_out == 1){
				bp_rated = p_rated/inv_eta;} 
			else if(number_of_phases_out == 2){
				bp_rated = 2*p_rated/inv_eta;} 
			else if(number_of_phases_out == 3){
				bp_rated = 3*p_rated/inv_eta;
			}
			//Ab : p_rated per phase; p_max for entire inverter	
			if(use_multipoint_efficiency == FALSE){ 
				if(p_max == -1){
					p_max = bp_rated*inv_eta;
				}
			} 
			
			if(four_quadrant_control_mode == FQM_VOLT_VAR_FREQ_PWR)
			{	//Volt_VAr init
				if (delay_time < 0)	{
					delay_time = 0.0;
					gl_warning("Delay time for Volt/VAr mode unspecified or negative. Setting to default of %f", delay_time);
				}
				if (max_var_slew_rate <= 0)	{
					max_var_slew_rate = -1.0;		//negative values of max_var_slew_rate disable that setting and place no restrictions on inverter VAr slew rate
					gl_warning("Maximum VAr slew rate for Volt-VAr mode unspecified, negative or zero. Disabling");
				}
				if (max_pwr_slew_rate <= 0)	{
					max_pwr_slew_rate = -1.0;		//negative values of max_pwr_slew_rate disable that setting and place no restrictions on inverter power slew rate
					gl_warning("Maximum output power slew rate for freq-power mode unspecified, negative or zero. Disabling");
				}
				
				//checks for Volt-VAr schedule
				VoltVArSchedInput = volt_var_sched;
				gl_warning(VoltVArSchedInput.c_str());
				if(VoltVArSchedInput.length() == 0)	{
					VoltVArSched.push_back(std::make_pair (119.5,0));	
					//put two random things on the schedule with Q values of zero, all scheduled Qs will then be zero
					VoltVArSched.push_back(std::make_pair (120.5,0));
					gl_warning("Volt/VAr schedule unspecified. Setting inverter for constant power factor of 1.0");
				}
				else
				{
					//parse user input string to produce volt/var schedule
					int cntr = 0;
					//std::string tempV = "";
					tempV = "";
					tempQ = "";
					for(int i = 0; i < VoltVArSchedInput.length(); i++)	{
						if(VoltVArSchedInput[i] != ',')	{
							if(cntr % 2 == 0)
								tempV += VoltVArSchedInput[i];
							else
								tempQ += VoltVArSchedInput[i];
						}
						else
						{					
							if(cntr % 2 == 1){
								VoltVArSched.push_back(std::make_pair (atof(tempV.c_str()),atof(tempQ.c_str())));
								tempQ = "";
								tempV = "";
							}
							cntr++;
						}
					}
					if(cntr % 2 == 1)
						VoltVArSched.push_back(std::make_pair (atof(tempV.c_str()),atof(tempQ.c_str())));
				} //end VoltVArSchedInput
				
					
				//checks for freq-power schedule
				freq_pwrSchedInput = freq_pwr_sched;
				gl_warning(freq_pwrSchedInput.c_str());
				if(freq_pwrSchedInput.length() == 0)	{
					freq_pwrSched.push_back(std::make_pair (f_nominal*0.9,0));	
					//make both power values equal to zero, then all scheduled powers will be zero
					freq_pwrSched.push_back(std::make_pair (f_nominal*1.1,0));
					gl_warning("Frequency-Power schedule unspecified. Setting power for frequency regulation to zero.");
				}
				else
				{
					//parse user input string to produce freq-PabsorbedLimit schedule
					int cntr = 0;
					tempf = "";
					tempP = "";
					for(int i = 0; i < freq_pwrSchedInput.length(); i++)	{
						if(freq_pwrSchedInput[i] != ',')	{
							if(cntr % 2 == 0)
								tempf += freq_pwrSchedInput[i];
							else
								tempP += freq_pwrSchedInput[i];
						}
						else
						{					
							if(cntr % 2 == 1) {
								freq_pwrSched.push_back(std::make_pair (atof(tempf.c_str()),atof(tempP.c_str())));
								tempf = "";
								tempP = "";
							}
							cntr++;
						}
					}
					if(cntr % 2 == 1)
						freq_pwrSched.push_back(std::make_pair (atof(tempf.c_str()),atof(tempP.c_str())));
				} //end freq_pwrSchedInput
				
			} //end VOLT_VAR_FREQ_PWR control mode
			//end Ab add
			
			if(four_quadrant_control_mode == FQM_LOAD_FOLLOWING || pf_reg == INCLUDED || four_quadrant_control_mode == FQM_GROUP_LF )
			{
				//Make sure we have an appropriate object to look at, if null, steal our parent
				if (sense_object == NULL)
				{
					if (parent!=NULL)
					{
						//Put the parent in there
						sense_object = parent;
						gl_warning("inverter:%s - sense_object not specified for LOAD_FOLLOWING and/or power-factor regulation - attempting to use parent object",obj->name);
						/*  TROUBLESHOOT
						The inverter is currently configured for LOAD_FOLLOWING mode, but did not have an appropriate
						sense_object specified.  The inverter is therefore using the parented object as the expected
						sense_object.
						*/
					}
					else
					{
						gl_error("inverter:%s - LOAD_FOLLOWING and power-factor regulation will not work without a specified sense_object!",obj->name);
						/*  TROUBLESHOOT
						The inverter is currently configured for LOAD_FOLLOWING mode, but does not have
						an appropriate sense_object specified.  Please specify a proper object and try again.
						*/
						return 0;
					}
				}

				//See what kind of sense_object we are linked at - note that the current implementation only takes overall power
				if (gl_object_isa(sense_object,"node","powerflow"))
				{
					//Make sure it's a meter of some sort
					if (gl_object_isa(sense_object,"meter","powerflow") || gl_object_isa(sense_object,"triplex_meter","powerflow"))
					{
						//Set flag
						sense_is_link = false;

						//Map to measured_power - regardless of object
						sense_power = get_complex(sense_object,"measured_power");

						//Make sure it worked
						if (sense_power == NULL)
						{
							gl_error("inverter:%s - an error occurred while mapping the sense_object power measurement!",obj->name);
							/*  TROUBLEHSHOOT
							While attempting to map the property defining measured power on the sense_object, an error was encountered.
							Please try again.  If the error persists, please submit a bug report and your code via the trac website.
							*/
							return 0;
						}

						//Random warning about ranks, if not our parent
						if (sense_object != parent)
						{
							gl_warning("inverter:%s is LOAD_FOLLOWING and/or power-factor regulating based on a meter or triplex_meter, ensure the inverter is connected inline with that object!",obj->name);
							/*  TROUBLESHOOT
							The inverter operates in LOAD_FOLLOWING mode under the assumption the sense_object meter or triplex_meter is either attached to
							the inverter, or directly upstream in the flow.  If this assumption is violated, the results may not be as expected.
							*/
						}
					}
					else	//loads/nodes/triplex_nodes not supported
					{
						gl_error("inverter:%s - sense_object is a node, but not a meter or triplex_meter!",obj->name);
						/*  TROUBLESHOOT
						When in LOAD_FOLLOWING and the sense_object is a powerflow node, that powerflow object
						must be a meter or a triplex_meter.  Please change your model and try again.
						*/
						return 0;
					}
				}
				else if (gl_object_isa(sense_object,"link","powerflow"))
				{
					//Only transformers supported right now (functional link - just needs to be exported elsewhere)
					if (gl_object_isa(sense_object,"transformer","powerflow"))
					{
						//Set flag
						sense_is_link = true;

						//Link up the power_calculation() function
						powerCalc = (FUNCTIONADDR)(gl_get_function(sense_object,"power_calculation"));

						//Make sure it worked
						if (powerCalc==NULL)
						{
							gl_error("inverter:%s - inverter failed to map power calculation function of transformer!",obj->name);
							/*  TROUBLESHOOT
							While attempting to link up the power_calculation function for the transformer specified in sense_object,
							something went wrong.  Please try again.  If the error persists, please post your code and a bug report via
							the trac website.
							*/
							return 0;
						}

						//Map to the property to compare - just use power_out for now (just as good as power_in)
						sense_power = get_complex(sense_object,"power_out");

						//Make sure it worked
						if (sense_power == NULL)
						{
							gl_error("inverter:%s - an error occurred while mapping the sense_object power measurement!",obj->name);
							//Defined above
							return 0;
						}
					}
					else	//Not valid
					{
						gl_error("inverter:%s - sense_object is a link, but not a transformer!",obj->name);
						/*  TROUBLESHOOT
						When in LOAD_FOLLOWING and the sense_object is a powerflow link, that powerflow object
						must be a transformer.  Please change your model and try again.
						*/
						return 0;
					}

				}
				else	//Not a link or a node, we don't know what to do!
				{
					gl_error("inverter:%s - sense_object is not a proper powerflow object!",obj->name);
					/*  TROUBLESHOOT
					When in LOAD_FOLLOWING mode, the inverter requires an appropriate connection
					to a powerflow object to sense the current load.  This can be either a meter,
					triplex_meter, or transformer at the current time.
					*/
					return 0;
				}

				//Check lockout times
				if (pf_reg != EXCLUDED)
				{
					if (pf_reg_activate_lockout_time < 0)
					{
						pf_reg_activate_lockout_time = 60;
						gl_warning("inverter:%s - pf_reg_activate_lockout_time is unassigned, using default value of 60s.",obj->name);
						/*  TROUBLESHOOT
						The pf_reg_activate_lockout_time for the inverter is negative.  Negative lockout times
						are not allowed inside the inverter.  Please correct the value and try again.
						*/

					}
					else if (pf_reg_activate_lockout_time < 60)
					{
						pf_reg_activate_lockout_time = 1;
						gl_warning("inverter:%s - a short pf_reg_activate_lockout_time may lead to inverter controller oscillations. Recommended time: > 60s",obj->name);
						/*  TROUBLESHOOT
						The pf_reg_activate_lockout_time for the inverter is negative.  Negative lockout times
						are not allowed inside the inverter.  Please correct the value and try again.
						*/

					}

					else if (charge_lockout_time == 0.0)
					{
						gl_warning("inverter:%s - pf_reg_activate_lockout_time is zero, oscillations may occur",obj->name);
						/*  TROUBLESHOOT
						The value for pf_reg_activate_lockout_time is zero, which means there is no delay in new dispatch
						operations.  This may result in excessive switching and iteration limits being hit.  If this is
						not desired, specify a charge_lockout_time larger than zero.
						*/
					}
				}
				if (four_quadrant_control_mode == FQM_LOAD_FOLLOWING)
				{
					if (charge_lockout_time<0)
					{
						gl_error("inverter:%s - charge_lockout_time is negative!",obj->name);
						/*  TROUBLESHOOT
						The charge_lockout_time for the inverter is negative.  Negative lockout times
						are not allowed inside the inverter.  Please correct the value and try again.
						*/
						return 0;
					}
					else if (charge_lockout_time == 0.0)
					{
						gl_warning("inverter:%s - charge_lockout_time is zero, oscillations may occur",obj->name);
						/*  TROUBLESHOOT
						The value for charge_lockout_time is zero, which means there is no delay in new dispatch
						operations.  This may result in excessive switching and iteration limits being hit.  If this is
						not desired, specify a charge_lockout_time larger than zero.
						*/
					}
					//Defaulted else, must be okay

					if (discharge_lockout_time<0)
					{
						gl_error("inverter:%s - discharge_lockout_time is negative!",obj->name);
						/*  TROUBLESHOOT
						The discharge_lockout_time for the inverter is negative.  Negative lockout times
						are not allowed inside the inverter.  Please correct the value and try again.
						*/
						return 0;
					}
					else if (discharge_lockout_time == 0.0)
					{
						gl_warning("inverter:%s - discharge_lockout_time is zero, oscillations may occur",obj->name);
						/*  TROUBLESHOOT
						The value for discharge_lockout_time is zero, which means there is no delay in new dispatch
						operations.  This may result in excessive switching and iteration limits being hit.  If this is
						not desired, specify a discharge_lockout_time larger than zero.
						*/
					}
				} //End FQM_LOAD_FOLLOWING
				//Defaulted else, must be okay
			}//End FOUR_QUADRANT checks

			/* Ab moved from here to beginning of four_quadrant case
			if (inv_eta==0)
			{
				efficiency = 0.9;	//Unclear why this is split in 4-quadrant, but not adjusting for fear of breakage
				gl_warning("Efficiency unspecified - defaulted to %f for this inverter type",efficiency);
				//defined above
			}
			if(inv_eta == 0){
				inv_eta = 0.9;
			} else if(inv_eta < 0){
				gl_warning("Inverter efficiency must be positive--using default value");
				inv_eta = 0.9;
			}
			if(p_rated == 0){
				//throw("Inverter must have a nonzero power rating.");
				gl_warning("Inverter must have a nonzero power rating--using default value");
				p_rated = 25000;
			}
			if(number_of_phases_out == 1){
				bp_rated = p_rated/inv_eta;
			} else if(number_of_phases_out == 2){
				bp_rated = 2*p_rated/inv_eta;
			} else if(number_of_phases_out == 3){
				bp_rated = 3*p_rated/inv_eta;
			}
			if(use_multipoint_efficiency == FALSE){ 
				if(p_max == -1){
					p_max = bp_rated*inv_eta;
				}
			} */	
			break;
		default:
			//Never supposed to really get here
			GL_THROW("Invalid inverter type specified!");
			/*  TROUBLESHOOT
			An invalid inverter type was specified for the property inverter_type.  Please select one of
			the acceptable types and try again.
			*/
			break;
	}

	//Make sure efficiency is not an invalid value
	if ((efficiency<=0) || (efficiency>1))
	{
		GL_THROW("The efficiency specified for inverter:%s is invalid",obj->name);
		/*  TROUBLESHOOT
		The efficiency value specified must be greater than zero and less than or equal to
		1.0.  Please specify a value in that range.
		*/
	}

	//internal_switch_resistance(switch_type_choice);
	filter_circuit_impact((power_electronics::FILTER_TYPE)filter_type_v, 
		(power_electronics::FILTER_IMPLEMENTATION)filter_imp_v);

	//seting up defaults for multipoint efficiency
	if(use_multipoint_efficiency == TRUE){
		switch(inverter_manufacturer){//all manufacturer defaults use the CEC parameters
			case NONE:
				if(p_dco < 0){
					gl_error("no maximum dc power was given for the inverter.");
					return 0;
				}
				if(v_dco < 0){
					gl_error("no maximum dc voltage was given for the inverter.");
					return 0;
				}
				if(p_so < 0){
					gl_error("no minimum dc power was given for the inverter.");
					return 0;
				}
				if(p_rated <= 0){
					gl_error("no rated per phase power was given for the inverter.");
					return 0;
				} else {
					switch (number_of_phases_out)
					{
						// single phase connection
						case 1:
							p_max = p_rated;
							break;
						// two-phase connection
						case 2:
							p_max = 2*p_rated;
							break;
						// three-phase connection
						case 3:
							p_max = 3*p_rated;
							break;
						default:
							//Never supposed to really get here
							GL_THROW("Invalid phase configuration specified!");
							/*  TROUBLESHOOT
							An invalid phase congifuration was specified when attaching to the "parent" object.  Please report this
							error.
							*/
							break;
					}
				}
				if(c_o == -1){
					c_o = 0;
				}
				if(c_1 == -1){
					c_1 = 0;
				}
				if(c_2 == -1){
					c_2 = 0;
				}
				if(c_3 == -1){
					c_3 = 0;
				}
				break;
			case FRONIUS:
				if(p_dco < 0){
					p_dco = 2879;
				}
				if(v_dco < 0){
					v_dco = 277;
				}
				if(p_so < 0){
					p_so = 27.9;
				}
				if(c_o == -1){
					c_o = -1.009e-5;
				}
				if(c_1 == -1){
					c_1 = -1.367e-5;
				}
				if(c_2 == -1){
					c_2 = -3.587e-5;
				}
				if(c_3 == -1){
					c_3 = -3.421e-3;
				}
				if(p_max < 0){
					p_max = 2700;
					switch (number_of_phases_out)
					{
						// single phase connection
						case 1:
							p_rated = p_max;
							break;
						// two-phase connection
						case 2:
							p_rated = p_max/2;
							break;
						// three-phase connection
						case 3:
							p_rated = p_max/3;
							break;
						default:
							//Never supposed to really get here
							GL_THROW("Invalid phase configuration specified!");
							/*  TROUBLESHOOT
							An invalid phase congifuration was specified when attaching to the "parent" object.  Please report this
							error.
							*/
							break;
					}
				}
				break;
			case SMA:
				if(p_dco < 0){
					p_dco = 2694;
				}
				if(v_dco < 0){
					v_dco = 302;
				}
				if(p_so < 0){
					p_so = 20.7;
				}
				if(c_o == -1){
					c_o = -1.545e-5;
				}
				if(c_1 == -1){
					c_1 = 6.525e-5;
				}
				if(c_2 == -1){
					c_2 = 2.836e-3;
				}
				if(c_3 == -1){
					c_3 = -3.058e-4;
				}
				if(p_max < 0){
					p_max = 2500;
					switch (number_of_phases_out)
					{
						// single phase connection
						case 1:
							p_rated = p_max;
							break;
						// two-phase connection
						case 2:
							p_rated = p_max/2;
							break;
						// three-phase connection
						case 3:
							p_rated = p_max/3;
							break;
						default:
							//Never supposed to really get here
							GL_THROW("Invalid phase configuration specified!");
							/*  TROUBLESHOOT
							An invalid phase congifuration was specified when attaching to the "parent" object.  Please report this
							error.
							*/
							break;
					}
				}
				break;
			case XANTREX:
				if(p_dco < 0){
					p_dco = 4022;
				}
				if(v_dco < 0){
					v_dco = 266;
				}
				if(p_so < 0){
					p_so = 24.1;
				}
				if(c_o == -1){
					c_o = -8.425e-6;
				}
				if(c_1 == -1){
					c_1 = 8.590e-6;
				}
				if(c_2 == -1){
					c_2 = 7.76e-4;
				}
				if(c_3 == -1){
					c_3 = -5.278e-4;
				}
				if(p_max < 0){
					p_max = 3800;
					switch (number_of_phases_out)
					{
						// single phase connection
						case 1:
							p_rated = p_max;
							break;
						// two-phase connection
						case 2:
							p_rated = p_max/2;
							break;
						// three-phase connection
						case 3:
							p_rated = p_max/3;
							break;
						default:
							//Never supposed to really get here
							GL_THROW("Invalid phase configuration specified!");
							/*  TROUBLESHOOT
							An invalid phase congifuration was specified when attaching to the "parent" object.  Please report this
							error.
							*/
							break;
					}
				}
				break;
		}
		if(p_max > p_dco){
			gl_error("The maximum dc power into the inverter cannot be less than the maximum ac power out.");
			return 0;
		}
		if(p_so > p_dco){
			gl_error("The maximum dc power into the inverter cannot be less than the minimum dc power.");
			return 0;
		}
	}
	

	if (four_quadrant_control_mode == FQM_VOLT_VAR) {
		if (V1 == -2) {
			V1 = 0.97;
		}
		if (V2 == -2) {
			V2 = 0.99;
		}
		if (V3 == -2) {
			V3 = 1.01;
		}
		if (V4 == -2) {
			V4 = 1.03;
		}
		if (Q1 == -2) {
			Q1 = 0.50;
		}
		if (Q2 == -2) {
			Q2 = 0.0;
		}
		if (Q3 == -2) {
			Q3 = 0.0;
		}
		if (Q4 == -2) {
			Q4 = -0.50;
		}
		if (V1 > V2 || V2 > V3 || V3 > V4) {
			gl_error("inverter::init(): The curve was not constructed properly. V1 <= V2 <= V3 <= V4 must be true.");
			return 0;
		}
		if (Q1 < Q2 || Q2 < Q3 || Q3 < Q4) {
			gl_error("inverter::init(): The curve was not constructed properly. Q1 >= Q2 >= Q3 >= Q4 must be true.");
			return 0;
		}
		if (V_base == 0) {
			gl_error("inverter::init(): The base voltage must be greater than 0.");
			return 0;
		}
		if (V2 != V1) {
			m12 = (Q2 - Q1) / (V2 - V1);
		} else {
			m12 = 0;
		}
		if (V3 != V2) {
			m23 = (Q3 - Q2) / (V3 - V2);
		} else {
			m23 = 0;
		}
		if (V4 != V3) {
			m34 = (Q4 - Q3) / (V4 - V3);
		} else {
			m34 = 0;
		}
		b12 = Q1 - (m12 * V1);
		b23 = Q2 - (m23 * V2);
		b34 = Q3 - (m34 * V3);

		if (vv_lockout < 0.0) {
			gl_warning("volt var control lockout is 0. Warning this may cause oscillating behavior.");
			vv_lockout = 0;
		}
		allowed_vv_action = 0;
		last_vv_check = 0;
	}

	///////////////////////////////////////////////////////////////////////////
	// DELTA MODE
	///////////////////////////////////////////////////////////////////////////
		//See if we desire a deltamode update (module-level)
	if (deltamode_inclusive)
	{
		//Check global, for giggles
		if (enable_subsecond_models!=true)
		{
			gl_warning("inverter:%s indicates it wants to run deltamode, but the module-level flag is not set!",obj->name?obj->name:"unnamed");
			/*  TROUBLESHOOT
			The diesel_dg object has the deltamode_inclusive flag set, but not the module-level enable_subsecond_models flag.  The generator
			will not simulate any dynamics this way.
			*/
		}
		else
		{
			gen_object_count++;	//Increment the counter
			first_sync_delta_enabled = true;
		}

		//Check for frequency 
		if (enable_1547_compliance == true)
		{
			return_value_init = initalize_IEEE_1547_checks(parent);

			//Check
			if (return_value_init == FAILED)
			{
				GL_THROW("inverter:%d-%s - initalizing the IEEE 1547 checks failed",obj->id,(obj->name ? obj->name : "Unnamed"));
				/*  TROUBLESHOOT
				While attempting to initialize some of the variables for the inverter IEEE 1547 functionality, an error occurred.
				Please try again.  If the error persists, please submit your code and a bug report via the issues tracker.
				*/
			}
		}
		//Default else - don't do anything

		if (four_quadrant_control_mode == FQM_CONSTANT_PQ) {
			//Check parents and map the variables
			if (gl_object_isa(parent,"node","powerflow") || gl_object_isa(parent,"load","powerflow") || gl_object_isa(parent,"meter","powerflow") || gl_object_isa(parent,"triplex_node","powerflow") || gl_object_isa(parent,"triplex_load","powerflow") || gl_object_isa(parent,"triplex_load","powerflow"))
			{
				//Find the propery of the frequency measurements
				freq_pointer = get_double(parent,"measured_frequency");

				//Make sure it worked
				if (freq_pointer == NULL)
				{
					GL_THROW("Inverter:%d %s failed to map the measured_frequency property",obj->id, (obj->name ? obj->name : "Unnamed"));
					/*  TROUBLESHOOT
					While attempting to map the measured_frequency property, an error occurred.  Please try again.
					If the error persists, please submit your GLM and a bug report to the ticketing system.
					*/
				}
			}
		}

		//If we're a voltage sourced-inverter, map up our variables
		if (four_quadrant_control_mode == FQM_VSI)
		{
			//Map the flag
			pval = gl_get_property(parent,"Norton_dynamic");

			//Check it
			if ((pval==NULL) || (pval->ptype!=PT_bool))
			{
				GL_THROW("inverter:%s failed to map deltamode variable from %s",obj->name?obj->name:"unnamed",parent->name?parent->name:"unnamed");
				/*  TROUBLESHOOT
				While attempting to set up the deltamode interfaces and calculations with powerflow, the required interface could not be mapped.
				Please check your GLM and try again.  If the error persists, please submit a trac ticket with your code.
				*/
			}

			//Map to the intermediate
			dyn_gen_posting = (bool*)GETADDR(parent,pval);

			//Set the flag
			*dyn_gen_posting = true;

			// Obtain the Zbase of the system for calculating filter impedance
			nominal_voltage = get_double(parent,"nominal_voltage");
			Zbase = ((*nominal_voltage) * (*nominal_voltage))/p_rated;
			filter_impedance = complex(1.0,0.0)/(complex(Rfilter,Xfilter) * Zbase);
			for (iindex=0; iindex<3; iindex++)
			{
				for (jindex=0; jindex<3; jindex++)
				{
					if (iindex==jindex)
					{
						generator_admittance[iindex][jindex] = filter_impedance;
					}
					else
					{
						generator_admittance[iindex][jindex] = complex(0.0,0.0);
					}
				}
			}

			// Find if a battery is attached to VSI, if not, give warning
			// Find all batteries
			batteries = gl_find_objects(FL_NEW, FT_CLASS, SAME, "battery", FT_END);
			if(batteries == NULL || batteries->hit_count == 0){
				gl_warning("No battery objects were found, but the VSI object exists. Now assume the VSI is attached with infinite input power.");
				/* TROUBLESHOOT
				No battery object attached to VSI. In reality, a battery is required for VSI to output enough power.
				*/
			}
			else {
				while(objBattery = gl_find_next(batteries,objBattery)){
					if(index >= batteries->hit_count){
						gl_warning("VSI: %s does not find a battery attached to it. Now assume VSI: %s is attached with infinite input power.", (obj->name ? obj->name : "Unnamed"), (obj->name ? obj->name : "Unnamed"));
						break;
					}
					if (strcmp(objBattery->parent->name, obj->name) == 0) {
						break;
					}
					++index;
				}
			}
		}//Other methods post directly to current, so they don't need this
	}//End deltamode inclusive
	else	//This particular model isn't enabled
	{
		if (enable_subsecond_models == true)
		{
			gl_warning("inverter:%d %s - Deltamode is enabled for the module, but not this inverter!",obj->id, (obj->name ? obj->name : "Unnamed"));
			/*  TROUBLESHOOT
			The inverter is not flagged for deltamode operations, yet deltamode simulations are enabled for the overall system.  When deltamode
			triggers, this inverter may no longer contribute to the system, until event-driven mode resumes.  This could cause issues with the simulation.
			It is recommended all objects that support deltamode enable it.
			*/
		}
		else if (enable_1547_compliance == true)
		{
			//Initalize it
			return_value_init = initalize_IEEE_1547_checks(parent);

			//Check
			if (return_value_init == FAILED)
			{
				GL_THROW("inverter:%d-%s - initalizing the IEEE 1547 checks failed",obj->id,(obj->name ? obj->name : "Unnamed"));
				/*  TROUBLESHOOT
				While attempting to initialize some of the variables for the inverter IEEE 1547 functionality, an error occurred.
				Please try again.  If the error persists, please submit your code and a bug report via the issues tracker.
				*/
			}

			//Warn, because this probably won't work well
			gl_warning("inverter:%d-%s - IEEE 1547 checks are enabled, but the model is not deltamode-enabled",obj->id,(obj->name ? obj->name : "Unnamed"));
			/*  TROUBLESHOOT
			The IEEE 1547 checks have been enabled for the inverter object, but deltamode is not enabled.  This will severely hinder the inverter's
			ability to do these checks, and really isn't the intended mode of operation.
			*/
		}
	}

	// Check the bustype if the inverter parent
	pval = gl_get_property(obj->parent,"bustype"); // Obtain VSI parent meter bustype

	//Check it
	if ((pval==NULL) || (pval->ptype!=PT_enumeration))
	{
		GL_THROW("inverter:%s failed to map bustype variable from %s",obj->name?obj->name:"unnamed",obj->parent->name?obj->parent->name:"unnamed");
		/*  TROUBLESHOOT
		While attempting to set up the deltamode interfaces and calculations with powerflow, the required interface could not be mapped.
		Please check your GLM and try again.  If the error persists, please submit a trac ticket with your code.
		*/
	}

	//Map to the intermediate
	VSI_bustype = (enumeration*)GETADDR(obj->parent,pval);

	//Map the powerflow frequency
	mapped_freq_variable = (double *)gl_get_module_var(gl_find_module("powerflow"),"current_frequency");
	//Make sure it isn't empty
	if (mapped_freq_variable == NULL)
	{
		GL_THROW("inverter:%s - Failed to map frequency checking variable from powerflow for deltamode",obj->name?obj->name:"unnamed");
		//Defined above
	}

	//Set the timestep strackers
	prev_time = gl_globalclock;
	prev_time_dbl = (double)(prev_time);

	// Record the starting time
	start_time = gl_globalclock;

	// Initialize parameters
	VA_Out = complex(P_Out,Q_Out);
	VA_Out_past = VA_Out;
	//I_In = complex((VA_Out.Mag())/V_In.Mag(),0.0);
	P_Out_t0 = P_Out;
	Q_Out_t0 = Q_Out;
	power_factor_t0 = power_factor;
	I_Out[0] = complex(0);
	I_Out[1] = complex(0);
	I_Out[2] = complex(0);

	return 1;
	
}

TIMESTAMP inverter::presync(TIMESTAMP t0, TIMESTAMP t1)
{
	TIMESTAMP t2 = TS_NEVER;
	OBJECT *obj = OBJECTHDR(this);
	if(inverter_type_v != FOUR_QUADRANT){
		phaseA_I_Out = phaseB_I_Out = phaseC_I_Out = 0.0;
	} else {
		if (pf_reg == INCLUDED)
		{
			if (t1 != t0)
			{
				//See if the "new" timestamp allows us to change
				if (t1>=pf_reg_next_update_time)
				{
					//Above the previous time, so allow a change
					pf_reg_dispatch_change_allowed = true;
				}
				if (pf_reg_activate == -2)
				{
					pf_reg_activate = 0.80;
					gl_warning("inverter:%s - pf_reg_activate undefined, setting to default value of 0.80.",obj->name);
				}
				if (pf_reg_deactivate == -1)
				{
					pf_reg_deactivate = 0.95;
					gl_warning("inverter:%s - pf_reg_deactivate undefined, setting to default value of 0.95.",obj->name);
				}
				if (pf_reg_deactivate >= 0.99)
				{
					gl_warning("inverter:%s - Very high values pf_reg_deactivate (~ 0.99) may lead to inverter control oscillation.",obj->name);
				}
				if (pf_reg_activate > pf_reg_deactivate)
				{
					GL_THROW("inverter:%s - pf_reg_activate is greater than pf_reg_deactivate.",obj->name);
				}
				if (pf_reg_activate < 0 || pf_reg_deactivate < 0)
				{
					GL_THROW("inverter:%s - pf_reg_activate and/or pf_reg_deactivate are negative.",obj->name);
				}
				if (pf_reg_activate == pf_reg_deactivate)
				{
					gl_warning("inverter:%s - pf_reg_activate and pf_reg_deactivate are equal - pf regluation may not behave properly and/or oscillate.",obj->name);;
				}
			}
		}
		else if (pf_reg == INCLUDED_ALT)
		{
			if (t1 != t0)
			{
				//See if the "new" timestamp allows us to change
				if (t1>=pf_reg_next_update_time)
				{
					//Above the previous time, so allow a change
					pf_reg_dispatch_change_allowed = true;
				}

				//Checks for ranges
				if (pf_target_var == -2.0)
				{
					pf_target_var = 0.95;
					gl_warning("inverter:%s - pf_target_var is undefined, setting to a default value of 0.95",obj->name ? obj->name : "Unnamed");
					/*  TROUBLESHOOT
					A value was not specified for pf_pf_target_var.  This has been arbitrarily set to 0.95 lagging (inductive).  If this is not acceptable,
					please specify the desired power factor value.
					*/
				}

				if (pf_reg_high == -2.0)
				{
					pf_reg_high = -0.95;
					gl_warning("inverter:%s - pf_reg_high is undefined, setting to a default value of -0.95",obj->name ? obj->name : "Unnamed");
					/*  TROUBLESHOOT
					A value was not specified for pf_reg_high.  This has been arbitrarily set to 0.95 leading (capacitive).  If this is not acceptable,
					please specify the desired power factor value.
					*/
				}

				if (pf_reg_low == -2.0)
				{
					pf_reg_low = 0.97;
					gl_warning("inverter:%s - pf_reg_low is undefined, setting to a default value of 0.97",obj->name ? obj->name : "Unnamed");
					/*  TROUBLESHOOT
					A value was not specified for pf_reg_low.  This has been arbitrarily set to 0.97 lagging (inductive).  If this is not acceptable,
					please specify the desired power factor value.
					*/
				}

				//Check values based on sign
				if (pf_target_var < 0.0)	//Capacitive power factor specified
				{
					//Make sure target is below the lower limit
					if ((pf_reg_low < 0) && (pf_reg_low > pf_target_var))
					{
						GL_THROW("inverter:%s - pf_reg_low is below the pf_target_var value!",obj->name ? obj->name : "Unnamed");
						/*  TROUBLESHOOT
						For the alternative power factor correction mode, the pf_reg_low value must be a higher power factor than the desired value, in terms of relative power factor.
						*/
					}
				}//end capacitive
				else	//Assume inductive, by elimination
				{
					//Make sure target is below the lower limit
					if ((pf_reg_low > 0) && (pf_reg_low < pf_target_var))
					{
						GL_THROW("inverter:%s - pf_reg_low is below the pf_target_var value!",obj->name ? obj->name : "Unnamed");
						//Defined above
					}

				}//End inductive

				//Generic check - make sure things are in the right order
				//Make sure the upper is in a proper place too
				if (((pf_reg_high > 0) && (pf_reg_low > 0) && (pf_reg_high <= pf_reg_low)) || ((pf_reg_low < 0) && (pf_reg_high < 0) && (pf_reg_high >= pf_reg_low)))
				{
					GL_THROW("inverter:%s - pf_reg_low is higher than pf_reg_high",obj->name ? obj->name : "Unnamed");
					/*  TROUBLESHOOT
					For the alternative power factor correction mode, the pf_reg_low value must be a "more inductive" power factor than the desired value, in terms of
					relative power factor.
					*/
				}
			}//End new time
		}//End pf alt mode

		if(four_quadrant_control_mode == FQM_LOAD_FOLLOWING)
		{
			if (t1 != t0)
			{
				//See if the "new" timestamp allows us to change
				if (t1>=next_update_time)
				{
					//Above the previous time, so allow a change
					lf_dispatch_change_allowed = true;
				}

				//Threshold checks
				if (max_charge_rate <0)
				{
					GL_THROW("inverter:%s - max_charge_rate is negative!",obj->name);
					/*  TROUBLESHOOT
					The max_charge_rate for the inverter is negative.  Please specify
					a valid charge rate for the object to continue.
					*/
				}
				else if (max_charge_rate == 0)
				{
					gl_warning("inverter:%s - max_charge_rate is zero",obj->name);
					/*  TROUBLESHOOT
					The max_charge_rate for the inverter is currently zero.  This will result
					in no charging action by the inverter.  If this is not desired, please specify a valid
					value.
					*/
				}

				if (max_discharge_rate <0)
				{
					GL_THROW("inverter:%s - max_discharge_rate is negative!",obj->name);
					/*  TROUBLESHOOT
					The max_discharge_rate for the inverter is negative.  Please specify
					a valid discharge rate for the object to continue.
					*/
				}
				else if (max_discharge_rate == 0)
				{
					gl_warning("inverter:%s - max_discharge_rate is zero",obj->name);
					/*  TROUBLESHOOT
					The max_discharge_rate for the inverter is currently zero.  This will result
					in no discharging action by the inverter.  If this is not desired, please specify a valid
					value.
					*/
				}

				//Charge thresholds
				if (charge_on_threshold > charge_off_threshold)
				{
					GL_THROW("inverter:%s - charge_on_threshold is greater than charge_off_threshold!",obj->name);
					/*  TROUBLESHOOT
					For proper LOAD_FOLLOWING behavior, charge_on_threshold should be smaller than charge_off_threshold.
					Please correct this and try again.
					*/
				}
				else if (charge_on_threshold == charge_off_threshold)
				{
					gl_warning("inverter:%s - charge_on_threshold and charge_off_threshold are equal - may not behave properly!",obj->name);
					/*  TROUBLESHOOT
					For proper LOAD_FOLLOWING operation, charge_on_threshold and charge_off_threshold should specify a deadband for operation.
					If equal, the inverter may not operate properly and the system may never solve properly.
					*/
				}

				//Discharge thresholds
				if (discharge_on_threshold < discharge_off_threshold)
				{
					GL_THROW("inverter:%s - discharge_on_threshold is less than discharge_off_threshold!",obj->name);
					/*  TROUBLESHOOT
					For proper LOAD_FOLLOWING behavior, discharge_on_threshold should be larger than discharge_off_threshold.
					Please correct this and try again.
					*/
				}
				else if (discharge_on_threshold == discharge_off_threshold)
				{
					gl_warning("inverter:%s - discharge_on_threshold and discharge_off_threshold are equal - may not behave properly!",obj->name);
					/*  TROUBLESHOOT
					For proper LOAD_FOLLOWING operation, discharge_on_threshold and discharge_off_threshold should specify a deadband for operation.
					If equal, the inverter may not operate properly and the system may never solve properly.
					*/
				}

				//Combination of the two
				if (discharge_off_threshold <= charge_off_threshold)
				{
					gl_warning("inverter:%s - discharge_off_threshold should be larger than the charge_off_threshold",obj->name);
					/*  TROUBLESHOOT
					For proper LOAD_FOLLOWING operation, the deadband for the inverter should not overlap.  Please specify a larger
					range for the discharge and charge bands of operation and try again.  If the bands do overlap, unexpected behavior may occur.
					*/
				}
			}
		} //End LOAD_FOLLOWING checks
		else if (four_quadrant_control_mode == FQM_VOLT_VAR)
		{
			if ((phases & 0x10) == 0x10)	//Triplex
			{
				*pPower -= last_power[3];	//Theoretically pPower is mapped to power_12, which already has the [2] offset applied
			}
			else	//Variation of three-phase
			{
				pPower[0] -= last_power[0];
				pPower[1] -= last_power[1];
				pPower[2] -= last_power[2];
			}
		}//End VOLT_VAR
		else if(four_quadrant_control_mode == FQM_GROUP_LF)
		{
			if (t1 != t0)
			{
				//See if the "new" timestamp allows us to change
				if (t1>=next_update_time)
				{
					//Above the previous time, so allow a change
					lf_dispatch_change_allowed = true;
				}

				//Threshold checks
				if (group_max_charge_rate < 0)
				{
					GL_THROW("inverter:%s - group_max_charge_rate cannot be negative.",obj->name);
				}
				else if (max_charge_rate == 0)
				{
					gl_warning("inverter:%s - group_max_charge_rate is zero.",obj->name);
				}

				if (group_max_discharge_rate < 0)
				{
					GL_THROW("inverter:%s - group_max_discharge_rate cannot be negative.",obj->name);
				}
				else if (group_max_discharge_rate == 0)
				{
					gl_warning("inverter:%s - group_max_discharge_rate is zero",obj->name);
				}

				if (group_rated_power <= 0)
				{
					GL_THROW("inverter:%s - group_rated_power must be positive.",obj->name);
				}


				//Charge thresholds
				if (charge_threshold == -1)
				{
					GL_THROW("inverter:%s - charge_threshold must be defined for GROUP_LOAD_FOLLOW mode.",obj->name);
				}

				if (discharge_threshold == -1)
				{
					GL_THROW("inverter:%s - discharge_threshold must be defined for GROUP_LOAD_FOLLOW mode.",obj->name);
				}

				if (charge_threshold == discharge_threshold)
				{
					gl_warning("inverter:%s - charge_threshold and discharge_threshold are equal - not recommended, oscillations may occur.",obj->name);
				}


				//Combination of the two
				if (discharge_threshold < charge_threshold)
				{
					gl_error("inverter:%s - discharge_threshold must be larger than the charge_threshold",obj->name);
				}
			} //t1 != t0
		}// End FQM_GROUP_LF
		
		if((deltamode_inclusive == true) && (enable_subsecond_models==true) && (inverter_dyn_mode == PI_CONTROLLER)) {
			// Only execute at the first time step of simulation, or the first ieration of the next time steps
			if ((t1 == start_time) || (t1 != t0)) {
				last_I_In = I_In.Re();
				for(int i = 0; i < 3; i++) {
					last_I_Out[i] = I_Out[i];
				}
			}
		}
	}

		
	return t2; 
}

TIMESTAMP inverter::sync(TIMESTAMP t0, TIMESTAMP t1) 
{
	OBJECT *obj = OBJECTHDR(this);
	TIMESTAMP tret_value;
	double curr_ts_dbl, diff_dbl;
	double ieee_1547_return_value;
	TIMESTAMP new_ret_value;
	FUNCTIONADDR test_fxn;
	bool *gen_dynamic_flag;
	STATUS fxn_return_status;
	
	complex rotate_value;
	complex calculated_iO[3];

	complex temp_current_val[3];
	complex power_val[3];
	complex temp_power_val[3];

	//Assume always want TS_NEVER
	tret_value = TS_NEVER;

	if(gen_status_v == OFFLINE){
		power_A = complex(0);
		power_B = complex(0);
		power_C = complex(0);
		P_Out = 0;
		Q_Out = 0;
		VA_Out = complex(0);
		if ((phases & 0x10) == 0x10) {
			last_power[3] = -power_A;
			*pPower += last_power[3];
		} else {
			p_in = 0;
			if ((phases & 0x01) == 0x01) {
				last_power[0] = -power_A;
				pPower[0] += last_power[0];
			}
			if ((phases & 0x02) == 0x02) {
				last_power[1] = -power_B;
				pPower[1] += last_power[1];
			}
			if ((phases & 0x04) == 0x04) {
				last_power[2] = -power_C;
				pPower[2] += last_power[2];
			}
		}
		return tret_value;
	}

	if (first_sync_delta_enabled == true)	//Deltamode first pass
	{
		//TODO: LOCKING!
		if ((deltamode_inclusive == true) && (enable_subsecond_models == true))	//We want deltamode - see if it's populated yet
		{
			//Very first run
			if (first_iter_counter == 0)
			{
				if (((gen_object_current == -1) || (delta_objects==NULL)) && (enable_subsecond_models == true))
				{
					//Call the allocation routine
					allocate_deltamode_arrays();
				}

				//Check limits of the array
				if (gen_object_current>=gen_object_count)
				{
					GL_THROW("Too many objects tried to populate deltamode objects array in the generators module!");
					/*  TROUBLESHOOT
					While attempting to populate a reference array of deltamode-enabled objects for the generator
					module, an attempt was made to write beyond the allocated array space.  Please try again.  If the
					error persists, please submit a bug report and your code via the trac website.
					*/
				}

				//Add us into the list
				delta_objects[gen_object_current] = obj;

				//Map up the function for interupdate
				delta_functions[gen_object_current] = (FUNCTIONADDR)(gl_get_function(obj,"interupdate_gen_object"));

				//Make sure it worked
				if (delta_functions[gen_object_current] == NULL)
				{
					GL_THROW("Failure to map deltamode function for device:%s",obj->name);
					/*  TROUBLESHOOT
					Attempts to map up the interupdate function of a specific device failed.  Please try again and ensure
					the object supports deltamode.  If the error persists, please submit your code and a bug report via the
					trac website.
					*/
				}

				//Map up the function for postupdate
				post_delta_functions[gen_object_current] = (FUNCTIONADDR)(gl_get_function(obj,"postupdate_gen_object"));

				//Make sure it worked
				if (post_delta_functions[gen_object_current] == NULL)
				{
					GL_THROW("Failure to map post-deltamode function for device:%s",obj->name);
					/*  TROUBLESHOOT
					Attempts to map up the postupdate function of a specific device failed.  Please try again and ensure
					the object supports deltamode.  If the error persists, please submit your code and a bug report via the
					trac website.
					*/
				}

				//Map up the function for postupdate
				delta_preupdate_functions[gen_object_current] = (FUNCTIONADDR)(gl_get_function(obj,"preupdate_gen_object"));
				//Make sure it worked
				if (delta_preupdate_functions[gen_object_current] == NULL)
				{
					GL_THROW("Failure to map pre-deltamode function for device:%s",obj->name);
					/*  TROUBLESHOOT
					Attempts to map up the preupdate function of a specific device failed.  Please try again and ensure
					the object supports deltamode.  If the error persists, please submit your code and a bug report via the
					trac website.
					*/
				}

				//Update pointer
				gen_object_current++;

				// PQ_CONSTANT inverter mapping for powerflow iteration of slew rate limitation
				//Initialize some extra variables for PQ_CONSTANT inverters
				if (four_quadrant_control_mode == FQM_CONSTANT_PQ)
				{
					//Map the current injection function
					test_fxn = (FUNCTIONADDR)(gl_get_function(obj->parent,"pwr_current_injection_update_map"));

					//See if it was located
					if (test_fxn == NULL)
					{
						GL_THROW("PQ_CONSTANT inverter:%s - failed to map additional current injection mapping for node:%s",(obj->name?obj->name:"unnamed"),(obj->parent->name?obj->parent->name:"unnamed"));
						/*  TROUBLESHOOT
						While attempting to map the additional current injection function, an error was encountered.
						Please try again.  If the error persists, please submit your code and a bug report via the trac website.
						*/
					}

					//Call the mapping function
					fxn_return_status = ((STATUS (*)(OBJECT *, OBJECT *))(*test_fxn))(obj->parent,obj);

					//Make sure it worked
					if (fxn_return_status != SUCCESS)
					{
						GL_THROW("PQ_CONSTANT inverter:%s - failed to map additional current injection mapping for node:%s",(obj->name?obj->name:"unnamed"),(obj->parent->name?obj->parent->name:"unnamed"));
						//Defined above
					}
				}//End PQ_CONSTANT inverter special initialization items

				//Voltage source inverter mapping
				if (four_quadrant_control_mode == FQM_VSI)
				{
					//See if we're attached to a node-esque object
					if (obj->parent != NULL)
					{
						if (gl_object_isa(obj->parent,"meter","powerflow") || gl_object_isa(obj->parent,"load","powerflow") || gl_object_isa(obj->parent,"node","powerflow") || gl_object_isa(obj->parent,"elec_frequency","powerflow"))
						{
							//Map the bus mappings
							test_fxn = (FUNCTIONADDR)(gl_get_function(obj->parent,"delta_linkage_node"));

							//See if it was located
							if (test_fxn == NULL)
							{
								GL_THROW("Voltage source inverter:%s - failed to map bus admittance matrix from node:%s",(obj->name?obj->name:"unnamed"),(obj->parent->name?obj->parent->name:"unnamed"));
								/*  TROUBLESHOOT
								While attempting to map the location of a bus interface point for the deltamode capabilities, an error was encountered.
								Please try again.  If the error persists, please submit your code and a bug report via the trac website.
								*/
							}

							//Map the value - bus admittance is 0
							bus_admittance_mat = ((complex * (*)(OBJECT *, unsigned char))(*test_fxn))(obj->parent,0);

							//See if it worked (should return NULL if the object wasn't "delta-compliant"
							if (bus_admittance_mat==NULL)
							{
								GL_THROW("Voltage source inverter:%s - invalid reference passed from node:%s",(obj->name?obj->name:"unnamed"),(obj->parent->name?obj->parent->name:"unnamed"));
								/*  TROUBLESHOOT
								While attempting to map a deltamode interface variable, an error occurred.  This could be due to the matrix not being
								initialized correctly, or because the attached node is not flagged for deltamode.
								*/
							}

							unsigned char jindex, kindex;

							//Copy the contents in
							for (jindex=0; jindex<3; jindex++)
							{
								for (kindex=0; kindex<3; kindex++)
								{
									bus_admittance_mat[3*jindex+kindex]+=generator_admittance[jindex][kindex];
								}
							}

							//Map the value - PGenerated is 1
							PGenerated = ((complex * (*)(OBJECT *, unsigned char))(*test_fxn))(obj->parent,1);

							//See if it worked (should return NULL if the object wasn't "delta-compliant"
							if (PGenerated==NULL)
							{
								GL_THROW("Voltage source inverter:%s - invalid reference passed from node:%s",(obj->name?obj->name:"unnamed"),(obj->parent->name?obj->parent->name:"unnamed"));
								//Defined above
							}

							//Accumulate and pass our starting power
							*PGenerated = complex(P_Out, Q_Out);

							//Map current "injection" - direct generator current
							IGenerated = ((complex * (*)(OBJECT *, unsigned char))(*test_fxn))(obj->parent,2);

							//See if it worked (should return NULL if the object wasn't "delta-compliant"
							if (IGenerated==NULL)
							{
								GL_THROW("Voltage source inverter:%s - invalid reference passed from node:%s",(obj->name?obj->name:"unnamed"),(obj->parent->name?obj->parent->name:"unnamed"));
								//Defined above
							}

							//Map the value - full bus admittance is 3
							full_bus_admittance_mat = ((complex * (*)(OBJECT *, unsigned char))(*test_fxn))(obj->parent,3);

							//See if it worked (should return NULL if the object wasn't "delta-compliant"
							if (full_bus_admittance_mat==NULL)
							{
								GL_THROW("Voltage source inverter:%s - invalid reference passed from node:%s",(obj->name?obj->name:"unnamed"),(obj->parent->name?obj->parent->name:"unnamed"));
								//Defined above
							}

							//Initialize some extra variables for voltage-source inverters and isochronous ones
							if (four_quadrant_control_mode == FQM_VSI)
							{
								//Map the current injection function
								test_fxn = (FUNCTIONADDR)(gl_get_function(obj->parent,"pwr_current_injection_update_map"));

								//See if it was located
								if (test_fxn == NULL)
								{
									GL_THROW("Voltage source inverter:%s - failed to map additional current injection mapping for node:%s",(obj->name?obj->name:"unnamed"),(obj->parent->name?obj->parent->name:"unnamed"));
									/*  TROUBLESHOOT
									While attempting to map the additional current injection function, an error was encountered.
									Please try again.  If the error persists, please submit your code and a bug report via the trac website.
									*/
								}

								//Call the mapping function
								fxn_return_status = ((STATUS (*)(OBJECT *, OBJECT *))(*test_fxn))(obj->parent,obj);

								//Make sure it worked
								if (fxn_return_status != SUCCESS)
								{
									GL_THROW("Voltage source inverter:%s - failed to map additional current injection mapping for node:%s",(obj->name?obj->name:"unnamed"),(obj->parent->name?obj->parent->name:"unnamed"));
									//Defined above
								}
							}//End VSI special initialization items
						}//End parent is a node object
						else	//Nope, so who knows what is going on - better fail, just to be safe
						{
							GL_THROW("Voltage source inverter:%s - invalid parent object:%s",(obj->name?obj->name:"unnamed"),(obj->parent->name?obj->parent->name:"unnamed"));
							/*  TROUBLESHOOT
							At this time, for proper dynamic functionality a diesel_dg object must be parented to a three-phase powerflow node
							object (node, load, meter).  The parent object is not one of those objects.
							*/
						}
					}//End non-null parent
				}//End deltamode and VSI mode
			}//End first iteration

			//General counter to force an additional reiteration - help converge the current values
			first_iter_counter++;

			//Determine our path forward - two iterations seems to work (this probably needs to be revisited)
			if (first_iter_counter < 3)
			{
				//Reiterate
				tret_value = t1;
			}
			else
			{
				//Force us to reiterate once, just to make sure things get closer with the solvers
				first_sync_delta_enabled = false;
			}
		}//End deltamode specials - first pass
		else	//Somehow, we got here and deltamode isn't properly enabled...odd, just deflag us
		{
			first_sync_delta_enabled = false;
		}
	}//End first delta timestep
	//default else - either not deltamode, or not the first timestep

	//Perform 1547 checks, if appropriate
	if (enable_1547_compliance == true)
	{
		//Extract the current timestamp, as a double
		curr_ts_dbl = (double)gl_globalclock;

		//See if we're a new timestep, otherwise, we don't care
		if (prev_time_dbl < curr_ts_dbl)
		{
			//Figure out how far we moved forward
			diff_dbl = curr_ts_dbl - prev_time_dbl;

			//Update the value
			prev_time_dbl = curr_ts_dbl;

			//Do the checks
			ieee_1547_return_value = perform_1547_checks(diff_dbl);

			//Check it
			if (ieee_1547_return_value > 0.0)
			{
				//See which mode we're in
				if (deltamode_inclusive == true)
				{
					new_ret_value = t1 + (TIMESTAMP)(floor(ieee_1547_return_value));

					//Regardless of the return, schedule us for a delta transition - if it clears by then, we should
					//hop right back out
					schedule_deltamode_start(new_ret_value);
				}
				else	//Steady state
				{
					new_ret_value = t1 + (TIMESTAMP)(ceil(ieee_1547_return_value));
				}

				//See if it is sooner than our existing return
				if ((tret_value != TS_NEVER) && (new_ret_value < tret_value))
				{
					tret_value = new_ret_value;
				}
				//Default else -- existing return was sufficient
			}
		}
		//Default else -- same timestep, so don't care
	}
	//Default else - 1547 checks are not enabled
	
	if ((*pMeterStatus==1) && (inverter_1547_status == true))	//Make sure the meter is in service
	{
		phaseA_V_Out = pCircuit_V[0];	//Syncs the meter parent to the generator.
		phaseB_V_Out = pCircuit_V[1];
		phaseC_V_Out = pCircuit_V[2];

		internal_losses = 1 - calculate_loss(Rtotal, Ltotal, Ctotal, DC, AC);
		frequency_losses = 1 - calculate_frequency_loss(output_frequency, Rtotal,Ltotal, Ctotal);

		if(inverter_type_v != FOUR_QUADRANT)
		{
			switch(gen_mode_v)
			{
				case CONSTANT_PF:
					VA_In = V_In * ~ I_In; //DC

					// need to differentiate between different pulses...
					if(use_multipoint_efficiency == FALSE){
						VA_Out = VA_In * efficiency * internal_losses * frequency_losses;
					} else {
						if(VA_In <= p_so){
							VA_Out = 0;
						} else {
							if(V_In > v_dco){
								gl_warning("The dc voltage is greater than the specified maximum for the inverter. Efficiency model may be inaccurate.");
							}
							C1 = p_dco*(1+c_1*(V_In.Re()-v_dco));
							C2 = p_so*(1+c_2*(V_In.Re()-v_dco));
							C3 = c_o*(1+c_3*(V_In.Re()-v_dco));
							VA_Out.SetReal((((p_max/(C1-C2))-C3*(C1-C2))*(VA_In.Re()-C2)+C3*(VA_In.Re()-C2)*(VA_In.Re()-C2))*internal_losses*frequency_losses);
						}
					}
					//losses = VA_Out * Rtotal / (Rtotal + Rload);
					//VA_Out = VA_Out * Rload / (Rtotal + Rload);

					if ((phases & 0x10) == 0x10)  //Triplex-line -> Assume it's only across the 240 V for now.
					{
						power_A = complex(VA_Out.Mag()*fabs(power_factor),power_factor/fabs(power_factor)*VA_Out.Mag()*sin(acos(power_factor)));
						if (phaseA_V_Out.Mag() != 0.0)
							phaseA_I_Out = ~(power_A / phaseA_V_Out);
						else
							phaseA_I_Out = complex(0.0,0.0);

						*pLine12 += -phaseA_I_Out;

						//Update this value for later removal
						last_current[3] = -phaseA_I_Out;
						
						//Get rid of these for now
						//complex phaseA_V_Internal = filter_voltage_impact_source(phaseA_I_Out, phaseA_V_Out);
						//phaseA_I_Out = filter_current_impact_out(phaseA_I_Out, phaseA_V_Internal);
					}
					else if (number_of_phases_out == 3) // All three phases
					{
						power_A = power_B = power_C = complex(VA_Out.Mag()*fabs(power_factor),power_factor/fabs(power_factor)*VA_Out.Mag()*sin(acos(power_factor)))/3;
						if (phaseA_V_Out.Mag() != 0.0)
							phaseA_I_Out = ~(power_A / phaseA_V_Out); // /sqrt(2.0);
						else
							phaseA_I_Out = complex(0.0,0.0);
						if (phaseB_V_Out.Mag() != 0.0)
							phaseB_I_Out = ~(power_B / phaseB_V_Out); // /sqrt(2.0);
						else
							phaseB_I_Out = complex(0.0,0.0);
						if (phaseC_V_Out.Mag() != 0.0)
							phaseC_I_Out = ~(power_C / phaseC_V_Out); // /sqrt(2.0);
						else
							phaseC_I_Out = complex(0.0,0.0);

						pLine_I[0] += -phaseA_I_Out;
						pLine_I[1] += -phaseB_I_Out;
						pLine_I[2] += -phaseC_I_Out;

						//Update this value for later removal
						last_current[0] = -phaseA_I_Out;
						last_current[1] = -phaseB_I_Out;
						last_current[2] = -phaseC_I_Out;

						//complex phaseA_V_Internal = filter_voltage_impact_source(phaseA_I_Out, phaseA_V_Out);
						//complex phaseB_V_Internal = filter_voltage_impact_source(phaseB_I_Out, phaseB_V_Out);
						//complex phaseC_V_Internal = filter_voltage_impact_source(phaseC_I_Out, phaseC_V_Out);

						//phaseA_I_Out = filter_current_impact_out(phaseA_I_Out, phaseA_V_Internal);
						//phaseB_I_Out = filter_current_impact_out(phaseB_I_Out, phaseB_V_Internal);
						//phaseC_I_Out = filter_current_impact_out(phaseC_I_Out, phaseC_V_Internal);
					}
					else if(number_of_phases_out == 2) // two-phase connection
					{
						OBJECT *obj = OBJECTHDR(this);

						if ( ((phases & 0x01) == 0x01) && phaseA_V_Out.Mag() != 0)
						{
							power_A = complex(VA_Out.Mag()*fabs(power_factor),power_factor/fabs(power_factor)*VA_Out.Mag()*sin(acos(power_factor)))/2;;
							phaseA_I_Out = ~(power_A / phaseA_V_Out);
						}
						else 
							phaseA_I_Out = complex(0,0);

						if ( ((phases & 0x02) == 0x02) && phaseB_V_Out.Mag() != 0)
						{
							power_B = complex(VA_Out.Mag()*fabs(power_factor),power_factor/fabs(power_factor)*VA_Out.Mag()*sin(acos(power_factor)))/2;;
							phaseB_I_Out = ~(power_B / phaseB_V_Out);
						}
						else 
							phaseB_I_Out = complex(0,0);

						if ( ((phases & 0x04) == 0x04) && phaseC_V_Out.Mag() != 0)
						{
							power_C = complex(VA_Out.Mag()*fabs(power_factor),power_factor/fabs(power_factor)*VA_Out.Mag()*sin(acos(power_factor)))/2;;
							phaseC_I_Out = ~(power_C / phaseC_V_Out);
						}
						else 
							phaseC_I_Out = complex(0,0);

						pLine_I[0] += -phaseA_I_Out;
						pLine_I[1] += -phaseB_I_Out;
						pLine_I[2] += -phaseC_I_Out;

						//Update this value for later removal
						last_current[0] = -phaseA_I_Out;
						last_current[1] = -phaseB_I_Out;
						last_current[2] = -phaseC_I_Out;

					}
					else // Single phase connection
					{
						if( ((phases & 0x01) == 0x01) && phaseA_V_Out.Mag() != 0)
						{
							power_A = complex(VA_Out.Mag()*fabs(power_factor),power_factor/fabs(power_factor)*VA_Out.Mag()*sin(acos(power_factor)));
							phaseA_I_Out = ~(power_A / phaseA_V_Out); 
							//complex phaseA_V_Internal = filter_voltage_impact_source(phaseA_I_Out, phaseA_V_Out);
							//phaseA_I_Out = filter_current_impact_out(phaseA_I_Out, phaseA_V_Internal);
						}
						else if( ((phases & 0x02) == 0x02) && phaseB_V_Out.Mag() != 0)
						{
							power_B = complex(VA_Out.Mag()*fabs(power_factor),power_factor/fabs(power_factor)*VA_Out.Mag()*sin(acos(power_factor)));
							phaseB_I_Out = ~(power_B / phaseB_V_Out); 
							//complex phaseB_V_Internal = filter_voltage_impact_source(phaseB_I_Out, phaseB_V_Out);
							//phaseB_I_Out = filter_current_impact_out(phaseB_I_Out, phaseB_V_Internal);
						}
						else if( ((phases & 0x04) == 0x04) && phaseC_V_Out.Mag() != 0)
						{
							power_C = complex(VA_Out.Mag()*fabs(power_factor),power_factor/fabs(power_factor)*VA_Out.Mag()*sin(acos(power_factor)));
							phaseC_I_Out = ~(power_C / phaseC_V_Out); 
							//complex phaseC_V_Internal = filter_voltage_impact_source(phaseC_I_Out, phaseC_V_Out);
							//phaseC_I_Out = filter_current_impact_out(phaseC_I_Out, phaseC_V_Internal);
						}
						else
						{
							gl_warning("None of the phases specified have voltages!");
							phaseA_I_Out = phaseB_I_Out = phaseC_I_Out = complex(0.0,0.0);
						}
						pLine_I[0] += -phaseA_I_Out;
						pLine_I[1] += -phaseB_I_Out;
						pLine_I[2] += -phaseC_I_Out;

						//Update this value for later removal
						last_current[0] = -phaseA_I_Out;
						last_current[1] = -phaseB_I_Out;
						last_current[2] = -phaseC_I_Out;

					}
					break;
				case CONSTANT_PQ:
					GL_THROW("Constant PQ mode not supported at this time");
					/* TROUBLESHOOT
					This will be worked on at a later date and is not yet correctly implemented.
					*/
					gl_verbose("inverter sync: constant pq");
					//TODO
					//gather V_Out for each phase
					//gather V_In (DC) from line -- can not gather V_In, for now set equal to V_Out
					//P_Out is either set or input from elsewhere
					//Q_Out is either set or input from elsewhere
					//Gather Rload

					if(strcmp(parent_string, "meter") == 0 || strcmp(parent_string, "triplex_meter") == 0)
					{
						VA_Out = complex(P_Out,Q_Out);
					}
					else
					{
						phaseA_I_Out = pLine_I[0];
						phaseB_I_Out = pLine_I[1];
						phaseC_I_Out = pLine_I[2];

						//Erm, there's no good way to handle this from a "multiply attached" point of view.
						//TODO: Think about how to do this if the need arrises

						VA_Out = phaseA_V_Out * (~ phaseA_I_Out) + phaseB_V_Out * (~ phaseB_I_Out) + phaseC_V_Out * (~ phaseC_I_Out);
					}

					pf_out = P_Out/VA_Out.Mag();
					
					//VA_Out = VA_In * efficiency * internal_losses;

					if ( (phases & 0x07) == 0x07) // Three phase
					{
						power_A = power_B = power_C = VA_Out /3;
						phaseA_I_Out = (power_A / phaseA_V_Out); // /sqrt(2.0);
						phaseB_I_Out = (power_B / phaseB_V_Out); // /sqrt(2.0);
						phaseC_I_Out = (power_C / phaseC_V_Out); // /sqrt(2.0);

						phaseA_I_Out = ~ phaseA_I_Out;
						phaseB_I_Out = ~ phaseB_I_Out;
						phaseC_I_Out = ~ phaseC_I_Out;

					}
					else if ( (number_of_phases_out == 1) && ((phases & 0x01) == 0x01) ) // Phase A only
					{
						power_A = VA_Out;
						phaseA_I_Out = (power_A / phaseA_V_Out); // /sqrt(2);
						phaseA_I_Out = ~ phaseA_I_Out;
					}
					else if ( (number_of_phases_out == 1) && ((phases & 0x02) == 0x02) ) // Phase B only
					{
						power_B = VA_Out;
						phaseB_I_Out = (power_B / phaseB_V_Out);  // /sqrt(2);
						phaseB_I_Out = ~ phaseB_I_Out;
					}
					else if ( (number_of_phases_out == 1) && ((phases & 0x04) == 0x04) ) // Phase C only
					{
						power_C = VA_Out;
						phaseC_I_Out = (power_C / phaseC_V_Out); // /sqrt(2);
						phaseC_I_Out = ~ phaseC_I_Out;
					}
					else
					{
						throw ("unsupported number of phases");
					}

					VA_In = VA_Out / (efficiency * internal_losses * frequency_losses);
					losses = VA_Out * (1 - (efficiency * internal_losses * frequency_losses));

					//V_In = complex(0,0);
					//
					////is there a better way to do this?
					//if(phaseAOut){
					//	V_In += abs(phaseA_V_Out.Re());
					//}
					//if(phaseBOut){
					//	V_In += abs(phaseB_V_Out.Re());
					//}
					//if(phaseCOut){
					//	V_In += abs(phaseC_V_Out.Re());
					//}else{
					//	throw ("none of the phases have voltages!");
					//

					V_In.Re() = Vdc;



					I_In = VA_In / V_In;
					I_In = ~I_In;

					V_In = filter_voltage_impact_source(I_In, V_In);
					I_In = filter_current_impact_source(I_In, V_In);

					gl_verbose("Inverter sync: V_In asked for by inverter is: (%f , %f)", V_In.Re(), V_In.Im());
					gl_verbose("Inverter sync: I_In asked for by inverter is: (%f , %f)", I_In.Re(), I_In.Im());


					pLine_I[0] += phaseA_I_Out;
					pLine_I[1] += phaseB_I_Out;
					pLine_I[2] += phaseC_I_Out;

					//Update this value for later removal
					last_current[0] = phaseA_I_Out;
					last_current[1] = phaseB_I_Out;
					last_current[2] = phaseC_I_Out;

					break;
				case CONSTANT_V:
				{
					GL_THROW("Constant V mode not supported at this time");
					/* TROUBLESHOOT
					This will be worked on at a later date and is not yet correctly implemented.
					*/
					gl_verbose("inverter sync: constant v");
					bool changed = false;
					
					//TODO
					//Gather V_Out
					//Gather VA_Out
					//Gather Rload
					if(phaseAOut)
					{
						if (phaseA_V_Out.Re() < (V_Set_A - margin))
						{
							phaseA_I_Out = phaseA_I_Out_prev + I_step_max/2;
							changed = true;
						}
						else if (phaseA_V_Out.Re() > (V_Set_A + margin))
						{
							phaseA_I_Out = phaseA_I_Out_prev - I_step_max/2;
							changed = true;
						}
						else
						{
							changed = false;
						}
					}
					if (phaseBOut)
					{
						if (phaseB_V_Out.Re() < (V_Set_B - margin))
						{
							phaseB_I_Out = phaseB_I_Out_prev + I_step_max/2;
							changed = true;
						}
						else if (phaseB_V_Out.Re() > (V_Set_B + margin))
						{
							phaseB_I_Out = phaseB_I_Out_prev - I_step_max/2;
							changed = true;
						}
						else
						{
							changed = false;
						}
					}
					if (phaseCOut)
					{
						if (phaseC_V_Out.Re() < (V_Set_C - margin))
						{
							phaseC_I_Out = phaseC_I_Out_prev + I_step_max/2;
							changed = true;
						}
						else if (phaseC_V_Out.Re() > (V_Set_C + margin))
						{
							phaseC_I_Out = phaseC_I_Out_prev - I_step_max/2;
							changed = true;
						}
						else
						{
							changed = false;
						}
					}
					
					power_A = (~phaseA_I_Out) * phaseA_V_Out;
					power_B = (~phaseB_I_Out) * phaseB_V_Out;
					power_C = (~phaseC_I_Out) * phaseC_V_Out;

					//check if inverter is overloaded -- if so, cap at max power
					if (((power_A + power_B + power_C) > Rated_kVA) ||
						((power_A.Re() + power_B.Re() + power_C.Re()) > Max_P) ||
						((power_A.Im() + power_B.Im() + power_C.Im()) > Max_Q))
					{
						VA_Out = Rated_kVA / number_of_phases_out;
						//if it's maxed out, don't ask for the simulator to re-call
						changed = false;
						if(phaseAOut)
						{
							phaseA_I_Out = VA_Out / phaseA_V_Out;
							phaseA_I_Out = (~phaseA_I_Out);
						}
						if(phaseBOut)
						{
							phaseB_I_Out = VA_Out / phaseB_V_Out;
							phaseB_I_Out = (~phaseB_I_Out);
						}
						if(phaseCOut)
						{
							phaseC_I_Out = VA_Out / phaseC_V_Out;
							phaseC_I_Out = (~phaseC_I_Out);
						}
					}
					
					//check if power is negative for some reason, should never be
					if(power_A < 0)
					{
						power_A = 0;
						phaseA_I_Out = 0;
						throw("phaseA power is negative!");
					}
					if(power_B < 0)
					{
						power_B = 0;
						phaseB_I_Out = 0;
						throw("phaseB power is negative!");
					}
					if(power_C < 0)
					{
						power_C = 0;
						phaseC_I_Out = 0;
						throw("phaseC power is negative!");
					}

					VA_In = VA_Out / (efficiency * internal_losses * frequency_losses);
					losses = VA_Out * (1 - (efficiency * internal_losses * frequency_losses));

					//V_In = complex(0,0);
					//
					////is there a better way to do this?
					//if(phaseAOut){
					//	V_In += abs(phaseA_V_Out.Re());
					//}
					//if(phaseBOut){
					//	V_In += abs(phaseB_V_Out.Re());
					//
					//if(phaseCOut){
					//	V_In += abs(phaseC_V_Out.Re());
					//else{
					//	throw ("none of the phases have voltages!");
					//

					V_In.Re() = Vdc;

					I_In = VA_In / V_In;
					I_In  = ~I_In;
					
					gl_verbose("Inverter sync: I_In asked for by inverter is: (%f , %f)", I_In.Re(), I_In.Im());

					V_In = filter_voltage_impact_source(I_In, V_In);
					I_In = filter_current_impact_source(I_In, V_In);

					//TODO: check P and Q components to see if within bounds

					if(changed)
					{
						pLine_I[0] += phaseA_I_Out;
						pLine_I[1] += phaseB_I_Out;
						pLine_I[2] += phaseC_I_Out;
						
						//Update this value for later removal
						last_current[0] = phaseA_I_Out;
						last_current[1] = phaseB_I_Out;
						last_current[2] = phaseC_I_Out;

						TIMESTAMP t2 = t1 + 10 * 60 * TS_SECOND;

						if (tret_value != TS_NEVER)
						{
							if (t2 < tret_value)
							{
								tret_value = t2;
							}
						}
						else
						{
							tret_value = t2;
						}
					}
					else
					{
						pLine_I[0] += phaseA_I_Out;
						pLine_I[1] += phaseB_I_Out;
						pLine_I[2] += phaseC_I_Out;

						//Update this value for later removal
						last_current[0] = phaseA_I_Out;
						last_current[1] = phaseB_I_Out;
						last_current[2] = phaseC_I_Out;
					}
					break;
				}
				case SUPPLY_DRIVEN: 
					GL_THROW("SUPPLY_DRIVEN mode for inverters not supported at this time");
					break;
				default:
					pLine_I[0] += phaseA_I_Out;
					pLine_I[1] += phaseB_I_Out;
					pLine_I[2] += phaseC_I_Out;

					//Update this value for later removal
					last_current[0] = phaseA_I_Out;
					last_current[1] = phaseB_I_Out;
					last_current[2] = phaseC_I_Out;

					break;
			}
		} 
		else	//FOUR_QUADRANT code
		{
			//FOUR_QUADRANT model (originally written for NAS/CES, altered for PV)
			double VA_Efficiency, temp_PF, temp_QVal, P_in, net_eff; //Ab added last two
			complex temp_VA;
			complex battery_power_out = complex(0,0);
			if (four_quadrant_control_mode != FQM_VOLT_VAR) {
				//Compute power in - supposedly DC, but since it's complex, we'll be proper (other models may need fixing)
				VA_In = V_In * ~ I_In;

				//Compute the power contribution of the battery object
				if((phases & 0x10) == 0x10){ // split phase
					battery_power_out = power_A;
				} else { // three phase
					if((phases & 0x01) == 0x01){ // has phase A
						battery_power_out += power_A;
					}
					if((phases & 0x02) == 0x02){ // hase phase B
						battery_power_out += power_B;
					}
					if((phases & 0x04) == 0x04){ // has phase C
						battery_power_out += power_C;
					}
				}
				//Determine how to efficiency weight it
				if(use_multipoint_efficiency == false)
				{
					//Normal scaling
					VA_Efficiency = VA_In.Re() * efficiency * internal_losses * frequency_losses;
					//Ab add
					P_in = fabs(VA_In.Re());
					net_eff = efficiency * internal_losses * frequency_losses;
					//end Ab add
				}
				else
				{
					//See if above minimum DC power input
					if(VA_In.Mag() <= p_so)
					{
						VA_Efficiency = 0.0;	//Nope, no output
						//Ab add
						P_in = 0;
						net_eff = 0;
						//end Ab add
					}
					else	//Yes, apply effiency change
					{
						//Make sure voltage isn't too low
						if(V_In.Mag() > v_dco)
						{
							gl_warning("The dc voltage is greater than the specified maximum for the inverter. Efficiency model may be inaccurate.");
							/*  TROUBLESHOOT
							The DC voltage at the input to the inverter is less than the maximum voltage supported by the inverter.  As a result, the
							multipoint efficiency model may not provide a proper result.
							*/
						}

						//Compute coefficients for multipoint efficiency
						C1 = p_dco*(1+c_1*(V_In.Re()-v_dco));
						C2 = p_so*(1+c_2*(V_In.Re()-v_dco));
						C3 = c_o*(1+c_3*(V_In.Re()-v_dco));

						//Apply this to the output
						VA_Efficiency = (((p_max/(C1-C2))-C3*(C1-C2))*(VA_In.Re()-C2)+C3*(VA_In.Re()-C2)*(VA_In.Re()-C2))*internal_losses*frequency_losses;
						//Ab add
						P_in = fabs(VA_In.Re());
						net_eff = fabs(VA_Efficiency / P_in);
						//end Ab add
					}
				}
				VA_Efficiency += battery_power_out.Mag();
			} else {
				
				if (V1 == -2) {
				V1 = 0.97;
				}
				if (V2 == -2) {
					V2 = 0.99;
				}
				if (V3 == -2) {
					V3 = 1.01;
				}
				if (V4 == -2) {
					V4 = 1.03;
				}
				if (Q1 == -2) {
					Q1 = 0.50;
				}
				if (Q2 == -2) {
					Q2 = 0.0;
				}
				if (Q3 == -2) {
					Q3 = 0.0;
				}
				if (Q4 == -2) {
					Q4 = -0.50;
				}
				if (V1 > V2 || V2 > V3 || V3 > V4) {
					gl_error("inverter::init(): The curve was not constructed properly. V1 <= V2 <= V3 <= V4 must be true.");
					return 0;
				}
				if (Q1 < Q2 || Q2 < Q3 || Q3 < Q4) {
					gl_error("inverter::init(): The curve was not constructed properly. Q1 >= Q2 >= Q3 >= Q4 must be true.");
					return 0;
				}
				if (V_base == 0) {
					gl_error("inverter::init(): The base voltage must be greater than 0.");
					return 0;
				}
				if (V2 != V1) {
					m12 = (Q2 - Q1) / (V2 - V1);
				} else {
					m12 = 0;
				}
				if (V3 != V2) {
					m23 = (Q3 - Q2) / (V3 - V2);
				} else {
					m23 = 0;
				}
				if (V4 != V3) {
					m34 = (Q4 - Q3) / (V4 - V3);
				} else {
					m34 = 0;
				}
				b12 = Q1 - (m12 * V1);
				b23 = Q2 - (m23 * V2);
				b34 = Q3 - (m34 * V3);

				//Compute power in - supposedly DC, but since it's complex, we'll be proper (other models may need fixing)
				VA_In = V_In * ~ I_In;
				//Determine how to efficiency weight it
				if(use_multipoint_efficiency == false)
				{
					//Normal scaling
					VA_Efficiency = VA_In.Re() * efficiency * internal_losses * frequency_losses;
				}
				else
				{
					//See if above minimum DC power input
					if(VA_In.Mag() <= p_so)
					{
						VA_Efficiency = 0.0;	//Nope, no output
					}
					else	//Yes, apply effiency change
					{
						//Make sure voltage isn't too low
						if(V_In.Mag() > v_dco)
						{
							gl_warning("The dc voltage is greater than the specified maximum for the inverter. Efficiency model may be inaccurate.");
							/*  TROUBLESHOOT
							The DC voltage at the input to the inverter is less than the maximum voltage supported by the inverter.  As a result, the
							multipoint efficiency model may not provide a proper result.
							*/
						}

						//Compute coefficients for multipoint efficiency
						C1 = p_dco*(1+c_1*(V_In.Re()-v_dco));
						C2 = p_so*(1+c_2*(V_In.Re()-v_dco));
						C3 = c_o*(1+c_3*(V_In.Re()-v_dco));

						//Apply this to the output
						VA_Efficiency = (((p_max/(C1-C2))-C3*(C1-C2))*(VA_In.Re()-C2)+C3*(VA_In.Re()-C2)*(VA_In.Re()-C2))*internal_losses*frequency_losses;
					}
				}
				if ((phases & 0x10) == 0x10){
					power_A.SetReal(VA_Efficiency);
				} else {
					if ((phases & 0x01) == 0x01) {
						power_A.SetReal(VA_Efficiency/number_of_phases_out);
					}
					if ((phases & 0x02) == 0x02) {
						power_B.SetReal(VA_Efficiency/number_of_phases_out);
					}
					if ((phases & 0x04) == 0x04) {
						power_C.SetReal(VA_Efficiency/number_of_phases_out);
					}
				}
			}

			//Determine 4 quadrant outputs
			if(four_quadrant_control_mode == FQM_CONSTANT_PF)	//Power factor mode
			{
				if(power_factor != 0.0)	//Not purely imaginary
				{
					if (VA_In<0.0)	//Discharge at input, so must be "load"
					{
						//Total power output is the magnitude
						VA_Out.SetReal(VA_Efficiency*-1.0);
					}
					else if (VA_In>0.0)	//Positive input, so must be generator
					{
						//Total power output is the magnitude
						VA_Out.SetReal(VA_Efficiency);
					}
					else
					{
						VA_Out.SetReal(0.0);
					}

					//Apply power factor sign properly - + sign is lagging in, which is proper here
					//Treat like a normal load right now
					if (power_factor < 0)
					{
						VA_Out.SetImag((VA_Efficiency/sqrt(power_factor*power_factor))*sqrt(1.0-(power_factor*power_factor)));
					}
					else	//Must be positive
					{
						VA_Out.SetImag((VA_Efficiency/sqrt(power_factor*power_factor))*-1.0*sqrt(1.0-(power_factor*power_factor)));
					}
				}
				else	//Purely imaginary value
				{
					VA_Out = complex(0.0,VA_Efficiency);
				}
			}

			// For PQ constant mode, and the VSI droop mode, the PQ outputs in steady state will be matching given glm values
			else if (four_quadrant_control_mode == FQM_CONSTANT_PQ)
			{
				// Give values to Pref and Qref so that they will not be zero monitored in steady state
				Pref = P_Out;
				Qref = Q_Out;

				//Compute desired output - sign convention appears to be backwards
				temp_VA = complex(P_Out,Q_Out);

				//Ensuring battery has capacity to charge or discharge as needed.
				if ((b_soc >= 1.0) && (temp_VA.Re() < 0) && (b_soc != -1))	//Battery full and positive influx of real power
				{
					gl_warning("inverter:%s - battery full - no charging allowed",obj->name);
					temp_VA.SetReal(0.0);	//Set to zero - reactive considerations may change this
				}
				else if ((b_soc <= soc_reserve) && (temp_VA.Re() > 0) && (b_soc != -1))	//Battery "empty" and attempting to extract real power
				{
					gl_warning("inverter:%s - battery at or below the SOC reserve - no discharging allowed",obj->name);
					temp_VA.SetReal(0.0);	//Set output to zero - again, reactive considerations may change this
				}

				//Ensuring power rating of inverter is not exceeded.
				if (fabs(temp_VA.Mag()) > p_max){ //Requested power output (P_Out, Q_Out) is greater than inverter rating
					if (p_max > fabs(temp_VA.Re())) //Can we reduce the reactive power output and stay within the inverter rating?
					{
						//Determine the Q we can provide
						temp_QVal = sqrt((p_max*p_max) - (temp_VA.Re()*temp_VA.Re()));

						//Assign to output, negating signs as necessary (temp_VA already negated)
						if (temp_VA.Im() < 0.0)	//Negative Q dispatch
						{
							VA_Out = complex(temp_VA.Re(),-temp_QVal);
						}
						else	//Positive Q dispatch
						{
							VA_Out = complex(temp_VA.Re(),temp_QVal);
						}
					}
					else	//Inverter rated power is equal to or smaller than real power desired, give it all we can
					{
						//Maintain desired sign convention
						if (temp_VA.Re() < 0.0)
						{
							VA_Out = complex(-p_max,0.0);
						}
						else	//Positive
						{
							VA_Out = complex(p_max,0.0);
						}
					}
				}
				else	//Doesn't exceed, assign it
				{
					VA_Out = temp_VA;
				}


				//Update values to represent what is being pulled (battery uses for SOC updates) - assumes only storage
				//p_in used by battery - appears reversed to VA_Out
				if (VA_Out.Re() > 0.0)	//Discharging
				{
					p_in = VA_Out.Re()/inv_eta;
				}
				else if (VA_Out.Re() == 0.0)	//Idle
				{
					p_in = 0.0;
				}
				else	//Must be positive, so charging
				{
					p_in = VA_Out.Re()*inv_eta;
				}
				//}
			}
			else if (four_quadrant_control_mode == FQM_VSI)
			{
				// VSI isochronous mode
				if (VSI_mode == VSI_ISOCHRONOUS || VSI_mode == VSI_DROOP) {
					//Calculate power based on measured terminal voltage and currents
					if ((phases & 0x10) == 0x10) // split phase
					{
						//Update output power
						//Get current injected
						temp_current_val[0] = IGenerated[0] - generator_admittance[0][0]* (*pCircuit_V);

						//Update power output variables, just so we can see what is going on
						VA_Out = *pCircuit_V*~temp_current_val[0];

					}
					else	//Three phase variant
					{
						//Update output power
						//Get current injected
						temp_current_val[0] = (IGenerated[0] - generator_admittance[0][0]*pCircuit_V[0] - generator_admittance[0][1]*pCircuit_V[1] - generator_admittance[0][2]*pCircuit_V[2]);
						temp_current_val[1] = (IGenerated[1] - generator_admittance[1][0]*pCircuit_V[0] - generator_admittance[1][1]*pCircuit_V[1] - generator_admittance[1][2]*pCircuit_V[2]);
						temp_current_val[2] = (IGenerated[2] - generator_admittance[2][0]*pCircuit_V[0] - generator_admittance[2][1]*pCircuit_V[1] - generator_admittance[2][2]*pCircuit_V[2]);

						//Update power output variables, just so we can see what is going on
						power_val[0] = pCircuit_V[0]*~temp_current_val[0];
						power_val[1] = pCircuit_V[1]*~temp_current_val[1];
						power_val[2] = pCircuit_V[2]*~temp_current_val[2];

						VA_Out = power_val[0] + power_val[1] + power_val[2];
					}
				}

				// Check VA_Out values
				temp_VA = VA_Out;

				// For VSI, the VA_Out values are determined after the first time step of power flow
				// Therefore, only set battery p values accordingly after that
				if (first_run == true) {
					p_in = 0;
				}
				else {
					//Ensuring battery has capacity to charge or discharge as needed.
					if ((b_soc >= 1.0) && (temp_VA.Re() < 0) && (b_soc != -1))	//Battery full and positive influx of real power
					{
						gl_warning("inverter:%s - battery full - no charging allowed",obj->name);
						temp_VA.SetReal(0.0);	//Set to zero - reactive considerations may change this
					}
					else if ((b_soc <= soc_reserve) && (temp_VA.Re() > 0) && (b_soc != -1))	//Battery "empty" and attempting to extract real power
					{
						gl_warning("inverter:%s - battery at or below the SOC reserve - no discharging allowed",obj->name);
						temp_VA.SetReal(0.0);	//Set output to zero - again, reactive considerations may change this
					}

					//Ensuring power rating of inverter is not exceeded.
					if (fabs(temp_VA.Mag()) > p_max){ //Requested power output (P_Out, Q_Out) is greater than inverter rating
						if (p_max > fabs(temp_VA.Re())) //Can we reduce the reactive power output and stay within the inverter rating?
						{
							//Determine the Q we can provide
							temp_QVal = sqrt((p_max*p_max) - (temp_VA.Re()*temp_VA.Re()));

							//Assign to output, negating signs as necessary (temp_VA already negated)
							if (temp_VA.Im() < 0.0)	//Negative Q dispatch
							{
								VA_Out = complex(temp_VA.Re(),-temp_QVal);
							}
							else	//Positive Q dispatch
							{
								VA_Out = complex(temp_VA.Re(),temp_QVal);
							}
						}
						else	//Inverter rated power is equal to or smaller than real power desired, give it all we can
						{
							//Maintain desired sign convention
							if (temp_VA.Re() < 0.0)
							{
								VA_Out = complex(-p_max,0.0);
							}
							else	//Positive
							{
								VA_Out = complex(p_max,0.0);
							}
						}
					}
					else	//Doesn't exceed, assign it
					{
						VA_Out = temp_VA;
					}

					//Update values to represent what is being pulled (battery uses for SOC updates) - assumes only storage
					//p_in used by battery - appears reversed to VA_Out
					if (VA_Out.Re() > 0.0)	//Discharging
					{
						p_in = VA_Out.Re()/inv_eta;
					}
					else if (VA_Out.Re() == 0.0)	//Idle
					{
						p_in = 0.0;
					}
					else	//Must be positive, so charging
					{
						p_in = VA_Out.Re()*inv_eta;
					}
				}

				// Set PQ referance values in event mode always the same as VA_Out for VSI
				Pref = VA_Out.Re();
				Qref = VA_Out.Im();
			}
			else if (four_quadrant_control_mode == FQM_LOAD_FOLLOWING)
			{
				VA_Out = -lf_dispatch_power;	//Place the expected dispatch power into the output
			}
			else if (four_quadrant_control_mode == FQM_GROUP_LF)
			{
				VA_Out = -lf_dispatch_power;	//Place the expected dispatch power into the output
			}
			else if (four_quadrant_control_mode == FQM_VOLT_VAR_FREQ_PWR) {
				// start Ab add
				// Jason Bank, jason.bank@nrel.gov		8/26/2013
				// use voltage control input with lookup table values to determine what Qo should be then update Po according to:
				// Po = (Pi * eff) - Qo * (1 - eff)/eff		Inverter real output power including conversion losses for generating Qo
				// Ab note Jason originally only had Po = (Pi * eff) - Qo * (1 - eff); actually think losses should be proportional to S, but will leave for later

				//TODO : add lookup for power for frequency regulation P_Out_fr

				if((VA_In.Re() == 0.0) && (disable_volt_var_if_no_input_power == true))
					VA_Out = complex(0,0);
				else
				{
					//currently only compares to the phase A inverter AC voltage,
					//TODO: need to address for non-3phase inv? include support for a remote voltage input?

					double Qo = VoltVArSched.back().second;			//set the scheduled Q for highest voltage range, handles the last case with the loop below (will be overwritten if needed)
					double prevV = 0;								//setup for first loop iter to handle lowest voltage range
					double prevQ = VoltVArSched.front().second;		//setup for first loop iter to handle lowest voltage range
					for (size_t i = 0; i < VoltVArSched.size(); i++)
					{	//iterate over all specified voltage ranges, find where current voltage value lies and set Qo as linear interpolation between endpoints
						if(phaseA_V_Out.Mag() <= VoltVArSched[i].first) {
							double m = (VoltVArSched[i].second - prevQ)/(VoltVArSched[i].first - prevV);
							double b = VoltVArSched[i].second - (m * VoltVArSched[i].first);
							Qo = m * phaseA_V_Out.Mag() + b;
							break;
						}
						prevV = VoltVArSched[i].first;
						prevQ = VoltVArSched[i].second;
					}

					double Po = (P_in * net_eff) - fabs(Qo) * (1 - net_eff)/net_eff;

					if(VA_In.Re() < 0.0)
						VA_Out = complex(Po,-Qo);	//Qo sign convention backwards from what i was expecting
					else
						VA_Out = complex(-Po,-Qo);	//Qo sign convention backwards from what i was expecting
				}

				//TODO: should VA_Out be checked against inverter power rating? if exceeds clip it? clip to preserve reactive power set point or to preserve real output power?
				// end Ab add
			}//end VOLT_VAR_FREQ_PWR mode

			//Execution of power-factor regulation output of inverter that will get included in power-flow solution
			if ((pf_reg == INCLUDED) || (pf_reg == INCLUDED_ALT))
			{
				VA_Out.Im() = -pf_reg_dispatch_VAR; //Flipping from load to generator perspective.
			}
			
			//Not implemented and removed from above, so no check needed
			//else if(four_quadrant_control_mode == FQM_CONSTANT_V){
			//	GL_THROW("CONSTANT_V mode is not supported at this time.");
			//} else if(four_quadrant_control_mode == FQM_VOLT_VAR){
			//	GL_THROW("VOLT_VAR mode is not supported at this time.");
			//}
			if (four_quadrant_control_mode != FQM_VOLT_VAR ){
				//check to see if VA_Out is within rated absolute power rating
				if(VA_Out.Mag() > p_max)
				{
					//Determine the excess, for use elsewhere - back out simple efficiencies
					excess_input_power = (VA_Out.Mag() - p_max)/(internal_losses*frequency_losses);

					//Apply thresholding - going on the assumption of maintaining vector direction
					if (four_quadrant_control_mode == FQM_CONSTANT_PF)
					{
						temp_PF = power_factor;
					}
					else	//Extract it - overall value (signs handled separately)
					{
						temp_PF = VA_Out.Re()/VA_Out.Mag();
					}

					//Compute the "new" output - signs lost
					temp_VA = complex(fabs(p_max*temp_PF),fabs(p_max*sqrt(1.0-(temp_PF*temp_PF))));

					//"Sign" it appropriately
					if ((VA_Out.Re()<0) && (VA_Out.Im()<0))	//-R, -I
					{
						VA_Out = -temp_VA;
					}
					else if ((VA_Out.Re()<0) && (VA_Out.Im()>=0))	//-R,I
					{
						VA_Out = complex(-temp_VA.Re(),temp_VA.Im());
					}
					else if ((VA_Out.Re()>=0) && (VA_Out.Im()<0))	//R,-I
					{
						VA_Out = complex(temp_VA.Re(),-temp_VA.Im());
					}
					else	//R,I
					{
						VA_Out = temp_VA;
					}
				}
				else	//Not over, zero "overrage"
				{
					excess_input_power = 0.0;
				}

				//See if load following, if so, make sure storage is appropriate - only considers real right now
				if (four_quadrant_control_mode == FQM_LOAD_FOLLOWING || four_quadrant_control_mode == FQM_GROUP_LF || battery_power_out.Mag() != 0.0)
				{
					if ((b_soc == 1.0) && (VA_Out.Re() < 0) && (b_soc != -1))	//Battery full and positive influx of real power
					{
						gl_warning("inverter:%s - battery full - no charging allowed",obj->name);
						/*  TROUBLESHOOT
						In LOAD_FOLLOWING mode, a full battery status was encountered.  The inverter is unable
						to sink any further energy, so consumption was set to zero.
						*/
						VA_Out.SetReal(0.0);	//Set to zero - reactive considerations may change this
					}
					else if ((b_soc <= soc_reserve) && (VA_Out.Re() > 0) && (b_soc != -1))	//Battery "empty" and attempting to extract real power
					{
						gl_warning("inverter:%s - battery at or below the SOC reserve - no discharging allowed",obj->name);
						/*  TROUBLESHOOT
						In LOAD_FOLLOWING mode, a empty or "in the SOC reserve margin" battery was encountered and attempted
						to discharge.  The inverter is unable to extract any further power, so the output is set to zero.
						*/
						VA_Out.SetReal(0.0);	//Set output to zero - again, reactive considerations may change this
					}

					//Update values to represent what is being pulled (battery uses for SOC updates) - assumes only storage
					//p_in used by battery - appears reversed to VA_Out
					if (VA_Out.Re() > 0.0)	//Discharging
					{
						p_in = VA_Out.Re()/inv_eta;
					}
					else if (VA_Out.Re() == 0.0)	//Idle
					{
						p_in = 0.0;
					}
					else	//Must be positive, so charging
					{
						p_in = VA_Out.Re()*inv_eta;
					}
				}//End load following battery considerations

				//Assign secondary outputs
				if(four_quadrant_control_mode != FQM_CONSTANT_PQ && four_quadrant_control_mode != FQM_VSI){
					P_Out = VA_Out.Re();
					Q_Out = VA_Out.Im();
				}

				// For VSI droop mode, try to match the total PQ out with the glm values
				if (four_quadrant_control_mode == FQM_VSI && VSI_mode == VSI_DROOP) {

					//Only do updates if this is a new timestep
					if ((prev_time < t1) && (first_run == false))
					{
						// Adjust VSI (not on SWING bus) current injection and e_source values only at the first iteration of each time step
						if ((phases & 0x10) == 0x10) // split phase
						{
							if (*VSI_bustype != 2) {

								//Compute desired output - sign convention appears to be backwards
								complex temp_VA = complex(P_Out,Q_Out);

								//Force the output power the same as glm pre-defined values
								IGenerated[0] = ~(temp_VA/ (*pCircuit_V)) + generator_admittance[0][0]* (*pCircuit_V);

								//Compute desired output - sign convention appears to be backwards
								e_source[0] = IGenerated[0] * (complex(Rfilter,Xfilter) * Zbase);
								V_angle[0] = (e_source[0]).Arg();  // Obtain the inverter source voltage phasor angle
								V_mag[0] = e_source[0].Mag();
							}
						}
						else {
							// Adjust VSI (not on SWING bus) current injection and e_source values only at the first iteration of each time step
							if (*VSI_bustype != 2) {

								//Compute desired output - sign convention appears to be backwards
								complex temp_VA = complex(P_Out,Q_Out);

								//Update output power
								//Get current injected
								temp_current_val[0] = (IGenerated[0] - generator_admittance[0][0]*pCircuit_V[0] - generator_admittance[0][1]*pCircuit_V[1] - generator_admittance[0][2]*pCircuit_V[2]);
								temp_current_val[1] = (IGenerated[1] - generator_admittance[1][0]*pCircuit_V[0] - generator_admittance[1][1]*pCircuit_V[1] - generator_admittance[1][2]*pCircuit_V[2]);
								temp_current_val[2] = (IGenerated[2] - generator_admittance[2][0]*pCircuit_V[0] - generator_admittance[2][1]*pCircuit_V[1] - generator_admittance[2][2]*pCircuit_V[2]);

								//Update power output variables, just so we can see what is going on
								power_val[0] = pCircuit_V[0]*~temp_current_val[0];
								power_val[1] = pCircuit_V[1]*~temp_current_val[1];
								power_val[2] = pCircuit_V[2]*~temp_current_val[2];

								VA_Out = power_val[0] + power_val[1] + power_val[2];

								//Copy in value
								temp_power_val[0] = power_val[0] + (temp_VA - VA_Out) / 3.0;
								temp_power_val[1] = power_val[1] + (temp_VA - VA_Out) / 3.0;
								temp_power_val[2] = power_val[2] + (temp_VA - VA_Out) / 3.0;

								//Back out the current injection
								temp_current_val[0] = ~(temp_power_val[0]/pCircuit_V[0]) + generator_admittance[0][0]*pCircuit_V[0] + generator_admittance[0][1]*pCircuit_V[1] + generator_admittance[0][2]*pCircuit_V[2];
								temp_current_val[1] = ~(temp_power_val[1]/pCircuit_V[1]) + generator_admittance[1][0]*pCircuit_V[0] + generator_admittance[1][1]*pCircuit_V[1] + generator_admittance[1][2]*pCircuit_V[2];
								temp_current_val[2] = ~(temp_power_val[2]/pCircuit_V[2]) + generator_admittance[2][0]*pCircuit_V[0] + generator_admittance[2][1]*pCircuit_V[1] + generator_admittance[2][2]*pCircuit_V[2];

								//Apply and see what happens
								IGenerated[0] = temp_current_val[0];
								IGenerated[1] = temp_current_val[1];
								IGenerated[2] = temp_current_val[2];

								//Compute desired output - sign convention appears to be backwards
								for (int i = 0; i < 3; i++) {
									// Update e_source value for droop VSI based on updated current injection
									e_source[i] = IGenerated[i] * (complex(Rfilter,Xfilter) * Zbase);
									V_angle[i] = (e_source[i]).Arg();  // Obtain the inverter source voltage phasor angle
									V_mag[i] = e_source[i].Mag();
								}
							}
						}

						//Update time
						prev_time = t1;
						prev_time_dbl = (double)(t1);

						//Keep us here
						tret_value = t1;
					}
				} // End adjusting droop mode VSI

				else if (four_quadrant_control_mode != FQM_VSI)
				{
					//Calculate power and post it
					if ((phases & 0x10) == 0x10) // split phase
					{
						//Update last_power variable
						last_power[3] = -VA_Out;
						curr_VA_out[0] = VA_Out;

						//Post the value
						if (pCircuit_V[0].Mag() > 0.0)
						{
							I_Out[0] = ~(VA_Out / *pCircuit_V);
						}
						else
						{
							I_Out[0] = complex(0.0,0.0);
						}

						if (four_quadrant_control_mode != FQM_VSI) {
							if (deltamode_inclusive == true)
							{
								last_current[3] = -I_Out[0];
								pLine_unrotI[0] += last_current[3];
							}
							else
							{
								*pPower +=last_power[3];
							}
						}
						//FQM_VSI assumed
						/****** TODO: Verify/Make generators work with triplex! ********/
					}
					else	//Three phase variant
					{
						//Figure out amount that needs to be posted
						temp_VA = -VA_Out/number_of_phases_out;

						if ( (phases & 0x01) == 0x01 ) // has phase A
						{
							curr_VA_out[0] = -temp_VA;
							last_power[0] = temp_VA;	//Store last power

							if (pCircuit_V[0].Mag() > 0.0)
							{
								I_Out[0] = ~(-temp_VA / pCircuit_V[0]);
							}
							else
							{
								I_Out[0] = complex(0.0,0.0);
							}

							if (four_quadrant_control_mode != FQM_VSI) {
								if (deltamode_inclusive == true)
								{
									last_current[0] = -I_Out[0];
									pLine_unrotI[0] += last_current[0];
								}
								else
								{
									pPower[0] += temp_VA;		//Post the current value
								}
							}
						}

						if ( (phases & 0x02) == 0x02 ) // has phase B
						{
							curr_VA_out[1] = -temp_VA;
							last_power[1] = temp_VA;	//Store last power

							if (pCircuit_V[1].Mag() > 0.0)
							{
								I_Out[1] = ~(-temp_VA / pCircuit_V[1]);
							}
							else
							{
								I_Out[1] = complex(0.0,0.0);
							}

							if (four_quadrant_control_mode != FQM_VSI) {
								if (deltamode_inclusive == true)
								{
									last_current[1] = -I_Out[1];
									pLine_unrotI[1] += last_current[1];
								}
								else
								{
									pPower[1] += temp_VA;		//Post the current value
								}

							}
						}

						if ( (phases & 0x04) == 0x04 ) // has phase C
						{
							curr_VA_out[2] = -temp_VA;
							last_power[2] = temp_VA;	//Store last power

							if (pCircuit_V[2].Mag() > 0.0)
							{
								I_Out[2] = ~(-temp_VA / pCircuit_V[2]);
							}
							else
							{
								I_Out[2] = complex(0.0,0.0);
							}

							if (four_quadrant_control_mode != FQM_VSI) {
								if (deltamode_inclusive == true)
								{
									last_current[2] = -I_Out[2];
									pLine_unrotI[2] += last_current[2];
								}
								else
								{
									pPower[2] += temp_VA;		//Post the current value
								}
							}
						}
					} //End three-phase variant
				}//End non-Volt Var Control mode
			} else { // Volt Var Control mode
				if (power_A.Mag() > p_rated ) {
					if (power_A.Re() > p_rated) {
						power_A.SetReal(p_rated);
						power_A.SetImag(0);
					} else if (power_A.Re() < -p_rated) {
						power_A.SetReal(-p_rated);
						power_A.SetImag(0);
					} else if (power_A.Re() < p_rated && power_A.Re() > -p_rated) {
						double q_max = 0;
						q_max = sqrt((p_rated * p_rated) - (power_A.Re() * power_A.Re()));
						if (power_A.Im() > q_max) {
							power_A.SetImag(q_max);
						} else {
							power_A.SetImag(-q_max);
						}
					}
				}
				if (power_B.Mag() > p_rated ) {
					if (power_B.Re() > p_rated) {
						power_B.SetReal(p_rated);
						power_B.SetImag(0);
					} else if (power_B.Re() < -p_rated) {
						power_B.SetReal(-p_rated);
						power_B.SetImag(0);
					} else if (power_B.Re() < p_rated && power_B.Re() > -p_rated) {
						double q_max = 0;
						q_max = sqrt((p_rated * p_rated) - (power_B.Re() * power_B.Re()));
						if (power_B.Im() > q_max) {
							power_B.SetImag(q_max);
						} else {
							power_B.SetImag(-q_max);
						}
					}
				}
				if (power_C.Mag() > p_rated ) {
					if (power_C.Re() > p_rated) {
						power_C.SetReal(p_rated);
						power_C.SetImag(0);
					} else if (power_C.Re() < -p_rated) {
						power_C.SetReal(-p_rated);
						power_C.SetImag(0);
					} else if (power_C.Re() < p_rated && power_C.Re() > -p_rated) {
						double q_max = 0;
						q_max = sqrt((p_rated * p_rated) - (power_C.Re() * power_C.Re()));
						if (power_C.Im() > q_max) {
							power_C.SetImag(q_max);
						} else {
							power_C.SetImag(-q_max);
						}
					}
				}
				if ((phases & 0x10) == 0x10) {
					p_in = power_A.Re() / inv_eta;
					last_power[3] = -power_A;
					*pPower += last_power[3];

					if (pCircuit_V[0].Mag() > 0.0)
					{
						I_Out[0] = ~(VA_Out / *pCircuit_V);
					}
					else
					{
						I_Out[0] = complex(0.0,0.0);
					}
				} else {
					p_in = 0;
					if ((phases & 0x01) == 0x01) {
						p_in += power_A.Re()/inv_eta;
						last_power[0] = -power_A;
						pPower[0] += last_power[0];
						if (pCircuit_V[0].Mag() > 0.0)
						{
							I_Out[0] = ~(VA_Out / *pCircuit_V);
						}
						else
						{
							I_Out[0] = complex(0.0,0.0);
						}
					}
					if ((phases & 0x02) == 0x02) {
						p_in += power_B.Re()/inv_eta;
						last_power[1] = -power_B;
						pPower[1] += last_power[1];
						if (pCircuit_V[0].Mag() > 0.0)	//This looks wrong, but it is right, since pCircuit_V is directly to the voltage
						{
							I_Out[1] = ~(VA_Out / *pCircuit_V);
						}
						else
						{
							I_Out[1] = complex(0.0,0.0);
						}
					}
					if ((phases & 0x04) == 0x04) {
						p_in += power_C.Re()/inv_eta;
						last_power[2] = -power_C;
						pPower[2] += last_power[2];
						if (pCircuit_V[0].Mag() > 0.0)	//This looks wrong, but it is right, since pCircuit_V is directly to the voltage
						{
							I_Out[2] = ~(VA_Out / *pCircuit_V);
						}
						else
						{
							I_Out[2] = complex(0.0,0.0);
						}
					}
				}
			}
			//Negate VA_Out, so it matches sign ideals
			//VA_Out = -VA_Out;

			// Check P_in (calcualted from V_In and I_In), and compared with p_in (calculated from VA_Out)
			if (P_in < p_in) {
				gl_warning("DC maximum power output is less than the real power output from the inverter. A higher DC power rating is recommended. Currently the VSI power output is not limited by the DC power output.");
				/*  TROUBLESHOOT
				DC maximum power output is less than the real power output from the inverter.
				Although currently inverter does not adjust its power output based on teh DC limitations.
				A higher DC power rating is recommended.
				*/
			}

		}//End FOUR_QUADRANT mode
	}
	else
	{
		//Check to see if we're accumulating or out of service
		if (*pMeterStatus==1)
		{
			if (inverter_type_v != FOUR_QUADRANT)
			{
				//Will only get here on true NR_cycle, if meter is in service
				if ((phases & 0x10) == 0x10)
				{
					*pLine12 += last_current[3];
				}
				else
				{
					pLine_I[0] += last_current[0];
					pLine_I[1] += last_current[1];
					pLine_I[2] += last_current[2];
				}
			}
			else	//Four-quadrant post as power
			{
				//Will only get here on true NR_cycle, if meter is in service
				if ((phases & 0x10) == 0x10)	//Triplex
				{
					*pPower += last_power[3];	//Theoretically pPower is mapped to power_12, which already has the [2] offset applied
				}
				else
				{
					pPower[0] += last_power[0];
					pPower[1] += last_power[1];
					pPower[2] += last_power[2];
				}
			}
		}
		else
		{
			//No contributions, but zero the last_current, just to be safe
			last_current[0] = 0.0;
			last_current[1] = 0.0;
			last_current[2] = 0.0;
			last_current[3] = 0.0;

			//Do the same for power, just for paranoia's sake
			last_power[0] = 0.0;
			last_power[1] = 0.0;
			last_power[2] = 0.0;
			last_power[3] = 0.0;
		}
	}

	//Return
	if (tret_value != TS_NEVER)
	{
		return -tret_value;
	}
	else
	{
		return TS_NEVER;
	}
}

/* Postsync is called when the clock needs to advance on the second top-down pass */
TIMESTAMP inverter::postsync(TIMESTAMP t0, TIMESTAMP t1)
{
	OBJECT *obj = OBJECTHDR(this);
	TIMESTAMP t2 = TS_NEVER;		//By default, we're done forever!
	LOAD_FOLLOW_STATUS new_lf_status;
	PF_REG_STATUS new_pf_reg_status;
	double new_lf_dispatch_power, curr_power_val, diff_power_val;				
	double new_pf_reg_distpatch_VAR, curr_real_power_val, curr_reactive_power_val, curr_pf, available_VA, new_Q_out, Q_out, Q_required, Q_available, Q_load;
	double scaling_factor, Q_target;
	complex temp_current_val[3];
	complex power_val[3];
	TIMESTAMP dt;
	double inputPower;

	//Check and see if we need to redispatch
	if ((inverter_type_v == FOUR_QUADRANT) && (four_quadrant_control_mode == FQM_LOAD_FOLLOWING) && (lf_dispatch_change_allowed==true))
	{
		//See what the sense_object is and determine if we need to update
		if (sense_is_link)
		{
			//Perform the power update
			((void (*)(OBJECT *))(*powerCalc))(sense_object);
		}//End link update of power

		//Extract power, mainly just for convenience, but also to offset us for what we are currently "ordering"
		curr_power_val = sense_power->Re();

		//Check power - only focus on real for now -- this will need to be changed if reactive considered
		if (curr_power_val<=charge_on_threshold)	//Below charging threshold, desire charging
		{
			//See if the battery has room
			if ((b_soc < 1.0) && (b_soc != -1))
			{
				//See if we were already railed - if less, still have room, or we were discharging (either way okay - just may iterate a couple times)
				if (lf_dispatch_power < max_charge_rate)
				{
					//Make sure we weren't discharging
					if (load_follow_status == DISCHARGE)
					{
						//Set us to idle (will force a reiteration) - who knows where we really are
						new_lf_status = IDLE;
						new_lf_dispatch_power = 0.0;
					}
					else
					{
						//Set us up to charge
						new_lf_status = CHARGE;

						//Determine how far off we are from the "on" point (on is our "maintain" point)
						diff_power_val = charge_on_threshold - curr_power_val;

						//Accumulate it
						new_lf_dispatch_power = lf_dispatch_power + diff_power_val;

						//Make sure it isn't too big
						if (new_lf_dispatch_power > max_charge_rate)
						{
							new_lf_dispatch_power = max_charge_rate;	//Desire more than we can give, limit it
						}
					}
				}
				else	//We were railed, continue with this course
				{
					new_lf_status = CHARGE;						//Keep us charging
					new_lf_dispatch_power = max_charge_rate;	//Set to maximum rate
				}

			}//End Battery has room
			else	//Battery full, no charging allowed
			{
				gl_verbose("inverter:%s - charge desired, but battery full!",obj->name);
				/*  TROUBLESHOOT
				An inverter in LOAD_FOLLOWING mode currently wants to charge the battery more, but the battery
				is full.  Consider using a larger battery and trying again.
				*/

				new_lf_status = IDLE;			//Can't do anything, so we're idle
				new_lf_dispatch_power = 0.0;	//Turn us off
			}
		}//End below charge_on_threshold
		else if (curr_power_val<=charge_off_threshold)	//Below charging off threshold - see what we were doing
		{
			if (load_follow_status != CHARGE)
			{
				new_lf_status = IDLE;			//We were either idle or discharging, so we are now idle
				new_lf_dispatch_power = 0.0;	//Idle power as well
			}
			else	//Must be charging
			{
				//See if the battery has room
				if ((b_soc < 1.0) && (b_soc != -1))
				{
					new_lf_status = CHARGE;	//Keep us charging

					//Inside this range, just maintain what we were doing
					new_lf_dispatch_power = lf_dispatch_power;
				}//End Battery has room
				else	//Battery full, no charging allowed
				{
					gl_verbose("inverter:%s - charge desired, but battery full!",obj->name);
					//Defined above

					new_lf_status = IDLE;			//Can't do anything, so we're idle
					new_lf_dispatch_power = 0.0;	//Turn us off
				}
			}//End must be charging
		}//End below charge_off_threshold (but above charge_on_threshold)
		else if (curr_power_val<=discharge_off_threshold)	//Below the discharge off threshold - we're idle no matter what here
		{
			new_lf_status = IDLE;			//Nothing occurring, between bands
			new_lf_dispatch_power = 0.0;	//Nothing needed, as a result
		}//End below discharge_off_threshold (but above charge_off_threshold)
		else if (curr_power_val<=discharge_on_threshold)	//Below discharge on threshold - see what we were doing
		{
			//See if we were discharging
			if (load_follow_status == DISCHARGE)
			{
				//Were discharging - see if we can continue
				if ((b_soc > soc_reserve) && (b_soc != -1))
				{
					new_lf_status = DISCHARGE;	//Keep us discharging

					new_lf_dispatch_power = lf_dispatch_power;	//Maintain what we were doing inside the deadband
				}
				else	//At or below reserve, go to idle
				{
					gl_verbose("inverter:%s - discharge desired, but not enough battery capacity!",obj->name);
					/*  TROUBLESHOOT
					An inverter in LOAD_FOLLOWING mode currently wants to discharge the battery more, but the battery
					is at or below the SOC reserve margin.  Consider using a larger battery and trying again.
					*/

					new_lf_status = IDLE;			//Can't do anything, so we're idle
					new_lf_dispatch_power = 0.0;	//Turn us off
				}
			}
			else	//Must not have been discharging, go idle first since the lack of charge may drop us enough
			{
				new_lf_status = IDLE;			//We'll force a reiteration, maybe
				new_lf_dispatch_power = 0.0;	//Power to match the idle status
			}
		}//End below discharge_on_threshold (but above discharge_off_threshold)
		else	//We're in the discharge realm
		{
			new_lf_status = DISCHARGE;		//Above threshold, so discharge into the grid

			//Check battery status
			if ((b_soc > soc_reserve) && (b_soc != -1))
			{
				//See if we were charging
				if (load_follow_status == CHARGE)	//were charging, just turn us off and reiterate
				{
					new_lf_status = IDLE;			//Turn us off first, then re-evaluate
					new_lf_dispatch_power = 0.0;	//Represents the idle
				}
				else
				{
					new_lf_status = DISCHARGE;	//Keep us discharging

					//See if we were already railed - if less, still have room
					if (lf_dispatch_power > -max_discharge_rate)
					{
						//Determine how far off we are from the "on" point
						diff_power_val = discharge_on_threshold - curr_power_val;

						//Accumulate it
						new_lf_dispatch_power = lf_dispatch_power + diff_power_val;

						//Make sure it isn't too big
						if (new_lf_dispatch_power < -max_discharge_rate)
						{
							new_lf_dispatch_power = -max_discharge_rate;	//Desire more than we can give, limit it
						}
					}
					else	//We were railed, continue with this course
					{
						new_lf_dispatch_power = -max_discharge_rate;	//Set to maximum discharge rate
					}
				}
			}
			else	//At or below reserve, go to idle
			{
				gl_verbose("inverter:%s - discharge desired, but not enough battery capacity!",obj->name);
				//Defined above

				new_lf_status = IDLE;			//Can't do anything, so we're idle
				new_lf_dispatch_power = 0.0;	//Turn us off
			}
		}//End above discharge_on_threshold

		//Change checks - see if we need to reiterate
		if (new_lf_status != load_follow_status)
		{
			//Update status
			load_follow_status = new_lf_status;

			//Update dispatch, since it obviously changed
			lf_dispatch_power = new_lf_dispatch_power;

			//Major change, force a reiteration
			t2 = t1;

			//Update lockout allowed
			if (new_lf_status == CHARGE)
			{
				//Hard lockout for now
				lf_dispatch_change_allowed = false;

				//Apply update time - note that this may have issues with TS_NEVER, but unsure if it will be a problem at point (theoretically, the simulation is about to end)
				next_update_time = t1 + ((TIMESTAMP)(charge_lockout_time));
			}
			else if (new_lf_status == DISCHARGE)
			{
				//Hard lockout for now
				lf_dispatch_change_allowed = false;

				//Apply update time - note that this may have issues with TS_NEVER, but unsure if it will be a problem at point (theoretically, the simulation is about to end)
				next_update_time = t1 + ((TIMESTAMP)(discharge_lockout_time));
			}
			//Default else - IDLE has no such restrictions
		}

		//Dispatch change, but same mode
		if (new_lf_dispatch_power != lf_dispatch_power)
		{
			//See if it is appreciable - just in case - I'm arbitrarily declaring milliWatts the threshold
			if (fabs(new_lf_dispatch_power - lf_dispatch_power)>=0.001)
			{
				//Put the new power value in
				lf_dispatch_power = new_lf_dispatch_power;

				//Force a reiteration
				t2 = t1;

				//Update lockout allowed -- This probably needs to be refined so if in deadband, incremental changes can still occur - TO DO
				if (new_lf_status == CHARGE)
				{
					//Hard lockout for now
					lf_dispatch_change_allowed = false;

					//Apply update time
					next_update_time = t1 + ((TIMESTAMP)(charge_lockout_time));
				}
				else if (new_lf_status == DISCHARGE)
				{
					//Hard lockout for now
					lf_dispatch_change_allowed = false;

					//Apply update time
					next_update_time = t1 + ((TIMESTAMP)(discharge_lockout_time));
				}
				//Default else - IDLE has no such restrictions
			}
			//Defaulted else - change is less than 0.001 W, so who cares
		}
		//Default else, do nothing
	}//End LOAD_FOLLOWING redispatch

	//***************************************************************************************
	// Group load-following mode using a (more or less) uncoordinated but decentralized control
	if (inverter_type_v == FOUR_QUADRANT && four_quadrant_control_mode == FQM_GROUP_LF && lf_dispatch_change_allowed==true)
	{
		//See what the sense_object is and determine if we need to update
		if (sense_is_link)
		{
			//Perform the power update
			((void (*)(OBJECT *))(*powerCalc))(sense_object);
		}//End link update of power

		//Extract power, mainly just for convenience, but also to offset us for what we are currently "ordering"
		curr_power_val = sense_power->Re();

		//Check power - only focus on real for now -- this will need to be changed if reactive considered
		if (curr_power_val<=charge_threshold)	//Below charging threshold, desire charging
		{
			//See if the battery has room
			if ((b_soc < 1.0) && (b_soc != -1))
			{
				//See if we were already railed - if less, still have room, or we were discharging (either way okay - just may iterate a couple times)
				if (lf_dispatch_power < max_charge_rate)
				{
					//Make sure we weren't discharging
					if (load_follow_status == DISCHARGE)
					{
						//Set us to idle (will force a reiteration) - who knows where we really are
						new_lf_status = IDLE;
						new_lf_dispatch_power = 0.0;
					}
					else
					{
						//Set us up to charge
						new_lf_status = CHARGE;

						//Scaling charge rate based on rating of inverters in group
						scaling_factor = (charge_threshold - curr_power_val)/(group_max_charge_rate);
						new_lf_dispatch_power = (scaling_factor * max_charge_rate) + lf_dispatch_power;

						//Make sure it isn't too big
						if (new_lf_dispatch_power > max_charge_rate)
						{
							new_lf_dispatch_power = max_charge_rate;	//Desire more than we can give, limit it
						}
					}
				}
				else	//We were railed, continue with this course
				{
					new_lf_status = CHARGE;						//Keep us charging
					new_lf_dispatch_power = max_charge_rate;	//Set to maximum rate
				}

			}//End Battery has room
			else	//Battery full, no charging allowed
			{
				gl_verbose("inverter:%s - charge desired, but battery full!",obj->name);
				/*  TROUBLESHOOT
				An inverter in LOAD_FOLLOWING mode currently wants to charge the battery more, but the battery
				is full.  Consider using a larger battery and trying again.
				*/

				new_lf_status = IDLE;			//Can't do anything, so we're idle
				new_lf_dispatch_power = 0.0;	//Turn us off
			}
		}//End below charge_threshold
		else if (curr_power_val > charge_threshold && curr_power_val < discharge_threshold)	//Above charge threshold and  below discharge threshold.
		{
			new_lf_status = IDLE;
			new_lf_dispatch_power = 0.00; //lf_dispatch_power;
		}
		else if (curr_power_val >= discharge_threshold)	//Above discharge threshold
		{
			new_lf_status = DISCHARGE;		//Above threshold, so discharge into the grid

			//Check battery status
			if ((b_soc > soc_reserve) && (b_soc != -1))
			{
				//See if we were charging
				if (load_follow_status == CHARGE)	//were charging, just turn us off and reiterate
				{
					new_lf_status = IDLE;			//Turn us off first, then re-evaluate
					new_lf_dispatch_power = 0.0;	//Represents the idle
				}
				else
				{
					new_lf_status = DISCHARGE;	//Keep us discharging

					//See if we were already railed - if less, still have room
					if (lf_dispatch_power > -max_discharge_rate)
					{

						//Scaling charge rate based on rating of inverters in group
						scaling_factor = (curr_power_val - discharge_threshold)/(group_max_discharge_rate);
						new_lf_dispatch_power = lf_dispatch_power + (scaling_factor * -max_charge_rate);

						//Make sure it isn't too big
						if (new_lf_dispatch_power < -max_discharge_rate)
						{
							new_lf_dispatch_power = -max_discharge_rate;	//Desire more than we can give, limit it
						}
					}
					else	//We were railed, continue with this course
					{
						new_lf_dispatch_power = -max_discharge_rate;	//Set to maximum discharge rate
					}
				}
			}
			else	//At or below reserve, go to idle
			{
				gl_verbose("inverter:%s - discharge desired, but not enough battery capacity!",obj->name);
				//Defined above

				new_lf_status = IDLE;			//Can't do anything, so we're idle
				new_lf_dispatch_power = 0.0;	//Turn us off
			}
		}//End above discharge_threshold

		//Change checks - see if we need to reiterate
		if (new_lf_status != load_follow_status)
		{
			//Update status
			load_follow_status = new_lf_status;

			//Update dispatch, since it obviously changed
			lf_dispatch_power = new_lf_dispatch_power;

			//Major change, force a reiteration
			t2 = t1;

			//Update lockout allowed
			if (new_lf_status == CHARGE)
			{
				//Hard lockout for now
				lf_dispatch_change_allowed = false;

				//Apply update time - note that this may have issues with TS_NEVER, but unsure if it will be a problem at point (theoretically, the simulation is about to end)
				next_update_time = t1 + ((TIMESTAMP)(charge_lockout_time));
			}
			else if (new_lf_status == DISCHARGE)
			{
				//Hard lockout for now
				lf_dispatch_change_allowed = false;

				//Apply update time - note that this may have issues with TS_NEVER, but unsure if it will be a problem at point (theoretically, the simulation is about to end)
				next_update_time = t1 + ((TIMESTAMP)(discharge_lockout_time));
			}
			//Default else - IDLE has no such restrictions
		}

		//Dispatch change, but same mode
		if (new_lf_dispatch_power != lf_dispatch_power)
		{
			//See if it is appreciable - just in case - I'm artibrarily declaring milliWatts the threshold
			if (fabs(new_lf_dispatch_power - lf_dispatch_power)>=0.001)
			{
				//Put the new power value in
				lf_dispatch_power = new_lf_dispatch_power;

				//Force a reiteration
				t2 = t1;

				//Update lockout allowed -- This probably needs to be refined so if in deadband, incremental changes can still occur - TO DO
				if (new_lf_status == CHARGE)
				{
					//Hard lockout for now
					lf_dispatch_change_allowed = false;

					//Apply update time
					next_update_time = t1 + ((TIMESTAMP)(charge_lockout_time));
				}
				else if (new_lf_status == DISCHARGE)
				{
					//Hard lockout for now
					lf_dispatch_change_allowed = false;

					//Apply update time
					next_update_time = t1 + ((TIMESTAMP)(discharge_lockout_time));
				}
				//Default else - IDLE has no such restrictions
			}
			//Defaulted else - change is less than 0.001 W, so who cares
		}
		//Default else, do nothing
	}// End FQM_GROUP_LF
	else if ((inverter_type_v == FOUR_QUADRANT) && (four_quadrant_control_mode == FQM_VOLT_VAR))
	{
		if (t1 >= allowed_vv_action && (t1 > last_vv_check)) {
			vv_operation = false;
			last_vv_check = t1;
			if ((phases & 0x10) == 0x10) {
				if((pCircuit_V[0].Mag() / V_base) <= V1) {
					power_A.SetImag(Q1 * p_rated);
				} else if ((pCircuit_V[0].Mag() / V_base) <= V2 && V1 < (pCircuit_V[0].Mag() / V_base)) {
					power_A.SetImag(getVar((pCircuit_V[0].Mag() / V_base), m12, b12) * p_rated);
				} else if ((pCircuit_V[0].Mag() / V_base) <= V3 && V2 < (pCircuit_V[0].Mag() / V_base)) {
					power_A.SetImag(getVar((pCircuit_V[0].Mag() / V_base), m23, b23) * p_rated);
				} else if ((pCircuit_V[0].Mag() / V_base) <= V4 && V3 < (pCircuit_V[0].Mag() / V_base)) {
					power_A.SetImag(getVar((pCircuit_V[0].Mag() / V_base), m34, b34) * p_rated);
				} else if (V4 < (pCircuit_V[0].Mag() / V_base)) {
					power_A.SetImag(Q4 * p_rated);
				}
				if (last_power->Im() != power_A.Im()) {
					vv_operation = true;
				}
			} else {
				if ((phases & 0x01) == 0x01) {
					if((pCircuit_V[0].Mag() / V_base) <= V1) {
						power_A.SetImag(Q1 * p_rated);
					} else if ((pCircuit_V[0].Mag() / V_base) <= V2 && V1 < (pCircuit_V[0].Mag() / V_base)) {
						power_A.SetImag(getVar((pCircuit_V[0].Mag() / V_base), m12, b12) * p_rated);
					} else if ((pCircuit_V[0].Mag() / V_base) <= V3 && V2 < (pCircuit_V[0].Mag() / V_base)) {
						power_A.SetImag(getVar((pCircuit_V[0].Mag() / V_base), m23, b23) * p_rated);
					} else if ((pCircuit_V[0].Mag() / V_base) <= V4 && V3 < (pCircuit_V[0].Mag() / V_base)) {
						power_A.SetImag(getVar((pCircuit_V[0].Mag() / V_base), m34, b34) * p_rated);
					} else if (V4 < (pCircuit_V[0].Mag() / V_base)) {
						power_A.SetImag(Q4 * p_rated);
					}
					if (last_power[0].Im() != power_A.Im()) {
						vv_operation = true;
					}
				}
				if ((phases & 0x02) == 0x02) {
					if((pCircuit_V[1].Mag() / V_base) <= V1) {
						power_B.SetImag(Q1 * p_rated);
					} else if ((pCircuit_V[1].Mag() / V_base) <= V2 && V1 < (pCircuit_V[1].Mag() / V_base)) {
						power_B.SetImag(getVar((pCircuit_V[1].Mag() / V_base), m12, b12) * p_rated);
					} else if ((pCircuit_V[1].Mag() / V_base) <= V3 && V2 < (pCircuit_V[1].Mag() / V_base)) {
						power_B.SetImag(getVar((pCircuit_V[1].Mag() / V_base), m23, b23) * p_rated);
					} else if ((pCircuit_V[1].Mag() / V_base) <= V4 && V3 < (pCircuit_V[1].Mag() / V_base)) {
						power_B.SetImag(getVar((pCircuit_V[1].Mag() / V_base), m34, b34) * p_rated);
					} else if (V4 < (pCircuit_V[1].Mag() / V_base)) {
						power_B.SetImag(Q4 * p_rated);
					}
					if (last_power[1].Im() != power_B.Im()) {
						vv_operation = true;
					}
				}
				if ((phases & 0x04) == 0x04) {
					if((pCircuit_V[2].Mag() / V_base) <= V1) {
						power_C.SetImag(Q1 * p_rated);
					} else if ((pCircuit_V[2].Mag() / V_base) <= V2 && V1 < (pCircuit_V[2].Mag() / V_base)) {
						power_C.SetImag(getVar((pCircuit_V[2].Mag() / V_base), m12, b12) * p_rated);
					} else if ((pCircuit_V[2].Mag() / V_base) <= V3 && V2 < (pCircuit_V[2].Mag() / V_base)) {
						power_C.SetImag(getVar((pCircuit_V[2].Mag() / V_base), m23, b23) * p_rated);
					} else if ((pCircuit_V[2].Mag() / V_base) <= V4 && V3 < (pCircuit_V[2].Mag() / V_base)) {
						power_C.SetImag(getVar((pCircuit_V[2].Mag() / V_base), m34, b34) * p_rated);
					} else if (V4 < (pCircuit_V[2].Mag() / V_base)) {
						power_C.SetImag(Q4 * p_rated);
					}
					if (last_power[2].Im() != power_C.Im()) {
						vv_operation = true;
					}
				}
			}
			if (vv_operation) {
				t2 = t1;
				allowed_vv_action = (TIMESTAMP)floor((double)t1 + vv_lockout + 0.5);
			}
		}
	}

	//***************************************************************************************
	//Power-factor regulation, modifying VA_Out to use any available VAs for power-factor regulation
	if ((inverter_type_v == FOUR_QUADRANT) && (pf_reg != EXCLUDED) && (pf_reg_dispatch_change_allowed==true))
	{
		//Need to modify dispatch from load following and/or adjust the reactive power output of the inverter to meet power factor regulation needs.
		//See what the sense_object is and determine if we need to update
		if (sense_is_link)
		{
			//Perform the power update
			((void (*)(OBJECT *))(*powerCalc))(sense_object);
		}//End link update of power

		//Extract power to calculate the necessary reactive power output and offset us for what we are currently "ordering"
		curr_real_power_val = sense_power->Re();
		curr_reactive_power_val = sense_power->Im();
		curr_pf = fabs(curr_real_power_val)/sqrt((curr_reactive_power_val*curr_reactive_power_val)+(curr_real_power_val * curr_real_power_val));

		if (pf_reg == INCLUDED)
		{
			//Check pf
			if ( (curr_pf <= pf_reg_activate) ||
				((curr_pf >= pf_reg_activate) && (curr_pf <= pf_reg_deactivate) && (pf_reg_status == REGULATING)) ||
				((curr_reactive_power_val < 0) && (curr_pf < 0.98)) ) //Only worrying about regulating leading power factor if it is "excessive".
			{
				//See if we were already at max VA - if less, still have room to add some VARs
				//Regardless of which four-quadrant control mode, VA_Out is the output of the inverter
				if ((inverter_type_v == FOUR_QUADRANT) && (VA_Out.Mag() <= p_max))
				{
					new_pf_reg_status = REGULATING;

					//Calculate the required VARs to bring pf back up to acceptable value

					if (curr_reactive_power_val < 0)
					{
						if (four_quadrant_control_mode == FQM_GROUP_LF) //operating in group mode, PF regulation should also operate in group mode.
						{
							if ((pf_reg_dispatch_VAR * group_rated_power/p_max) > fabs(curr_reactive_power_val))
							{
								Q_target = - (curr_reactive_power_val - pf_reg_dispatch_VAR);
							}
							else
							{
								Q_target = - (curr_reactive_power_val - (pf_reg_dispatch_VAR * group_rated_power/p_max));
							}

						}
						else
						{
							Q_target = - (curr_reactive_power_val - pf_reg_dispatch_VAR);
						}

					}
					else
					{
						Q_target = - (curr_reactive_power_val - curr_real_power_val * tan(acos(pf_reg_deactivate)));
					}


					if (four_quadrant_control_mode == FQM_GROUP_LF) //operating in group mode, PF regulation should also operate in group mode.
					{
						scaling_factor = (Q_target - curr_reactive_power_val)/group_rated_power;
						Q_out = (scaling_factor * p_max) + pf_reg_dispatch_VAR;
					}
					else
					{
						Q_out = Q_target;
					}

					//Calculate the VARs that can be dispatched without violating the inverter's VA limit, p_max.
					Q_available = sqrt((p_max*p_max) - (VA_Out.Re()*VA_Out.Re()));

					//Only output the reactive power that is needed (if we have it).
					if (fabs(Q_out) <= fabs(Q_available))
					{
						new_pf_reg_distpatch_VAR = Q_out;
					}
					else
					{
						if (Q_out < 0)
						{
							new_pf_reg_distpatch_VAR = -Q_available;
						}
						else
						{
							new_pf_reg_distpatch_VAR = Q_available;
						}
					}
				}
				else	//We were railed, continue with this course
				{
					new_pf_reg_status = REGULATING;
					new_pf_reg_distpatch_VAR = -VA_Out.Im(); //Injecting negative reactive power.
				}
			}//End pf_reg_activate
			else if (curr_pf >= pf_reg_deactivate)	// Don't change output since we are above our deactivate limit.
													// Changing the output of the inverter will alter the sensed pf
													// and may cause us to drop below the activate limit,
													// potentially beginning control oscillation
			{
				new_pf_reg_status = IDLING;
				new_pf_reg_distpatch_VAR = pf_reg_dispatch_VAR;
			}
			else //Nothing else going on, idling
			{
				new_pf_reg_status = IDLING;
				new_pf_reg_distpatch_VAR = pf_reg_dispatch_VAR;
			}//End hysteresis implementation
		}//End INCLUDED mode
		else if (pf_reg == INCLUDED_ALT)	//INCLUDED_ALT Mode
		{
			//Init Q_target, for giggles (use old value)
			Q_target = pf_reg_dispatch_VAR;

			//See if we have room to spare
			if (VA_Out.Mag() <= p_max)
			{
				//"Sign" the current power factor, based on reactive power.  Technically not a proper pf, but what this algorithm uses
				if (curr_reactive_power_val < 0.0)
				{
					curr_pf = -1.0 * curr_pf;
				}

				//De-sign the real power
				if (curr_real_power_val < 0.0)
				{
					curr_real_power_val = -1.0 * curr_real_power_val;
				}

				//See which region we're in - check our overall "desired" first
				if (pf_target_var < 0)	//Capacitive
				{
					//See which band we're in
					if (pf_reg_low < 0.0)	//Capacitive "switching" limit
					{
						if (pf_reg_high < 0.0)	//Capacitive "on" value too
						{
							//See which band we're in
							if (((curr_pf < 0.0) && (curr_pf <= pf_reg_high)) || (curr_pf > 0.0))	//More negative, so we should be in "recovery" mode
							{
								//Set us up as regulating
								new_pf_reg_status = REGULATING;

								//Figure out the offset to get us back into the acceptable capacitance range
								Q_target = -(curr_reactive_power_val - (curr_real_power_val * tan(acos(pf_reg_high)))) + pf_reg_dispatch_VAR;
							}
							else if (curr_pf <= pf_reg_low)	//In the deadband
							{
								//Set us up as non-regulating
								new_pf_reg_status = IDLING;

								//Copy the old value in, to prevent us from changing
								Q_target = pf_reg_dispatch_VAR;
							}
							else	//Regulating band
							{
								//Flag as regulating
								new_pf_reg_status = REGULATING;

								//Figure out the offset to get us back into the acceptable capacitance range
								Q_target = -(curr_reactive_power_val - (curr_real_power_val * tan(acos(pf_target_var)))) + pf_reg_dispatch_VAR;
							}
						}
						else	//High value is inductive
						{
							if ((curr_pf > 0.0) && (curr_pf <= pf_reg_high))	//Below other size, so should be in "recovery" mode
							{
								//Flag as regulating
								new_pf_reg_status = REGULATING;

								//Figure out the offset to get us back into the acceptable capacitance range
								Q_target = -(curr_reactive_power_val - (curr_real_power_val * tan(acos(pf_target_var)))) + pf_reg_dispatch_VAR;
							}
							else if (((curr_pf < 0.0) && (curr_pf <= pf_reg_low)) || ((curr_pf > 0.0) && (curr_pf >= pf_reg_high)))	//In the deadband
							{
								//Set us up as non-regulating
								new_pf_reg_status = IDLING;

								//Copy the old value in, to prevent us from changing
								Q_target = pf_reg_dispatch_VAR;
							}
							else	//Regulating band
							{
								//Flag as regulating
								new_pf_reg_status = REGULATING;

								//Figure out the offset to get us back into the acceptable capacitance range
								Q_target = -(curr_reactive_power_val - (curr_real_power_val * tan(acos(pf_target_var)))) + pf_reg_dispatch_VAR;
							}
						}//End high value is inductive
					}//End switching limit is inductive
					else	//Switching value is inductive
					{
						if ((curr_pf > 0.0) && (curr_pf <= pf_reg_high))	//Inside the recovery zone
						{
							//Flag as regulating
							new_pf_reg_status = REGULATING;

							//Figure out the offset to get us back into the acceptable capacitance range
							Q_target = -(curr_reactive_power_val - (curr_real_power_val * tan(acos(pf_target_var)))) + pf_reg_dispatch_VAR;
						}
						else if ((curr_pf > 0.0) && (curr_pf <= pf_reg_low))	//Deadband
						{
							//Set us up as non-regulating
							new_pf_reg_status = IDLING;

							//Copy the old value in, to prevent us from changing
							Q_target = pf_reg_dispatch_VAR;
						}
						else	//Regulating band
						{
							//Flag as regulating
							new_pf_reg_status = REGULATING;

							//Different around 1?  Doesn't seem to be
							//Figure out the offset to get us back into the acceptable capacitance range
							Q_target = -(curr_reactive_power_val - (curr_real_power_val * tan(acos(pf_target_var)))) + pf_reg_dispatch_VAR;
						}
					}//End switching limit is low
				}//End capacitive pf logic
				else	//Inductive, by elimination
				{
					if (pf_reg_low < 0.0)	//Capacitive switching point
					{
						if ((curr_pf < 0.0) && (curr_pf >= pf_reg_high))	//Recovery mode
						{
							//Flag as regulating
							new_pf_reg_status = REGULATING;

							//Figure out the offset to get us back into the acceptable capacitance range
							Q_target = -(curr_reactive_power_val - (curr_real_power_val * tan(acos(pf_target_var)))) + pf_reg_dispatch_VAR;
						}
						else if ((curr_pf < 0.0) && (curr_pf >= pf_reg_low))	//Deadband
						{
							//Set us up as non-regulating
							new_pf_reg_status = IDLING;

							//Copy the old value in, to prevent us from changing
							Q_target = pf_reg_dispatch_VAR;
						}
						else	//Regulating band
						{
							//Flag as regulating
							new_pf_reg_status = REGULATING;

							//Being centered around 1 doesn't seem to matter
							//Figure out the offset to get us back into the acceptable capacitance range
							Q_target = -(curr_reactive_power_val - (curr_real_power_val * tan(acos(pf_target_var)))) + pf_reg_dispatch_VAR;
						}
					}//Capactive switching point
					else	//Inductive, by default
					{
						if (pf_reg_high < 0.0)	//Capacitive high switching point
						{
							if ((curr_pf < 0.0) && (curr_pf >= pf_reg_high))	//Recovery mode
							{
								//Flag as regulating
								new_pf_reg_status = REGULATING;

								//Figure out the offset to get us back into the acceptable capacitance range
								Q_target = -(curr_reactive_power_val - (curr_real_power_val * tan(acos(pf_target_var)))) + pf_reg_dispatch_VAR;
							}
							else if (((curr_pf < 0.0) && (curr_pf <= pf_reg_high)) || ((curr_pf > 0.0) && (curr_pf >= pf_reg_low)))	//Deadband
							{
								//Set us up as non-regulating
								new_pf_reg_status = IDLING;

								//Copy the old value in, to prevent us from changing
								Q_target = pf_reg_dispatch_VAR;
							}
							else	//Regulating band
							{
								//Flag as regulating
								new_pf_reg_status = REGULATING;

								//Figure out the offset to get us back into the acceptable capacitance range
								Q_target = -(curr_reactive_power_val - (curr_real_power_val * tan(acos(pf_target_var)))) + pf_reg_dispatch_VAR;
							}
						}//End inductive set, inductive switch, but capacitive recovery
						else	//Inductive as well
						{
							if ((curr_pf < 0.0) || ((curr_pf > 0.0) && (curr_pf >= pf_reg_high)))	//Recovery mode
							{
								//Flag as regulating
								new_pf_reg_status = REGULATING;

								//Figure out the offset to get us back into the acceptable capacitance range
								Q_target = -(curr_reactive_power_val - (curr_real_power_val * tan(acos(pf_target_var)))) + pf_reg_dispatch_VAR;
							}
							else if (curr_pf >= pf_reg_low)	//Deadband
							{
								//Set us up as non-regulating
								new_pf_reg_status = IDLING;

								//Copy the old value in, to prevent us from changing
								Q_target = pf_reg_dispatch_VAR;
							}
							else	//Regulating band
							{
								//Flag as regulating
								new_pf_reg_status = REGULATING;

								//Figure out the offset to get us back into the acceptable capacitance range
								Q_target = -(curr_reactive_power_val - (curr_real_power_val * tan(acos(pf_target_var)))) + pf_reg_dispatch_VAR;
							}
						}//End inductive high switching point
					}//End inductive target and inductive switching
				}//End inductive target
			}//End room to do reactive
			else	//No room, zero and idle us
			{
				new_pf_reg_status = IDLING;
				new_pf_reg_distpatch_VAR = 0.0;
			}//No room
		}//End INCLUDED_ALT

		//Checks due to change in operation - see if we need to reiterate
		//Mode change
		if (new_pf_reg_status != pf_reg_status)
		{
			//Update status
			pf_reg_status = new_pf_reg_status;

			//Update dispatch, since it obviously changed
			pf_reg_dispatch_VAR = new_pf_reg_distpatch_VAR;

			//Major change, force a reiteration
			t2 = t1;

			//Update lockout allowed
			if (new_pf_reg_status == REGULATING)
			{
				//Hard lockout for now
				pf_reg_dispatch_change_allowed = false;

				//Apply update time - note that this may have issues with TS_NEVER, but unsure if it will be a problem at point (theoretically, the simulation is about to end)
				pf_reg_next_update_time = t1 + ((TIMESTAMP)(pf_reg_activate_lockout_time));
			}
		}

		//Same mode, new dispatch
		if (new_pf_reg_distpatch_VAR != pf_reg_dispatch_VAR)
		{
			//See if it is appreciable - just in case - I'm artibrarily declaring milliVARs the threshold
			if (fabs(new_pf_reg_distpatch_VAR - pf_reg_dispatch_VAR)>=0.001)
			{
				//Put the new power value in
				pf_reg_dispatch_VAR = new_pf_reg_distpatch_VAR;

				//Force a reiteration
				t2 = t1;

				//Update lockout allowed -- This probably needs to be refined so if in deadband, incremental changes can still occur - TO DO
				if (new_pf_reg_status == REGULATING)
				{
					//Hard lockout for now
					pf_reg_dispatch_change_allowed = false;

					//Apply update time
					pf_reg_next_update_time = t1 + ((TIMESTAMP)(pf_reg_activate_lockout_time));
				}
				//Default else - IDLE has no such restrictions
			}
		}
	} //End power-factor regulation

	if (inverter_type_v != FOUR_QUADRANT)	//Remove contributions for XML properness
	{
		if ((phases & 0x10) == 0x10)	//Triplex
		{
			*pLine12 -= last_current[3];	//Remove from current12
		}
		else	//Some variant of three-phase
		{
			//Remove our parent contributions (so XMLs look proper)
			pLine_I[0] -= last_current[0];
			pLine_I[1] -= last_current[1];
			pLine_I[2] -= last_current[2];
		}
	}
	else	//Must be four quadrant (load_following or otherwise)
	{
		if (four_quadrant_control_mode != FQM_VOLT_VAR && four_quadrant_control_mode != FQM_VSI) {
			if ((phases & 0x10) == 0x10)	//Triplex
			{
				if (deltamode_inclusive == true)
				{
					pLine_unrotI[0] -= last_current[3];
				}
				else
				{
					*pPower -= last_power[3];	//Theoretically pPower is mapped to power_12, which already has the [2] offset applied
				}
			}
			else	//Variation of three-phase
			{
				if (deltamode_inclusive == true)
				{
					pLine_unrotI[0] -= last_current[0];
					pLine_unrotI[1] -= last_current[1];
					pLine_unrotI[2] -= last_current[2];
				}
				else
				{
					pPower[0] -= last_power[0];
					pPower[1] -= last_power[1];
					pPower[2] -= last_power[2];
				}
			}
		}
		//FQM_VSI mode doesn't need to "subtract post", since it is hidden from the XML
		else if (four_quadrant_control_mode == FQM_VSI) {

			// Update power values based on measured terminal voltage and currents
			if ((phases & 0x10) == 0x10) // split phase
			{
				//Update output power
				//Get current injected
				temp_current_val[0] = IGenerated[0] - generator_admittance[0][0]* (*pCircuit_V);

				//Update power output variables, just so we can see what is going on
				VA_Out = *pCircuit_V*~temp_current_val[0];

			}
			else	//Three phase variant
			{
				//Update output power
				//Get current injected
				temp_current_val[0] = (IGenerated[0] - generator_admittance[0][0]*pCircuit_V[0] - generator_admittance[0][1]*pCircuit_V[1] - generator_admittance[0][2]*pCircuit_V[2]);
				temp_current_val[1] = (IGenerated[1] - generator_admittance[1][0]*pCircuit_V[0] - generator_admittance[1][1]*pCircuit_V[1] - generator_admittance[1][2]*pCircuit_V[2]);
				temp_current_val[2] = (IGenerated[2] - generator_admittance[2][0]*pCircuit_V[0] - generator_admittance[2][1]*pCircuit_V[1] - generator_admittance[2][2]*pCircuit_V[2]);

				//Update power output variables, just so we can see what is going on
				power_val[0] = pCircuit_V[0]*~temp_current_val[0];
				power_val[1] = pCircuit_V[1]*~temp_current_val[1];
				power_val[2] = pCircuit_V[2]*~temp_current_val[2];

				VA_Out = power_val[0] + power_val[1] + power_val[2];
			}

			if (first_run == true)	//Final init items - namely deltamode supersecond exciter
			{
				// Only update after the first iteration of the power flow (VA_Out != 0.0 + j0.0)
				if (IGenerated[0] != complex(0.0,0.0)) {
					if (*VSI_bustype == 2 && VSI_mode == VSI_DROOP) {
						P_Out = VA_Out.Re();
						Q_Out = VA_Out.Im();
						first_run = false;
					}
					else {
						first_run = false;
					}

					if (VSI_esource_init == false) {
						VSI_esource_init = true; // Finish initializing the VSI e_source after first power flow solutions
					}
				}
			}
			else {
				// Check if VA_Out changes a lot
			    if (fabs(VA_Out_past.Mag() - VA_Out.Mag()) > 1000) {
			    	schedule_deltamode_start(t0);
			    }
			}

		    VA_Out_past = VA_Out;
		}

	}
	
	return t2; /* return t2>t1 on success, t2=t1 for retry, t2<t1 on failure */
}

//////////////////////////////////////////////////////////////////////////
// IMPLEMENTATION OF DELTA MODE
//////////////////////////////////////////////////////////////////////////
//Preupdate
STATUS inverter::pre_deltaupdate(TIMESTAMP t0, unsigned int64 delta_time)
{
	STATUS stat_val;
	FUNCTIONADDR funadd = NULL;
	OBJECT *hdr = OBJECTHDR(this);

	//See which method we are
	if (inverter_dyn_mode == PI_CONTROLLER)
	{
		//Call the PI init, since we're here
		stat_val = init_PI_dynamics(&curr_state);
	}
	else if (inverter_dyn_mode == PID_CONTROLLER)
	{
		//Call the init for the PID too, just because
		stat_val = init_PID_dynamics();	//This could probably be move
	}
	else	//Default else, assume none
	{
		stat_val = SUCCESS;
	}

	if (stat_val != SUCCESS)
	{
		gl_error("Inverter failed pre_deltaupdate call");
		/*  TROUBLESHOOT
		While attempting to call the pre_deltaupdate portion of the inverter code, an error
		was encountered.  Please submit your code and a bug report via the ticketing system.
		*/

		return FAILED;
	}

	if (four_quadrant_control_mode == FQM_VSI)
	{
		//If we're a voltage-source inverter, also swap our SWING bus, just because
		//map the function
		funadd = (FUNCTIONADDR)(gl_get_function(hdr->parent,"pwr_object_swing_swapper"));

		//make sure it worked
		if (funadd==NULL)
		{
			gl_error("inverter:%s -- Failed to find node swing swapper function",(hdr->name ? hdr->name : "Unnamed"));
			/*  TROUBLESHOOT
			While attempting to map the function to change the swing status of the parent bus, the function could not be found.
			Ensure the inverter is actually attached to something.  If the error persists, please submit your code and a bug report
			via the ticketing/issues system.
			*/

			return FAILED;
		}

		//Call the swap
		stat_val = ((STATUS (*)(OBJECT *, bool))(*funadd))(hdr->parent,false);

		if (stat_val == 0)	//Failed :(
		{
			gl_error("Failed to swap SWING status of node:%s on inverter:%s",(hdr->parent->name ? hdr->parent->name : "Unnamed"),(hdr->name ? hdr->name : "Unnamed"));
			/*  TROUBLESHOOT
			While attempting to handle special reliability actions on a "special" device (switch, recloser, etc.), the function required
			failed to execute properly.  If the problem persists, please submit a bug report and your code to the trac website.
			*/

			return FAILED;
		}
	}

	//Just return a pass - not sure how we'd fail
	return SUCCESS;
}

//Module-level call
SIMULATIONMODE inverter::inter_deltaupdate(unsigned int64 delta_time, unsigned long dt, unsigned int iteration_count_val)
{
	double deltat, deltath;
	unsigned char pass_mod;
	int indexval;
	complex derror[3];
	complex pid_out[3];
	double temp_val_d, temp_val_q;
	complex work_power_vals;
	double power_diff_val;
	double prev_error_ed;
	double prev_error_eq;
	bool deltaConverged = false;
	bool ramp_change;
	int i;
	double ieee_1547_double;
	complex temp_current_val[3];
	complex power_val[3];
	double inputPower;

	SIMULATIONMODE simmode_return_value = SM_EVENT;

	//Get timestep value
	deltat = (double)dt/(double)DT_SECOND;
	deltath = deltat/2.0;

	// See what we're on, for tracking
	pass_mod = iteration_count_val - ((iteration_count_val >> 1) << 1);

	if (prev_time_dbl != gl_globaldeltaclock)	//Only update timestamp tracker when different - may happen elsewhere (VSI)
	{
		//Update tracking variable
		prev_time_dbl = gl_globaldeltaclock;
	}
	
	//Perform the 1547 update, if enabled
	if ((enable_1547_compliance == true) && (iteration_count_val == 0))	//Always just do on the first pass
	{
		//Do the checks
		ieee_1547_double = perform_1547_checks(deltat);
	}

	//See if we are actually enabled
	if (inverter_1547_status == true)
	{
		//See which mode we're in
		if (inverter_dyn_mode == PI_CONTROLLER)
		{
			if (inverter_type_v == FOUR_QUADRANT && four_quadrant_control_mode == FQM_VSI) {

				// Check tie delay values given for VSI droop settings
				if ((delta_time==0) && (iteration_count_val==0))	//First run of new delta call
				{
					if (Tp_delay == 0 || Tp_delay < deltat) {
						Tp_delay = deltat;
					}

					if (Tq_delay == 0 || Tq_delay < deltat) {
						Tq_delay = deltat;
					}
				}

				// Check pass
				if (pass_mod==0)	// Predictor pass
				{
					// Caluclate injection current based on voltage soruce magtinude and angle obtained
					if((phases & 0x10) == 0x10) {
						//Update output power
						//Get current injected
						temp_current_val[0] = IGenerated[0] - generator_admittance[0][0]* (*pCircuit_V);

						//Update power output variables, just so we can see what is going on
						VA_Out = (*pCircuit_V) * ~temp_current_val[0];

						//Check our ramp rate - if it is too high, cap it
						if (checkRampRate_real == true)
						{
							//Compute the difference - just real part for now (probably need to expand this)
							power_diff_val = (VA_Out.Re() - prev_VA_out[0].Re()) / deltat;

							//See which way we are
							if (VA_Out.Re() > prev_VA_out[0].Re())	//Ramp up
							{
								//See if it was too big
								if (power_diff_val > rampUpRate_real)
								{
									VA_Out.SetReal(prev_VA_out[0].Re() + (rampUpRate_real * deltat));
								}
								//Default else - was okay
							}
							else	//Ramp down
							{
								//See if it was too big
								if (power_diff_val < -rampDownRate_real)
								{
									VA_Out.SetReal(prev_VA_out[0].Re() - (rampDownRate_real * deltat));
								}
								//Default else - was okay
							}

							//Store the previous value
							curr_VA_out[0] = VA_Out;
						}

						// Calculate power differences between true power outputs,and the measured delayed power outputs of last delta time step (not last iteration)
						curr_state.dp_mea_delayed = 1.0/Tp_delay*(VA_Out.Re() - curr_state.p_mea_delayed);
						curr_state.dq_mea_delayed = 1.0/Tq_delay*(VA_Out.Im() - curr_state.q_mea_delayed);

						// Calculate the measured delayed power output in this iteration
						pred_state.p_mea_delayed = curr_state.p_mea_delayed + (deltat * curr_state.dp_mea_delayed);
						pred_state.q_mea_delayed = curr_state.q_mea_delayed + (deltat * curr_state.dq_mea_delayed);

						// VSI isochronous mode keeps the voltage angle constant always
						if (VSI_mode == VSI_ISOCHRONOUS) {

							// If it is an isochronous VSI
							pred_state.dV_StateVal[0] = (V_mag_ref[0] - pCircuit_V[0].Mag()) * ki_Vterminal;
							pred_state.V_StateVal[0] = curr_state.V_StateVal[0] + pred_state.dV_StateVal[0] * deltat;
							pred_state.e_source_mag[0] = pred_state.V_StateVal[0] + pred_state.dV_StateVal[0] * kp_Vterminal / ki_Vterminal;
							e_source[0] = complex(pred_state.e_source_mag[0] * cos(V_angle[0]), pred_state.e_source_mag[0] * sin(V_angle[0]));

							// Thevenin voltage source to Norton current source conversion
							IGenerated[0] = e_source[0]/(complex(Rfilter,Xfilter) * Zbase);
						}

						// VSI droop mode updates its e_source value based on PQ_Out and droop curve
						else if (VSI_mode == VSI_DROOP) {

							// Obtain the changes of frequency
							double delta_f = (curr_state.p_mea_delayed - Pref) * (R_fp);
							VSI_freq = freq_ref - delta_f;

							// Calculate voltage source angle based on the droop curve
							V_angle[0] = V_angle[0] - delta_f * 2 * PI * deltat;

							// Calculate voltage source magnitude based on the droop curve
							V_mag[0] = V_mag_ref[0] - (pred_state.q_mea_delayed - Qref) * (R_vq);

							// Update e_source value
							e_source[0] = complex(V_mag[0] * cos(V_angle[0]),V_mag[0] * sin(V_angle[0]));

							// Thevenin voltage source to Norton current source convertion
							IGenerated[0] = e_source[0]/(complex(Rfilter,Xfilter) * Zbase);
						}
					}

					// Calculate injection current based on voltage soruce magtinude and angle obtained
					if((phases & 0x07) == 0x07) {
						//Update output power
						//Get current injected
						temp_current_val[0] = (IGenerated[0] - generator_admittance[0][0]*pCircuit_V[0] - generator_admittance[0][1]*pCircuit_V[1] - generator_admittance[0][2]*pCircuit_V[2]);
						temp_current_val[1] = (IGenerated[1] - generator_admittance[1][0]*pCircuit_V[0] - generator_admittance[1][1]*pCircuit_V[1] - generator_admittance[1][2]*pCircuit_V[2]);
						temp_current_val[2] = (IGenerated[2] - generator_admittance[2][0]*pCircuit_V[0] - generator_admittance[2][1]*pCircuit_V[1] - generator_admittance[2][2]*pCircuit_V[2]);

						//Update power output variables, just so we can see what is going on
						power_val[0] = pCircuit_V[0]*~temp_current_val[0];
						power_val[1] = pCircuit_V[1]*~temp_current_val[1];
						power_val[2] = pCircuit_V[2]*~temp_current_val[2];

						VA_Out = power_val[0] + power_val[1] + power_val[2];

						// Calculate power differences between true power outputs,and the measured delayed power outputs of last delta time step (not last iteration)
						curr_state.dp_mea_delayed = 1.0/Tp_delay*(VA_Out.Re() - curr_state.p_mea_delayed);
						curr_state.dq_mea_delayed = 1.0/Tq_delay*(VA_Out.Im() - curr_state.q_mea_delayed);

						// Calculate the measured delayed power output in this iteration
						pred_state.p_mea_delayed = curr_state.p_mea_delayed + (deltat * curr_state.dp_mea_delayed);
						pred_state.q_mea_delayed = curr_state.q_mea_delayed + (deltat * curr_state.dq_mea_delayed);

						// VSI isochronous mode keeps the voltage angle constant always
						if (VSI_mode == VSI_ISOCHRONOUS) {
							// If it is an isochronous VSI
							for(i = 0; i < 3; i++) {
								pred_state.dV_StateVal[i] = (V_mag_ref[i] - pCircuit_V[i].Mag()) * ki_Vterminal;
								pred_state.V_StateVal[i] = curr_state.V_StateVal[i] + pred_state.dV_StateVal[i] * deltat;
								pred_state.e_source_mag[i] = pred_state.V_StateVal[i] + pred_state.dV_StateVal[i] * kp_Vterminal / ki_Vterminal;
								e_source[i] = complex(pred_state.e_source_mag[i] * cos(V_angle[i]), pred_state.e_source_mag[i] * sin(V_angle[i]));

								// Thevenin voltage source to Norton current source conversion
								IGenerated[i] = e_source[i]/(complex(Rfilter,Xfilter) * Zbase);

								//See how this aligns with the real and reactive power ramp rate, if necessary
								if (checkRampRate_real == true || checkRampRate_reactive == true)
								{
									//Deflag
									ramp_change = false;

									//See what the power out is for this "new" state
									temp_current_val[i] = (IGenerated[i] - generator_admittance[i][0]*pCircuit_V[0] - generator_admittance[i][1]*pCircuit_V[1] - generator_admittance[i][2]*pCircuit_V[2]);

									//Update power output variables, just so we can see what is going on
									power_val[i] = pCircuit_V[i]*~temp_current_val[i];

									//See which way we are
									if (checkRampRate_real == true) {

										//Compute the difference - real part
										power_diff_val = (power_val[i].Re() - prev_VA_out[i].Re()) / deltat;

										if (power_val[i].Re() > prev_VA_out[i].Re())	//Ramp up
										{
											//See if it was too big
											if (power_diff_val > rampUpRate_real)
											{
												//Flag
												ramp_change = true;

												power_val[i].SetReal(prev_VA_out[i].Re() + (rampUpRate_real * deltat));
											}
											//Default else - was okay
										}
										else	//Ramp down
										{
											//See if it was too big
											if (power_diff_val < -rampDownRate_real)
											{
												//Flag
												ramp_change = true;

												power_val[i].SetReal(prev_VA_out[i].Re() - (rampDownRate_real * deltat));
											}
											//Default else - was okay
										}
									}
									if (checkRampRate_reactive == true) {

										//Compute the difference - reactive part
										power_diff_val = (power_val[i].Im() - prev_VA_out[i].Im()) / deltat;

										if (power_val[i].Im() > prev_VA_out[i].Im())	//Ramp up
										{
											//See if it was too big
											if (power_diff_val > rampUpRate_reactive)
											{
												//Flag
												ramp_change = true;

												power_val[i].SetImag(prev_VA_out[i].Im() + (rampUpRate_reactive * deltat));
											}
											//Default else - was okay
										}
										else	//Ramp down
										{
											//See if it was too big
											if (power_diff_val < -rampDownRate_reactive)
											{
												//Flag
												ramp_change = true;

												power_val[i].SetImag(prev_VA_out[i].Im() - (rampDownRate_reactive * deltat));
											}
											//Default else - was okay
										}
									}

									//Now "extrapolate" this back to a current value, if needed
									if (ramp_change == true)
									{
										//Compute a "new current" value
										temp_current_val[i] = ~(power_val[i] / pCircuit_V[i]);

										//Adjust it to IGenerated
										IGenerated[i] = temp_current_val[i] + generator_admittance[i][0]*pCircuit_V[0] + generator_admittance[i][1]*pCircuit_V[1] + generator_admittance[i][2]*pCircuit_V[2];

										//And adjust the related "internal voltage" - this just broke the frequency too
										e_source[i] = IGenerated[i] * (complex(Rfilter,Xfilter) * Zbase);

										//Other state variables needed to be updated?
									}
									//Default else - no ramp change, so don't mess with anything

									//Store the updated power value
									curr_VA_out[i] = power_val[i];
								}//Ramp rate check active and reactive
							}
						}

						// VSI droop mode updates its e_source value based on PQ_Out and droop curve
						else if (VSI_mode == VSI_DROOP) {

							// Obtain the changes of frequency
							double delta_f = (curr_state.p_mea_delayed - Pref) * (R_fp);
							VSI_freq = freq_ref - delta_f;

							for(i = 0; i < 3; i++) {
								// Calculate voltage source angle based on the droop curve
								V_angle[i] = V_angle[i] - delta_f * 2 * PI * deltat;

								// Calculate voltage source magnitude based on the droop curve
								V_mag[i] = V_mag_ref[i] - (pred_state.q_mea_delayed - Qref) * (R_vq);

								// Update e_source value
								e_source[i] = complex(V_mag[i] * cos(V_angle[i]),V_mag[i] * sin(V_angle[i]));

								// Thevenin voltage source to Norton current source convertion
								IGenerated[i] = e_source[i]/(complex(Rfilter,Xfilter) * Zbase);

								//See how this aligns with the ramp rate, if necessary
								if (checkRampRate_real == true || checkRampRate_reactive == true)
								{
									//Deflag
									ramp_change = false;

									//See what the power out is for this "new" state
									temp_current_val[i] = (IGenerated[i] - generator_admittance[i][0]*pCircuit_V[0] - generator_admittance[i][1]*pCircuit_V[1] - generator_admittance[i][2]*pCircuit_V[2]);

									//Update power output variables, just so we can see what is going on
									power_val[i] = pCircuit_V[i]*~temp_current_val[i];

									if (checkRampRate_real == true) {

										//Compute the difference - real part
										power_diff_val = (power_val[i].Re() - prev_VA_out[i].Re()) / deltat;

										//See which way we are
										if (power_val[i].Re() > prev_VA_out[i].Re())	//Ramp up
										{
											//See if it was too big
											if (power_diff_val > rampUpRate_real)
											{
												//Flag
												ramp_change = true;

												power_val[i].SetReal(prev_VA_out[i].Re() + (rampUpRate_real * deltat));
											}
											//Default else - was okay
										}
										else	//Ramp down
										{
											//See if it was too big
											if (power_diff_val < -rampDownRate_real)
											{
												//Flag
												ramp_change = true;

												power_val[i].SetReal(prev_VA_out[i].Re() - (rampDownRate_real * deltat));
											}
											//Default else - was okay
										}

									}

									if (checkRampRate_reactive == true) {

										//Compute the difference - reactive part
										power_diff_val = (power_val[i].Im() - prev_VA_out[i].Im()) / deltat;

										if (power_val[i].Im() > prev_VA_out[i].Im())	//Ramp up
										{
											//See if it was too big
											if (power_diff_val > rampUpRate_reactive)
											{
												//Flag
												ramp_change = true;

												power_val[i].SetImag(prev_VA_out[i].Im() + (rampUpRate_reactive * deltat));
											}
											//Default else - was okay
										}
										else	//Ramp down
										{
											//See if it was too big
											if (power_diff_val < -rampDownRate_reactive)
											{
												//Flag
												ramp_change = true;

												power_val[i].SetImag(prev_VA_out[i].Im() - (rampDownRate_reactive * deltat));
											}
											//Default else - was okay
										}
									}


									//Now "extrapolate" this back to a current value, if needed
									if (ramp_change == true)
									{
										//Compute a "new current" value
										temp_current_val[i] = ~(power_val[i] / pCircuit_V[i]);

										//Adjust it to IGenerated
										IGenerated[i] = temp_current_val[i] + generator_admittance[i][0]*pCircuit_V[0] + generator_admittance[i][1]*pCircuit_V[1] + generator_admittance[i][2]*pCircuit_V[2];

										//And adjust the related "internal voltage" - this just broke the frequency too
										e_source[i] = IGenerated[i] * (complex(Rfilter,Xfilter) * Zbase);

										//Other state variables needed to be updated?
									}
									//Default else - no ramp change, so don't mess with anything

									//Store the updated power value
									curr_VA_out[i] = power_val[i];
								}//Ramp rate check active
							}
						}
					}

					simmode_return_value = SM_DELTA_ITER;	//Reiterate - to get us to corrector pass
				}
				else	// Corrector pass
				{
					if((phases & 0x10) == 0x10) {

						//Update output power
						//Get current injected
						temp_current_val[0] = IGenerated[0] - generator_admittance[0][0] * (*pCircuit_V);

						//Update power output variables, just so we can see what is going on
						VA_Out = (*pCircuit_V) * ~temp_current_val[0];

						//Check our ramp rate - if it is too high, cap it
						if (checkRampRate_real == true)
						{
							//Compute the difference - just real part for now (probably need to expand this)
							power_diff_val = (VA_Out.Re() - prev_VA_out[0].Re()) / deltat;

							//See which way we are
							if (VA_Out.Re() > prev_VA_out[0].Re())	//Ramp up
							{
								//See if it was too big
								if (power_diff_val > rampUpRate_real)
								{
									VA_Out.SetReal(prev_VA_out[0].Re() + (rampUpRate_real * deltat));
								}
								//Default else - was okay
							}
							else	//Ramp down
							{
								//See if it was too big
								if (power_diff_val < -rampDownRate_real)
								{
									VA_Out.SetReal(prev_VA_out[0].Re() - (rampDownRate_real * deltat));
								}
								//Default else - was okay
							}

							//Store the updated power value
							curr_VA_out[0] = VA_Out;
						}

						// Calculate power differences between true power outputs,and the measured delayed power outputs of this delta time step (not this iteration)
						next_state.dp_mea_delayed = 1.0/Tp_delay*(VA_Out.Re() - curr_state.p_mea_delayed);
						next_state.dq_mea_delayed = 1.0/Tq_delay*(VA_Out.Im() - curr_state.q_mea_delayed);

						// Calculate the measured delayed power output in this iteration
						next_state.p_mea_delayed = curr_state.p_mea_delayed + (deltat * next_state.dp_mea_delayed);
						next_state.q_mea_delayed = curr_state.q_mea_delayed + (deltat * next_state.dq_mea_delayed);

						// Update the system frequency
						if (mapped_freq_variable!=NULL)
						{
							*mapped_freq_variable = VSI_freq;
						}

						if(fabs(next_state.dp_mea_delayed) <= (inverter_convergence_criterion / Tp_delay) && fabs(next_state.dq_mea_delayed) <= (inverter_convergence_criterion / Tp_delay)) {

							simmode_return_value =  SM_EVENT;// we have reached steady state

							return simmode_return_value;
						}

						if (VSI_mode == VSI_ISOCHRONOUS) {
							next_state.dV_StateVal[0] = (V_mag_ref[0] - pCircuit_V[0].Mag()) * ki_Vterminal;
							next_state.V_StateVal[0] = curr_state.V_StateVal[0] + (pred_state.dV_StateVal[0] + next_state.dV_StateVal[0])* (deltat / 2.0);
							next_state.e_source_mag[0] = next_state.V_StateVal[0] + (pred_state.dV_StateVal[0] + next_state.dV_StateVal[0]) * 0.5 * kp_Vterminal / ki_Vterminal;
							e_source[0] = complex(next_state.e_source_mag[0] * cos(V_angle[0]), next_state.e_source_mag[0] * sin(V_angle[0]));
							// Thevenin voltage source to Norton current source convertion
							IGenerated[0] = e_source[0]/(complex(Rfilter,Xfilter) * Zbase);
						}

						// VSI droop mode updates its e_source value based on PQ_Out and droop curve
						else if (VSI_mode == VSI_DROOP) {

							// Obtain the changes of frequency
							double delta_f = (next_state.p_mea_delayed - Pref) * (R_fp);
							VSI_freq = freq_ref - delta_f;

							// Calculate voltage source angle based on the droop curve
							V_angle[0] = V_angle[0] - delta_f * 2 * PI * deltat;

							// Calculate voltage source magnitude based on the droop curve
							V_mag[0] = V_mag_ref[0] - (next_state.q_mea_delayed - Qref) * (R_vq);

							// Update e_source value
							e_source[0] = complex(V_mag[0] * cos(V_angle[0]),V_mag[0] * sin(V_angle[0]));

							// Thevenin voltage source to Norton current source convertion
							IGenerated[0] = e_source[0]/(complex(Rfilter,Xfilter) * Zbase);
						}
					}

					if((phases & 0x07) == 0x07) {

						//Update output power
						//Get current injected
						temp_current_val[0] = (IGenerated[0] - generator_admittance[0][0]*pCircuit_V[0] - generator_admittance[0][1]*pCircuit_V[1] - generator_admittance[0][2]*pCircuit_V[2]);
						temp_current_val[1] = (IGenerated[1] - generator_admittance[1][0]*pCircuit_V[0] - generator_admittance[1][1]*pCircuit_V[1] - generator_admittance[1][2]*pCircuit_V[2]);
						temp_current_val[2] = (IGenerated[2] - generator_admittance[2][0]*pCircuit_V[0] - generator_admittance[2][1]*pCircuit_V[1] - generator_admittance[2][2]*pCircuit_V[2]);

						//Update power output variables, just so we can see what is going on
						power_val[0] = pCircuit_V[0]*~temp_current_val[0];
						power_val[1] = pCircuit_V[1]*~temp_current_val[1];
						power_val[2] = pCircuit_V[2]*~temp_current_val[2];

						VA_Out = power_val[0] + power_val[1] + power_val[2];

						// Calculate power differences between true power outputs,and the measured delayed power outputs of this delta time step (not this iteration)
						next_state.dp_mea_delayed = 1.0/Tp_delay*(VA_Out.Re() - curr_state.p_mea_delayed);
						next_state.dq_mea_delayed = 1.0/Tq_delay*(VA_Out.Im() - curr_state.q_mea_delayed);

						// Calculate the measured delayed power output in this iteration
						next_state.p_mea_delayed = curr_state.p_mea_delayed + (deltat * next_state.dp_mea_delayed);
						next_state.q_mea_delayed = curr_state.q_mea_delayed + (deltat * next_state.dq_mea_delayed);

						// Update the system frequency
						if (mapped_freq_variable!=NULL)
						{
							*mapped_freq_variable = VSI_freq;
						}

						if(fabs(next_state.dp_mea_delayed) <= (inverter_convergence_criterion / Tp_delay) && fabs(next_state.dq_mea_delayed) <= (inverter_convergence_criterion / Tp_delay)) {

							simmode_return_value =  SM_EVENT;// we have reached steady state

							return simmode_return_value;
						}

						if (VSI_mode == VSI_ISOCHRONOUS) {
							for(i = 0; i < 3; i++) {
								next_state.dV_StateVal[i] = (V_mag_ref[i] - pCircuit_V[i].Mag()) * ki_Vterminal;
								next_state.V_StateVal[i] = curr_state.V_StateVal[i] + (pred_state.dV_StateVal[i] + next_state.dV_StateVal[i])* (deltat / 2.0);
								next_state.e_source_mag[i] = next_state.V_StateVal[i] + (pred_state.dV_StateVal[i] + next_state.dV_StateVal[i]) * 0.5 * kp_Vterminal / ki_Vterminal;
								e_source[i] = complex(next_state.e_source_mag[i] * cos(V_angle[i]), next_state.e_source_mag[i] * sin(V_angle[i]));

								// Thevenin voltage source to Norton current source conversion
								IGenerated[i] = e_source[i]/(complex(Rfilter,Xfilter) * Zbase);

								//See how this aligns with the real and reactive ramp rate, if necessary
								if (checkRampRate_real == true || checkRampRate_reactive == true)
								{
									//Deflag
									ramp_change = false;

									//See what the power out is for this "new" state
									temp_current_val[i] = (IGenerated[i] - generator_admittance[i][0]*pCircuit_V[0] - generator_admittance[i][1]*pCircuit_V[1] - generator_admittance[i][2]*pCircuit_V[2]);

									//Update power output variables, just so we can see what is going on
									power_val[i] = pCircuit_V[i]*~temp_current_val[i];

									//See which way we are
									if (checkRampRate_real == true) {

										//Compute the difference - real part
										power_diff_val = (power_val[i].Re() - prev_VA_out[i].Re()) / deltat;

										if (power_val[i].Re() > prev_VA_out[i].Re())	//Ramp up
										{
											//See if it was too big
											if (power_diff_val > rampUpRate_real)
											{
												//Flag
												ramp_change = true;

												power_val[i].SetReal(prev_VA_out[i].Re() + (rampUpRate_real * deltat));
											}
											//Default else - was okay
										}
										else	//Ramp down
										{
											//See if it was too big
											if (power_diff_val < -rampDownRate_real)
											{
												//Flag
												ramp_change = true;

												power_val[i].SetReal(prev_VA_out[i].Re() - (rampDownRate_real * deltat));
											}
											//Default else - was okay
										}
									}
									if (checkRampRate_reactive == true) {

										//Compute the difference - real part
										power_diff_val = (power_val[i].Im() - prev_VA_out[i].Im()) / deltat;

										if (power_val[i].Im() > prev_VA_out[i].Im())	//Ramp up
										{
											//See if it was too big
											if (power_diff_val > rampUpRate_reactive)
											{
												//Flag
												ramp_change = true;

												power_val[i].SetImag(prev_VA_out[i].Im() + (rampUpRate_reactive * deltat));
											}
											//Default else - was okay
										}
										else	//Ramp down
										{
											//See if it was too big
											if (power_diff_val < -rampDownRate_reactive)
											{
												//Flag
												ramp_change = true;

												power_val[i].SetImag(prev_VA_out[i].Im() - (rampDownRate_reactive * deltat));
											}
											//Default else - was okay
										}
									}

									//Now "extrapolate" this back to a current value, if needed
									if (ramp_change == true)
									{
										//Compute a "new current" value
										temp_current_val[i] = ~(power_val[i] / pCircuit_V[i]);

										//Adjust it to IGenerated
										IGenerated[i] = temp_current_val[i] + generator_admittance[i][0]*pCircuit_V[0] + generator_admittance[i][1]*pCircuit_V[1] + generator_admittance[i][2]*pCircuit_V[2];

										//And adjust the related "internal voltage" - this just broke the frequency too
										e_source[i] = IGenerated[i] * (complex(Rfilter,Xfilter) * Zbase);

										//Other state variables needed to be updated?
									}
									//Default else - no ramp change, so don't mess with anything
								}//Ramp rate check active and reactive

								//Store the current output value
								curr_VA_out[i] = power_val[i];
							}
						}

						// VSI droop mode updates its e_source value based on PQ_Out and droop curve
						else if (VSI_mode == VSI_DROOP) {

							// Obtain the changes of frequency
							double delta_f = (next_state.p_mea_delayed - Pref) * (R_fp);
							VSI_freq = freq_ref - delta_f;

							for(i = 0; i < 3; i++) {

								// Calculate voltage source angle based on the droop curve
								V_angle[i] = V_angle[i] - delta_f * 2 * PI * deltat;

								// Calculate voltage source magnitude based on the droop curve
								V_mag[i] = V_mag_ref[i] - (next_state.q_mea_delayed - Qref) * (R_vq);

								// Update e_source value
								e_source[i] = complex(V_mag[i] * cos(V_angle[i]),V_mag[i] * sin(V_angle[i]));

								// Thevenin voltage source to Norton current source convertion
								IGenerated[i] = e_source[i]/(complex(Rfilter,Xfilter) * Zbase);

								//See how this aligns with the ramp rate, if necessary
								if (checkRampRate_real == true || checkRampRate_reactive == true)
								{
									//Deflag
									ramp_change = false;

									//See what the power out is for this "new" state
									temp_current_val[i] = (IGenerated[i] - generator_admittance[i][0]*pCircuit_V[0] - generator_admittance[i][1]*pCircuit_V[1] - generator_admittance[i][2]*pCircuit_V[2]);

									//Update power output variables, just so we can see what is going on
									power_val[i] = pCircuit_V[i]*~temp_current_val[i];

									if (checkRampRate_real == true) {
										//Compute the difference - just real part for now (probably need to expand this)
										power_diff_val = (power_val[i].Re() - prev_VA_out[i].Re()) / deltat;

										//See which way we are
										if (power_val[i].Re() > prev_VA_out[i].Re())	//Ramp up
										{
											//See if it was too big
											if (power_diff_val > rampUpRate_real)
											{
												//Flag
												ramp_change = true;

												power_val[i].SetReal(prev_VA_out[i].Re() + (rampUpRate_real * deltat));
											}
											//Default else - was okay
										}
										else	//Ramp down
										{
											//See if it was too big
											if (power_diff_val < -rampDownRate_real)
											{
												//Flag
												ramp_change = true;

												power_val[i].SetReal(prev_VA_out[i].Re() - (rampDownRate_real * deltat));
											}
											//Default else - was okay
										}

									}

									if (checkRampRate_reactive == true) {

										//Compute the difference - reactive part
										power_diff_val = (power_val[i].Im() - prev_VA_out[i].Im()) / deltat;

										if (power_val[i].Im() > prev_VA_out[i].Im())	//Ramp up
										{
											//See if it was too big
											if (power_diff_val > rampUpRate_reactive)
											{
												//Flag
												ramp_change = true;

												power_val[i].SetImag(prev_VA_out[i].Im() + (rampUpRate_reactive * deltat));
											}
											//Default else - was okay
										}
										else	//Ramp down
										{
											//See if it was too big
											if (power_diff_val < -rampDownRate_reactive)
											{
												//Flag
												ramp_change = true;

												power_val[i].SetImag(prev_VA_out[i].Im() - (rampDownRate_reactive * deltat));
											}
											//Default else - was okay
										}
									}

									//Now "extrapolate" this back to a current value, if needed
									if (ramp_change == true)
									{
										//Compute a "new current" value
										temp_current_val[i] = ~(power_val[i] / pCircuit_V[i]);

										//Adjust it to IGenerated
										IGenerated[i] = temp_current_val[i] + generator_admittance[i][0]*pCircuit_V[0] + generator_admittance[i][1]*pCircuit_V[1] + generator_admittance[i][2]*pCircuit_V[2];

										//And adjust the related "internal voltage" - this just broke the frequency too
										e_source[i] = IGenerated[i] * (complex(Rfilter,Xfilter) * Zbase);

										//Other state variables needed to be updated?
									}
									//Default else - no ramp change, so don't mess with anything

									//Store the updated power value
									curr_VA_out[i] = power_val[i];
								}//Ramp rate check active
							}
						}
					}

					// Copy everything back into curr_state, since we'll be back there
					memcpy(&curr_state, &next_state, sizeof(INV_STATE));

					simmode_return_value =  SM_DELTA;
				}
			}
			else {
				//Initializate the state of the inverter
				if (delta_time==0)	//First run of new delta call
				{
					if(iteration_count_val == 0) {
						// Set Tfreq_delay value if not defined in glm file
						if (inverter_droop_fp) {
							if (Tfreq_delay == 0) {
								Tfreq_delay = deltat;
							}
						}
						// Set Tvol_delay value if not defined in glm file
						if (inverter_droop_vq) {
							if (Tvol_delay == 0) {
								Tvol_delay = deltat;
							}
						}

						// If in CONSTANT_PQ mode for smooth transition, need to calculate current output based on constant PQ and changed terminal voltage
						if (inverter_type_v == FOUR_QUADRANT && four_quadrant_control_mode == FQM_CONSTANT_PQ) {
							if((phases & 0x10) == 0x10) {
								// Find the steady state PQ output
								curr_state.P_Out[0] = VA_Out.Re();
								curr_state.Q_Out[0] = VA_Out.Im();
								if (pCircuit_V[0].Mag() > 0.0)
								{
									pLine_unrotI[i] += curr_state.Iac[0];	// remove the previous current injection to the circuit
									curr_state.Iac[0] = (~(complex(curr_state.P_Out[0],curr_state.Q_Out[0])/(*pCircuit_V)));
									I_Out[0]= curr_state.Iac[0];
									pLine_unrotI[i] += -curr_state.Iac[0]; // update the current injection to the circuit
								}
							}
							if ((phases & 0x07) == 0x07) {
								for(i = 0; i < 3; i++) {
									curr_state.P_Out[i] = VA_Out.Re() / 3.0;
									curr_state.Q_Out[i] = VA_Out.Im() / 3.0; // Q_Out for each phase is calculated seperately now above
									if (pCircuit_V[i].Mag() > 0.0)
									{
										pLine_unrotI[i] += curr_state.Iac[i];	// remove the previous current injection to the circuit
										curr_state.Iac[i] = ~(complex(curr_state.P_Out[i],curr_state.Q_Out[i])/(pCircuit_V[i]));
										I_Out[i]= curr_state.Iac[i];
										pLine_unrotI[i] += -curr_state.Iac[i]; // update the current injection to the circuit
									}
								}
							}
						} // end initialize I_Out based on constant PQ output and terminal voltages
						else {
							// //Initialize dynamics
							// init_dynamics(&curr_state);
							//Send Current Injection to parent
							if((phases & 0x10) == 0x10) {
								//pLine_unrotI[0] += -curr_state.Iac[0];
								I_Out[0]= curr_state.Iac[0];
							}
							if((phases & 0x07) == 0x07) {
								for(int i = 0; i < 3; i++) {
									//pLine_unrotI[i] += -curr_state.Iac[i];
									I_Out[i] = curr_state.Iac[i];
								}
							}
						}
						// If not FQM_CONSTANT_PQ mode, keep current injection the same, will calculate PQ out based on I_Out and pCircuit_V in the later iteration
						simmode_return_value =  SM_DELTA_ITER; // iterate so I know what my current power out is

					} else if(iteration_count_val == 1) {

						// Calculation for frequency deviation
						if (inverter_droop_fp) {
							curr_state.df_mea_delayed = 1.0/Tfreq_delay*(*freq_pointer - curr_state.f_mea_delayed);
						}
						// Calculation for frequency deviation
						if (inverter_droop_vq) {
							if((phases & 0x10) == 0x10) {
								curr_state.dV_mea_delayed[0] = 1.0/Tvol_delay*((*pCircuit_V).Mag() - curr_state.V_mea_delayed[0]);
							}
							if((phases & 0x07) == 0x07) {
								curr_state.dV_mea_delayed[0] = 1.0/Tvol_delay*(pCircuit_V[0].Mag() - curr_state.V_mea_delayed[0]);
								curr_state.dV_mea_delayed[1] = 1.0/Tvol_delay*(pCircuit_V[1].Mag() - curr_state.V_mea_delayed[1]);
								curr_state.dV_mea_delayed[2] = 1.0/Tvol_delay*(pCircuit_V[2].Mag() - curr_state.V_mea_delayed[2]);
							}
						}

						// Calculate my current power out - not used in CONSTANT_PQ mode for smooth transition
						if (inverter_type_v == FOUR_QUADRANT && four_quadrant_control_mode != FQM_CONSTANT_PQ) {
							if((phases & 0x10) == 0x10) {
								VA_Out = *pCircuit_V * ~(I_Out[0]);
								curr_state.Q_Out[0] = VA_Out.Im();
							}
							if((phases & 0x07) == 0x07) {
								VA_Out = (pCircuit_V[0] * ~(I_Out[0]) + (pCircuit_V[1] * ~(I_Out[1])) + (pCircuit_V[2] * ~(I_Out[2])));
								curr_state.Q_Out[0] = (pCircuit_V[0] * ~(I_Out[0])).Im();
								curr_state.Q_Out[1] = (pCircuit_V[1] * ~(I_Out[1])).Im();
								curr_state.Q_Out[2] = (pCircuit_V[2] * ~(I_Out[2])).Im();
							}
						}

						//calculate my current errors
						if((phases & 0x10) == 0x10) {
							//PI controller for PQ reference deviation
							curr_state.P_Out[0] = VA_Out.Re();
	//						curr_state.Q_Out[0] = VA_Out.Im();
							if (pCircuit_V[0].Mag() > 0.0)
							{
								curr_state.ed[0] = ((~(complex(Pref, Qref_PI[0])/(*pCircuit_V))) - (~(complex(curr_state.P_Out[0],curr_state.Q_Out[0])/(*pCircuit_V)))).Re();
								curr_state.eq[0] = ((~(complex(Pref, Qref_PI[0])/(*pCircuit_V))) - (~(complex(curr_state.P_Out[0],curr_state.Q_Out[0])/(*pCircuit_V)))).Im();
							}
							else
							{
								curr_state.ed[0] = 0.0;
								curr_state.eq[0] = 0.0;
							}

							curr_state.ded[0] = curr_state.ed[0] / deltat;
							curr_state.dmd[0] = (kpd * curr_state.ded[0]) + (kid * curr_state.ed[0]);

							curr_state.deq[0] = curr_state.eq[0] / deltat;
							curr_state.dmq[0] = (kpq * curr_state.deq[0]) + (kiq * curr_state.eq[0]);
							if(fabs(curr_state.ded[0]) <= inverter_convergence_criterion && fabs(curr_state.deq[0]) <= inverter_convergence_criterion) {
								simmode_return_value =  SM_EVENT;// we have reached steady state
							} else {
								simmode_return_value =  SM_DELTA;
							}
						}
						if((phases & 0x07) == 0x07) {
							for(i = 0; i < 3; i++) {
								curr_state.P_Out[i] = VA_Out.Re() / 3.0;
	//							curr_state.Q_Out[i] = VA_Out.Im() / 3.0; // Q_Out for each phase is calculated seperately now above
								if (pCircuit_V[i].Mag() > 0.0)
								{
									curr_state.ed[i] = ((~(complex(Pref/3.0, Qref_PI[i])/(pCircuit_V[i]))) - (~(complex(curr_state.P_Out[i],curr_state.Q_Out[i])/(pCircuit_V[i])))).Re();
									curr_state.eq[i] = ((~(complex(Pref/3.0, Qref_PI[i])/(pCircuit_V[i]))) - (~(complex(curr_state.P_Out[i],curr_state.Q_Out[i])/(pCircuit_V[i])))).Im();
								}
								else
								{
									curr_state.ed[i] = 0.0;
									curr_state.eq[i] = 0.0;
								}

								curr_state.ded[i] = curr_state.ed[i] / deltat;
								curr_state.dmd[i] = (kpd * curr_state.ded[i]) + (kid * curr_state.ed[i]);

								curr_state.deq[i] = curr_state.eq[i] / deltat;
								curr_state.dmq[i] = (kpq * curr_state.deq[i]) + (kiq * curr_state.eq[i]);
								if(fabs(curr_state.ded[i]) <= inverter_convergence_criterion && fabs(curr_state.deq[i]) <= inverter_convergence_criterion && simmode_return_value != SM_DELTA) {
									simmode_return_value = SM_EVENT;// we have reached steady state
								} else {
									simmode_return_value = SM_DELTA;
								}
							}
						}
					}
				} else if(iteration_count_val == 0) {
					// Check if P_Out and Q_Out changed during delta_mode
					if (P_Out != Pref0) {
						Pref = P_Out;
						Pref0 = P_Out;
					}

					if((phases & 0x10) == 0x10) {
						if (Q_Out != Qref0[0]) {
							Qref_PI[0] = Q_Out;
							Qref0[0] = Q_Out;
						}
					}
					else if((phases & 0x07) == 0x07) {
						if (Q_Out != Qref0[0]+Qref0[1]+Qref0[2]) {
							for(i = 0; i < 3; i++) {
								Qref_PI[i] = Q_Out/3;
								Qref0[i] = Q_Out/3;
							}
						}
					}

					//Calculate the predictor state from the previous current state
					// Frequency change and thereforely Pref change from p/f droop
					if (inverter_droop_fp) {
						Pref_prev = Pref;
						pred_state.f_mea_delayed = curr_state.f_mea_delayed + (deltat * curr_state.df_mea_delayed);
						// Calculate Pref based on the droop curve
//						double delta_Pref = (pred_state.f_mea_delayed - freq_ref) * (1 / R_fp);
						double delta_Pref = ((pred_state.f_mea_delayed - freq_ref)/freq_ref) * (1 / R_fp) * p_rated * 3;
						power_diff_val = Pref_prev - (Pref0 - delta_Pref);
						if (checkRampRate_real == true) {
							if (power_diff_val > 0 && (power_diff_val > rampDownRate_real*3)) {
								Pref = Pref_prev - rampDownRate_real*3;
							}
							else if (power_diff_val < 0 && (-power_diff_val > rampUpRate_real*3)) {
								Pref = Pref_prev + rampUpRate_real*3;
							}
							else {
								Pref = Pref0 - delta_Pref;
							}
						}
						else {
							Pref = Pref0 - delta_Pref;
						}
					}

					// If terminal voltage changes, Qref for each phase is changed from p/f droop
					if (inverter_droop_vq) {
						// Calculate Qref based on the droop curve
						if((phases & 0x10) == 0x10) {
							Qref_prev[0] = Qref_PI[0];
							pred_state.V_mea_delayed[0] = curr_state.V_mea_delayed[0] + (deltat * curr_state.dV_mea_delayed[0]);
							double delta_Qref = (pred_state.V_mea_delayed[0] - V_ref[0]) * (1 / R_vq);
							power_diff_val = Qref_prev[0] - (Qref0[0] - delta_Qref);
							if (checkRampRate_reactive == true) {
								if (power_diff_val > 0 && (power_diff_val > rampDownRate_reactive)) {
									Qref_PI[0] = Qref_prev[0] - rampDownRate_reactive;
								}
								else if (power_diff_val < 0 && (-power_diff_val > rampUpRate_reactive)) {
									Qref_PI[0] = Qref_prev[0] + rampUpRate_reactive;
								}
								else {
									Qref_PI[0] = Qref0[0] - delta_Qref;
								}
							}
							else {
								Qref_PI[0] = Qref0[0] - delta_Qref;
							}
						}
						if((phases & 0x07) == 0x07) {
							double delta_Qref[3];
							for(i = 0; i < 3; i++) {
								Qref_prev[i] = Qref_PI[i];
								pred_state.V_mea_delayed[i] = curr_state.V_mea_delayed[i] + (deltat * curr_state.dV_mea_delayed[i]);
								delta_Qref[i] = (pred_state.V_mea_delayed[i] - V_ref[i]) * (1 / R_vq);
								power_diff_val = Qref_prev[i] - (Qref0[i] - delta_Qref[i]);
								if (checkRampRate_reactive == true) {
									if (power_diff_val > 0 && (power_diff_val > rampDownRate_reactive)) {
										Qref_PI[i] = Qref_prev[i] - rampDownRate_reactive;
									}
									else if (power_diff_val < 0 && (-power_diff_val > rampUpRate_reactive)) {
										Qref_PI[i] = Qref_prev[i] + rampUpRate_reactive;
									}
									else {
										Qref_PI[i] = Qref0[i] - delta_Qref[i];
									}
								}
								else {
									Qref_PI[i] = Qref0[i] - delta_Qref[i];
								}
							}
						}

					}

					// Store the prev_VA_out values for comparison
					if (checkRampRate_real ||  checkRampRate_reactive == true)
					{
						//See which one we are
						if ((phases & 0x10) == 0x10)
						{
							prev_VA_out[0] = curr_VA_out[0];
						}
						else	//Some variant of three-phase, just grab them all
						{
							//Copy in all the values - phasing doesn't matter for these
							prev_VA_out[0] = curr_VA_out[0];
							prev_VA_out[1] = curr_VA_out[1];
							prev_VA_out[2] = curr_VA_out[2];
						}
					}

					// Power change and thereforely frequency and voltage magnitude change from droops
					// PI controller parameters updates
					if((phases & 0x10) == 0x10) {
						pred_state.md[0] = curr_state.md[0] + (deltat * curr_state.dmd[0]);
						pred_state.Idq[0].SetReal(pred_state.md[0] * I_In.Re());
						pred_state.mq[0] = curr_state.mq[0] + (deltat * curr_state.dmq[0]);
						pred_state.Idq[0].SetImag(pred_state.mq[0] * I_In.Re());
						pred_state.Iac[0] = pred_state.Idq[0];

						// Before updating pLine_unrotI and Iout, need to check inverter real power output:
						// If not attached to the battery, need to check if real power < 0 or > rating
						complex VA_Out_temp = *pCircuit_V * ~(pred_state.Iac[0]);
						if ((b_soc == -1 && VA_Out_temp.Re() < 0) || Pref == 0) {
							pred_state.Iac[0] =  0;
						}

						// Then continue update current
						pLine_unrotI[0] += I_Out[0];
						pLine_unrotI[0] += -pred_state.Iac[0];
						I_Out[0] = pred_state.Iac[0]; // update I_Out so that power iteration can use it

					}
					if((phases & 0x07) == 0x07) {
						for(i = 0; i < 3; i++) {
							pred_state.md[i] = curr_state.md[i] + (deltat * curr_state.dmd[i]);
							pred_state.Idq[i].SetReal(pred_state.md[i] * I_In.Re());
							pred_state.mq[i] = curr_state.mq[i] + (deltat * curr_state.dmq[i]);
							pred_state.Idq[i].SetImag(pred_state.mq[i] * I_In.Re());
							pred_state.Iac[i] = pred_state.Idq[i];

							//See if either method is enabled and update the power-reference
							if ((checkRampRate_real == true) || (checkRampRate_reactive == true ))
							{
								// Check the current power output for each phase
								power_val[i] = (pCircuit_V[i] * ~(pred_state.Iac[i]));
								
								//Deflag the variable
								ramp_change = false;
								
								if (checkRampRate_real == true) {

									//Compute the difference - real part
									power_diff_val = (power_val[i].Re() - prev_VA_out[i].Re()) / deltat;

									if (power_val[i].Re() > prev_VA_out[i].Re())	//Ramp up
									{
										//See if it was too big
										if (power_diff_val > rampUpRate_real)
										{
											//Flag
											ramp_change = true;

											power_val[i].SetReal(prev_VA_out[i].Re() + (rampUpRate_real * deltat));
										}
										//Default else - was okay
									}
									else	//Ramp down
									{
										//See if it was too big
										if (power_diff_val < -rampDownRate_real)
										{
											//Flag
											ramp_change = true;

											power_val[i].SetReal(prev_VA_out[i].Re() - (rampDownRate_real * deltat));
										}
										//Default else - was okay
									}
								}

								if (checkRampRate_reactive == true) {

									//Compute the difference - reactive part
									power_diff_val = (power_val[i].Im() - prev_VA_out[i].Im()) / deltat;

									if (power_val[i].Im() > prev_VA_out[i].Im())	//Ramp up
									{
										//See if it was too big
										if (power_diff_val > rampUpRate_reactive)
										{
											//Flag
											ramp_change = true;

											power_val[i].SetImag(prev_VA_out[i].Im() + (rampUpRate_reactive * deltat));
										}
										//Default else - was okay
									}
									else	//Ramp down
									{
										//See if it was too big
										if (power_diff_val < -rampDownRate_reactive)
										{
											//Flag
											ramp_change = true;

											power_val[i].SetImag(prev_VA_out[i].Im() - (rampDownRate_reactive * deltat));
										}
										//Default else - was okay
									}
								}

								//Now "extrapolate" this back to a current value, if needed
								if (ramp_change == true)
								{
									//Compute a "new current" value
									temp_current_val[i] = ~(power_val[i] / pCircuit_V[i]);

									// Update the output current values, as well as the current multipliers
									pred_state.Idq[i] = temp_current_val[i];
									pred_state.md[i] = pred_state.Idq[i].Re()/I_In.Re();
									pred_state.mq[i] = pred_state.Idq[i].Im()/I_In.Re();
									pred_state.Iac[i] = pred_state.Idq[i];

								}
								//Default else - no ramp change, so don't mess with anything

								//Store the updated power value
								curr_VA_out[i] = power_val[i];
							}
						}

						// Before updating pLine_unrotI and Iout, need to check inverter real power output:
						// If not attached to the battery, need to check if real power < 0 or > rating
						complex VA_Out_temp = (pCircuit_V[0] * ~(pred_state.Iac[0])) + (pCircuit_V[1] * ~(pred_state.Iac[1])) + (pCircuit_V[2] * ~(pred_state.Iac[2]));

						for (int i = 0; i< 3; i++) {
							if ((b_soc == -1 && VA_Out_temp.Re() < 0) || Pref == 0) {
								pred_state.Iac[i] = 0;
							}

							pLine_unrotI[i] += I_Out[i];
							pLine_unrotI[i] += -pred_state.Iac[i];
							I_Out[i] = pred_state.Iac[i]; // update I_Out so that power iteration can use it
						}
					}

					//update the Pref and Qref values
					update_control_references();
					simmode_return_value =  SM_DELTA_ITER;
				}
				else if(iteration_count_val == 1)
				{
					// Calculate the corrector state

					// Calculation for frequency deviation
					if (inverter_droop_fp) {
						pred_state.df_mea_delayed = 1.0/Tfreq_delay*(*freq_pointer - pred_state.f_mea_delayed);
						curr_state.f_mea_delayed = curr_state.f_mea_delayed + ((curr_state.df_mea_delayed + pred_state.df_mea_delayed) * deltat) / 2.0;
						// Calculate Pref based on teh droop curve
//						double delta_Pref = (curr_state.f_mea_delayed - freq_ref) * (1 / R_fp);
						double delta_Pref = ((curr_state.f_mea_delayed - freq_ref)/freq_ref) * (1 / R_fp) * p_rated * 3;
						power_diff_val = Pref_prev - (Pref0 - delta_Pref);
						if (checkRampRate_real == true) {
							if (power_diff_val > 0 && (power_diff_val > rampDownRate_real*3)) {
								Pref = Pref_prev - rampDownRate_real*3;
							}
							else if (power_diff_val < 0 && (-power_diff_val > rampUpRate_real*3)) {
								Pref = Pref_prev + rampUpRate_real*3;
							}
							else {
								Pref = Pref0 - delta_Pref;
							}
						}
						else {
							Pref = Pref0 - delta_Pref;
						}
						// Update the Pref and Qref values
						update_control_references();
					}
					// Calculation for voltage deviation
					if (inverter_droop_vq) {
						if((phases & 0x10) == 0x10) {
							pred_state.dV_mea_delayed[0] = 1.0/Tvol_delay*((*pCircuit_V).Mag() - pred_state.V_mea_delayed[0]);
							curr_state.V_mea_delayed[0] = curr_state.V_mea_delayed[0] + ((curr_state.dV_mea_delayed[0] + pred_state.dV_mea_delayed[0]) * deltat) / 2.0;
							// Update Qref
							double delta_Qref = (curr_state.V_mea_delayed[0] - V_ref[0]) * (1 / R_vq);
							power_diff_val = Qref_prev[0] - (Qref0[0] - delta_Qref);
							if (checkRampRate_reactive == true) {
								if (power_diff_val > 0 && (power_diff_val > rampDownRate_reactive)) {
									Qref_PI[0] = Qref_prev[0] - rampDownRate_reactive;
								}
								else if (power_diff_val < 0 && (-power_diff_val > rampUpRate_reactive)) {
									Qref_PI[0] = Qref_prev[0] + rampUpRate_reactive;
								}
								else {
									Qref_PI[0] = Qref0[0] - delta_Qref;
								}
							}
							else {
								Qref_PI[0] = Qref0[0] - delta_Qref;
							}
						}
						if((phases & 0x07) == 0x07) {
							pred_state.dV_mea_delayed[0] = 1.0/Tvol_delay*(pCircuit_V[0].Mag() - pred_state.V_mea_delayed[0]);
							pred_state.dV_mea_delayed[1] = 1.0/Tvol_delay*(pCircuit_V[1].Mag() - pred_state.V_mea_delayed[1]);
							pred_state.dV_mea_delayed[2] = 1.0/Tvol_delay*(pCircuit_V[2].Mag() - pred_state.V_mea_delayed[2]);
							// Update current state Vmeasured_delayed
							curr_state.V_mea_delayed[0] = curr_state.V_mea_delayed[0] + ((curr_state.dV_mea_delayed[0] + pred_state.dV_mea_delayed[0]) * deltat) / 2.0;
							curr_state.V_mea_delayed[1] = curr_state.V_mea_delayed[1] + ((curr_state.dV_mea_delayed[1] + pred_state.dV_mea_delayed[1]) * deltat) / 2.0;
							curr_state.V_mea_delayed[2] = curr_state.V_mea_delayed[2] + ((curr_state.dV_mea_delayed[2] + pred_state.dV_mea_delayed[2]) * deltat) / 2.0;
							// Update Qref for each phase
							double delta_Qref[3];
							for(i = 0; i < 3; i++) {
								delta_Qref[i] = (curr_state.V_mea_delayed[i] - V_ref[i]) * (1 / R_vq);
								power_diff_val = Qref_prev[i] - (Qref0[i] - delta_Qref[i]);
								if (checkRampRate_reactive == true) {
									if (power_diff_val > 0 && (power_diff_val > rampDownRate_reactive)) {
										Qref_PI[i] = Qref_prev[i] - rampDownRate_reactive;
									}
									else if (power_diff_val < 0 && (-power_diff_val > rampUpRate_reactive)) {
										Qref_PI[i] = Qref_prev[i] + rampUpRate_reactive;
									}
									else {
										Qref_PI[i] = Qref0[i] - delta_Qref[i];
									}
								}
								else {
									Qref_PI[i] = Qref0[i] - delta_Qref[i];
								}
							}
						}

						// Update the Pref and Qref values
						update_control_references();
					}

					// PI controller variables
					if ((phases & 0x10) == 0x10) {

						pred_state.P_Out[0] = (*pCircuit_V * ~(I_Out[0])).Re();
						pred_state.Q_Out[0] = (*pCircuit_V * ~(I_Out[0])).Im();

						if (pCircuit_V[0].Mag() > 0.0)
						{
							pred_state.ed[0] = ((~(complex(Pref, Qref_PI[0])/(*pCircuit_V))) - (~(complex(pred_state.P_Out[0],pred_state.Q_Out[0])/(*pCircuit_V)))).Re();
							pred_state.eq[0] = ((~(complex(Pref, Qref_PI[0])/(*pCircuit_V))) - (~(complex(pred_state.P_Out[0],pred_state.Q_Out[0])/(*pCircuit_V)))).Im();
						}
						else
						{
							pred_state.ed[0] = 0.0;
							pred_state.eq[0] = 0.0;
						}

						pred_state.ded[0] = (pred_state.ed[0] - curr_state.ed[0]) / deltat;
						pred_state.dmd[0] = (kpd * pred_state.ded[0]) + (kid * pred_state.ed[0]);
						curr_state.md[0] = curr_state.md[0] + ((curr_state.dmd[0] + pred_state.dmd[0]) * deltat) / 2.0;
						curr_state.Idq[0].SetReal(curr_state.md[0] * I_In.Re());

						pred_state.deq[0] = (pred_state.eq[0] - curr_state.eq[0]) / deltat;
						pred_state.dmq[0] = (kpq * pred_state.deq[0]) + (kiq * pred_state.eq[0]);
						curr_state.mq[0] = curr_state.mq[0] + ((curr_state.dmq[0] + pred_state.dmq[0]) * deltat) / 2.0;
						curr_state.Idq[0].SetImag(curr_state.mq[0] * I_In.Re());
						curr_state.Iac[0] = curr_state.Idq[0];

						// Before updating pLine_unrotI and Iout, need to check inverter real power output:
						// If not attached to the battery, need to check if real power < 0 or > rating
						complex VA_Out_temp = *pCircuit_V * ~(curr_state.Iac[0]);
						if ((b_soc == -1 && VA_Out_temp.Re() < 0) || Pref == 0) {
							curr_state.Iac[0] =  0;
						}

						// Then continue update current
						pLine_unrotI[0] += I_Out[0];
						pLine_unrotI[0] += -curr_state.Iac[0];
						I_Out[0] = curr_state.Iac[0];
					}
					if((phases & 0x07) == 0x07) {
						for(i = 0; i < 3; i++) {

							pred_state.P_Out[i] = (pCircuit_V[i] * ~(I_Out[i])).Re();
							pred_state.Q_Out[i] = (pCircuit_V[i] * ~(I_Out[i])).Im();

							if (Pref > 0) {
								int stop_temp = 0;
							}
							if (pCircuit_V[i].Mag() > 0.0)
							{
								pred_state.ed[i] = ((~(complex(Pref/3.0, Qref_PI[i])/(pCircuit_V[i]))) - (~(complex(pred_state.P_Out[i],pred_state.Q_Out[i])/(pCircuit_V[i])))).Re();
								pred_state.eq[i] = ((~(complex(Pref/3.0, Qref_PI[i])/(pCircuit_V[i]))) - (~(complex(pred_state.P_Out[i],pred_state.Q_Out[i])/(pCircuit_V[i])))).Im();
							}
							else
							{
								pred_state.ed[i] = 0.0;
								pred_state.eq[i] = 0.0;
							}

							pred_state.ded[i] = (pred_state.ed[i] - curr_state.ed[i]) / deltat;
							pred_state.dmd[i] = (kpd * pred_state.ded[i]) + (kid * pred_state.ed[i]);
							curr_state.md[i] = curr_state.md[i] + ((curr_state.dmd[i] + pred_state.dmd[i]) * deltat) / 2.0;
							curr_state.Idq[i].SetReal(curr_state.md[i] * I_In.Re());

							pred_state.deq[i] = (pred_state.eq[i] - curr_state.eq[i]) / deltat;
							pred_state.dmq[i] = (kpq * pred_state.deq[i]) + (kiq * pred_state.eq[i]);
							curr_state.mq[i] = curr_state.mq[i] + ((curr_state.dmq[i] + pred_state.dmq[i]) * deltat) / 2.0;
							curr_state.Idq[i].SetImag(curr_state.mq[i] * I_In.Re());
							curr_state.Iac[i] = curr_state.Idq[i];

							//See if either method is enabled and update the power-reference
							if ((checkRampRate_real == true) || (checkRampRate_reactive == true ))
							{
								// Check the current power output for each phase
								power_val[i] = (pCircuit_V[i] * ~(curr_state.Iac[i]));
								
								//Deflag the variable
								ramp_change = false;

								if (checkRampRate_real == true) {

									//Compute the difference - real part
									power_diff_val = (power_val[i].Re() - prev_VA_out[i].Re()) / deltat;

									if (power_val[i].Re() > prev_VA_out[i].Re())	//Ramp up
									{
										//See if it was too big
										if (power_diff_val > rampUpRate_real)
										{
											//Flag
											ramp_change = true;

											power_val[i].SetReal(prev_VA_out[i].Re() + (rampUpRate_real * deltat));
										}
										//Default else - was okay
									}
									else	//Ramp down
									{
										//See if it was too big
										if (power_diff_val < -rampDownRate_real)
										{
											//Flag
											ramp_change = true;

											power_val[i].SetReal(prev_VA_out[i].Re() - (rampDownRate_real * deltat));
										}
										//Default else - was okay
									}
								}

								if (checkRampRate_reactive == true) {

									//Compute the difference - reactive part
									power_diff_val = (power_val[i].Im() - prev_VA_out[i].Im()) / deltat;

									if (power_val[i].Im() > prev_VA_out[i].Im())	//Ramp up
									{
										//See if it was too big
										if (power_diff_val > rampUpRate_reactive)
										{
											//Flag
											ramp_change = true;

											power_val[i].SetImag(prev_VA_out[i].Im() + (rampUpRate_reactive * deltat));
										}
										//Default else - was okay
									}
									else	//Ramp down
									{
										//See if it was too big
										if (power_diff_val < -rampDownRate_reactive)
										{
											//Flag
											ramp_change = true;

											power_val[i].SetImag(prev_VA_out[i].Im() - (rampDownRate_reactive * deltat));
										}
										//Default else - was okay
									}
								}


								//Now "extrapolate" this back to a current value, if needed
								if (ramp_change == true)
								{
									//Compute a "new current" value
									temp_current_val[i] = ~(power_val[i] / pCircuit_V[i]);

									// Update the output current values, as well as the current multipliers
									curr_state.Idq[i] = temp_current_val[i];
									curr_state.md[i] = curr_state.Idq[i].Re()/I_In.Re();
									curr_state.mq[i] = curr_state.Idq[i].Im()/I_In.Re();
									curr_state.Iac[i] = curr_state.Idq[i];

								}
								//Default else - no ramp change, so don't mess with anything

								//Store the updated power value
								curr_VA_out[i] = power_val[i];
							}
						}

						// Before updating pLine_unrotI and Iout, need to check inverter real power output:
						// If not attached to the battery, need to check if real power < 0 or > rating
						complex VA_Out_temp = (pCircuit_V[0] * ~(curr_state.Iac[0])) + (pCircuit_V[1] * ~(curr_state.Iac[1])) + (pCircuit_V[2] * ~(curr_state.Iac[2]));
						for (int i = 0; i< 3; i++) {
							if ((b_soc == -1 && VA_Out_temp.Re() < 0) || Pref == 0) {
								curr_state.Iac[i] = 0;
							}
							pLine_unrotI[i] += I_Out[i];
							pLine_unrotI[i] += -curr_state.Iac[i];
							I_Out[i] = curr_state.Iac[i];
						}
					}

					// update the Pref and Qref values based on battery soc updated at iteration_count_val == 0
					// Previously did not do this update here at iteration_count_val == 1
					update_control_references();

					simmode_return_value =  SM_DELTA_ITER;

				} else if (iteration_count_val == 2) {
					//calculate the corrector errors

					// Calculation for frequency deviation
					if (inverter_droop_fp) {
						curr_state.df_mea_delayed = 1.0/Tfreq_delay*(*freq_pointer - curr_state.f_mea_delayed);
					}
					// Calculation for frequency deviation
					if (inverter_droop_vq) {
						if((phases & 0x10) == 0x10) {
							curr_state.dV_mea_delayed[0] = 1.0/Tvol_delay*((*pCircuit_V).Mag() - curr_state.V_mea_delayed[0]);
						}
						if((phases & 0x07) == 0x07) {
							curr_state.dV_mea_delayed[0] = 1.0/Tvol_delay*(pCircuit_V[0].Mag() - curr_state.V_mea_delayed[0]);
							curr_state.dV_mea_delayed[1] = 1.0/Tvol_delay*(pCircuit_V[1].Mag() - curr_state.V_mea_delayed[1]);
							curr_state.dV_mea_delayed[2] = 1.0/Tvol_delay*(pCircuit_V[2].Mag() - curr_state.V_mea_delayed[2]);
						}
					}
					// PI controller parameters updates
					if((phases & 0x10) == 0x10) {
						VA_Out = *pCircuit_V * ~(I_Out[0]);
						prev_error_ed = curr_state.ed[0];
						prev_error_eq = curr_state.eq[0];
						curr_state.P_Out[0] = VA_Out.Re();
						curr_state.Q_Out[0] = VA_Out.Im();
						if (pCircuit_V[0].Mag() > 0.0)
						{
							curr_state.ed[0] = ((~(complex(Pref, Qref_PI[0])/(*pCircuit_V))) - (~(complex(curr_state.P_Out[0],curr_state.Q_Out[0])/(*pCircuit_V)))).Re();
							curr_state.eq[0] = ((~(complex(Pref, Qref_PI[0])/(*pCircuit_V))) - (~(complex(curr_state.P_Out[0],curr_state.Q_Out[0])/(*pCircuit_V)))).Im();
						}
						else
						{
							curr_state.ed[0] = 0.0;
							curr_state.eq[0] = 0.0;
						}

						curr_state.ded[0] = (curr_state.ed[0] - prev_error_ed) / deltat;
						curr_state.dmd[0] = (kpd * curr_state.ded[0]) + (kid * curr_state.ed[0]);

						curr_state.deq[0] = (curr_state.eq[0] - prev_error_eq) / deltat;
						curr_state.dmq[0] = (kpq * curr_state.deq[0]) + (kiq * curr_state.eq[0]);
						if(fabs(curr_state.ded[0]) <= inverter_convergence_criterion && fabs(curr_state.deq[0]) <= inverter_convergence_criterion) {
							simmode_return_value =  SM_EVENT;// we have reached steady state
						} else {
							simmode_return_value =  SM_DELTA;
						}
					} else if ((phases & 0x07) == 0x07) {

						VA_Out = (pCircuit_V[0] * ~(I_Out[0])) + (pCircuit_V[1] * ~(I_Out[1])) + (pCircuit_V[2] * ~(I_Out[2]));

						for(i = 0; i < 3; i++) {

//							// Check the current power output for each phase
//							curr_VA_out[i] = (pCircuit_V[i] * ~(I_Out[i]));

//							curr_state.P_Out[i] = VA_Out.Re() / 3.0;
							curr_state.P_Out[i] = (pCircuit_V[i] * ~(I_Out[i])).Re();
							curr_state.Q_Out[i] = (pCircuit_V[i] * ~(I_Out[i])).Im();
//							curr_state.Q_Out[i] = VA_Out.Im() / 3.0;
							prev_error_ed = curr_state.ed[i];
							prev_error_eq = curr_state.eq[i];

							if (pCircuit_V[i].Mag() > 0.0)
							{
								curr_state.ed[i] = ((~(complex(Pref/3.0, Qref_PI[i])/(pCircuit_V[i]))) - (~(complex(curr_state.P_Out[i],curr_state.Q_Out[i])/(pCircuit_V[i])))).Re();
								curr_state.eq[i] = ((~(complex(Pref/3.0, Qref_PI[i])/(pCircuit_V[i]))) - (~(complex(curr_state.P_Out[i],curr_state.Q_Out[i])/(pCircuit_V[i])))).Im();
							}
							else
							{
								curr_state.ed[i] = 0.0;
								curr_state.eq[i] = 0.0;
							}

							curr_state.ded[i] = (curr_state.ed[i] - prev_error_ed) / deltat;
							curr_state.dmd[i] = (kpd * curr_state.ded[i]) + (kid * curr_state.ed[i]);

							curr_state.deq[i] = (curr_state.eq[i] - prev_error_eq) / deltat;
							curr_state.dmq[i] = (kpq * curr_state.deq[i]) + (kiq * curr_state.eq[i]);
							if(fabs(curr_state.ded[i]) <= inverter_convergence_criterion && fabs(curr_state.deq[i]) <= inverter_convergence_criterion && simmode_return_value != SM_DELTA) {
								simmode_return_value = SM_EVENT;// we have reached steady state
							} else {
								simmode_return_value = SM_DELTA;
							}
						}
					}

				} else if(iteration_count_val > 2) {
					for(i = 0; i < 3; i++) {
						if(fabs(curr_state.ded[i]) <= inverter_convergence_criterion && fabs(curr_state.deq[i]) <= inverter_convergence_criterion && simmode_return_value != SM_DELTA) {
							simmode_return_value = SM_EVENT;// we have reached steady state
						} else {
							simmode_return_value = SM_DELTA;
						}
					}
				}
				else
				{
					simmode_return_value =  SM_EVENT;
				}
			}
		}
		else if (inverter_dyn_mode == PID_CONTROLLER)
		{
			//Only update on the first iteration - all others, meh (for simple implement)
			if (iteration_count_val == 0)
			{
				//Copy the values back
				prev_PID_state = curr_PID_state;

				if ((phases & 0x10) == 0x10)	//Triplex case
				{
					//Update the references, just in case
					curr_PID_state.phase_Pref = Pref;	//Real power setpoint
					curr_PID_state.phase_Qref = Qref;	//Imaginary power set point
				}
				else	//Must be three-phase
				{
					//Update the references, just in case
					curr_PID_state.phase_Pref = Pref / 3.0;	//Real power setpoint
					curr_PID_state.phase_Qref = Qref / 3.0;	//Imaginary power set point
				}

				//Update input current
				curr_PID_state.I_in = I_In.Re();		//Input current

				//New timestep - also update the control references
				update_control_references();
			}
			//Default else - other loop

			//Reset the error
			curr_PID_state.max_error_val = 0.0;

			//Construct the power variable
			work_power_vals = complex(curr_PID_state.phase_Pref,curr_PID_state.phase_Qref);

			//Determine our path to update
			if ((phases & 0x10) == 0x10)	//Triplex
			{
				if (pCircuit_V[0].Mag() > 0.0)
				{
					//Determine the current set point - unrotated
					curr_PID_state.current_set_raw[0] = ~(work_power_vals / pCircuit_V[0]);
				}
				else //Only you can prevent #IND
				{
					curr_PID_state.current_set_raw[0] = complex(0.0,0.0);
				}

				//Find the current angle
				curr_PID_state.reference_angle[0] = pCircuit_V[0].Arg();

				//Rotate the current into the reference frame
				curr_PID_state.current_set[0] = curr_PID_state.current_set_raw[0] * complex_exp(-1.0 * curr_PID_state.reference_angle[0]);

				//Compute the current current error - in the proper reference frame (adjust previous value)
				curr_PID_state.error[0] = curr_PID_state.current_set[0] - prev_PID_state.current_vals_ref[0];

				//Compute delta
				curr_PID_state.derror[0] = (curr_PID_state.error[0] - prev_PID_state.error[0]) / deltat;

				//Accumulate integrator
				curr_PID_state.integrator_vals[0] = prev_PID_state.integrator_vals[0] + (curr_PID_state.error[0] * deltat);

				//Form up the PID result - real
				temp_val_d = kpd * curr_PID_state.error[0].Re() + kid * curr_PID_state.integrator_vals[0].Re() + kdd * curr_PID_state.derror[0].Re();
				temp_val_q = kpq * curr_PID_state.error[0].Im() + kiq * curr_PID_state.integrator_vals[0].Im() + kdq * curr_PID_state.derror[0].Im();

				//Form it up as complex
				pid_out[0] = complex(temp_val_d,temp_val_q);

				//Adjust the modulation factor
				curr_PID_state.mod_vals[0] = prev_PID_state.mod_vals[0] + pid_out[0];

				//Compute the new current out - in the reference frame
				curr_PID_state.current_vals_ref[0] = curr_PID_state.mod_vals[0] * curr_PID_state.I_in;
				
				//Now unrotate
				curr_PID_state.current_vals[0] = complex(-1.0,0.0) * curr_PID_state.current_vals_ref[0] * complex_exp(curr_PID_state.reference_angle[0]);

				//Update the posting
				pLine_unrotI[0] += -last_current[3] + curr_PID_state.current_vals[0];

				//Update other variable
				last_current[3] = curr_PID_state.current_vals[0];

				//Compute the error
				curr_PID_state.max_error_val = curr_PID_state.error[0].Mag();

			}//End Triplex
			else	//Three-phase
			{
				//Compute the current current values
				for (indexval=0; indexval<3; indexval++)
				{
					if (pCircuit_V[indexval].Mag() > 0.0)
					{
						//Determine the current set point - unrotated
						curr_PID_state.current_set_raw[indexval] = ~(work_power_vals / pCircuit_V[indexval]);
					}
					else //Only you can prevent #IND
					{
						curr_PID_state.current_set_raw[indexval] = complex(0.0,0.0);
					}

					//Find the current angle
					curr_PID_state.reference_angle[indexval] = pCircuit_V[indexval].Arg();

					//Rotate the current into the reference frame
					curr_PID_state.current_set[indexval] = curr_PID_state.current_set_raw[indexval] * complex_exp(-1.0 * curr_PID_state.reference_angle[indexval]);

					//Compute the current current error - in the proper reference frame (adjust previous value)
					curr_PID_state.error[indexval] = curr_PID_state.current_set[indexval] - prev_PID_state.current_vals_ref[indexval];

					//Compute delta
					curr_PID_state.derror[indexval] = (curr_PID_state.error[indexval] - prev_PID_state.error[indexval]) / deltat;

					//Accumulate integrator
					curr_PID_state.integrator_vals[indexval] = prev_PID_state.integrator_vals[indexval] + (curr_PID_state.error[indexval] * deltat);

					//Form up the PID result - real
					temp_val_d = kpd * curr_PID_state.error[indexval].Re() + kid * curr_PID_state.integrator_vals[indexval].Re() + kdd * curr_PID_state.derror[indexval].Re();
					temp_val_q = kpq * curr_PID_state.error[indexval].Im() + kiq * curr_PID_state.integrator_vals[indexval].Im() + kdq * curr_PID_state.derror[indexval].Im();

					//Form it up as complex
					pid_out[indexval] = complex(temp_val_d,temp_val_q);

					//Adjust the modulation factor
					curr_PID_state.mod_vals[indexval] = prev_PID_state.mod_vals[indexval] + pid_out[indexval];

					//Compute the new current out - in the reference frame
					curr_PID_state.current_vals_ref[indexval] = curr_PID_state.mod_vals[indexval] * curr_PID_state.I_in;
					
					//Now unrotate
					curr_PID_state.current_vals[indexval] = complex(-1.0,0.0) * curr_PID_state.current_vals_ref[indexval] * complex_exp(curr_PID_state.reference_angle[indexval]);

					//Update the posting
					pLine_unrotI[indexval] += -last_current[indexval] + curr_PID_state.current_vals[indexval];

					//Update other variable
					last_current[indexval] = curr_PID_state.current_vals[indexval];

					//Compare the error
					if (curr_PID_state.error[indexval].Mag() > curr_PID_state.max_error_val)
					{
						curr_PID_state.max_error_val = curr_PID_state.error[indexval].Mag();
					}
				}
			}//End three-phase

			//Check the error
			if (curr_PID_state.max_error_val > inverter_convergence_criterion)
			{
				simmode_return_value =  SM_DELTA;
			}
			else
			{
				simmode_return_value =  SM_EVENT;
			}
		}
		else	//Some other method, we don't care
		{
			simmode_return_value =  SM_EVENT;
		}
	}//End inverter is still "enabled"
	else	//Disabled, allow no posting
	{
		//Basically remove our contributions (if any) - similar to post-update
		if (inverter_dyn_mode == PI_CONTROLLER)
		{
			if (four_quadrant_control_mode == FQM_VSI)	//VSI mode
			{
				if((phases & 0x10) == 0x10){
					IGenerated[0] = complex(0.0,0.0);

					//Zero the output trackers
					I_Out[0] = complex(0.0,0.0);
				}
				else if((phases & 0x07) == 0x07)
				{
					IGenerated[0] = complex(0.0,0.0);
					IGenerated[1] = complex(0.0,0.0);
					IGenerated[2] = complex(0.0,0.0);

					//Zero the output trackers
					I_Out[0] = I_Out[1] = I_Out[2] = complex(0.0,0.0);
				}


				
			}
			else	//Other modes
			{
				if((phases & 0x10) == 0x10){
					pLine_unrotI[0] += I_Out[0];

					//Zero the output trackers
					I_Out[0] = complex(0.0,0.0);
				} else if((phases & 0x07) == 0x07) {
					pLine_unrotI[0] += I_Out[0];
					pLine_unrotI[1] += I_Out[1];
					pLine_unrotI[2] += I_Out[2];

					//Zero the output trackers
					I_Out[0] = I_Out[1] = I_Out[2] = complex(0.0,0.0);
				}
			}
		}
		else if (inverter_dyn_mode == PID_CONTROLLER)
		{
			if((phases & 0x10) == 0x10)
			{
				pLine_unrotI[0] -= last_current[3];

				//Zero the output tracker
				last_current[3] = complex(0.0,0.0);
			}
			else if((phases & 0x07) == 0x07)
			{
				pLine_unrotI[0] -= last_current[0];
				pLine_unrotI[1] -= last_current[1];
				pLine_unrotI[2] -= last_current[2];

				//Zero the output trackers
				last_current[0] = last_current[1] = last_current[2] = complex(0.0,0.0);
			}
		}
		//Default else, who knows

		//We're disabled - unless something else wants deltamode, we're done
		simmode_return_value = SM_EVENT;
	}//End Inverter disabled

	//Perform a check to determine how to go forward
	if (enable_1547_compliance == true)
	{
		//See if our return is value
		if ((ieee_1547_double > 0.0) && (ieee_1547_double < 1.7) && (simmode_return_value == SM_EVENT))
		{
			//Force us to stay
			return SM_DELTA;
		}
		else	//Just return whatever we were going to do
		{
			return simmode_return_value;
		}
	}
	else	//Normal mode
	{
		return simmode_return_value;
	}
}


//Module-level post update call

STATUS inverter::post_deltaupdate(complex *useful_value, unsigned int mode_pass)
{
	complex temp_current_val[3];
	complex power_val[3];

	if (inverter_dyn_mode == PI_CONTROLLER)
	{
		if (four_quadrant_control_mode != FQM_VSI) {
			if((phases & 0x10) == 0x10){
				pLine_unrotI[0] += I_Out[0];
			} else if((phases & 0x07) == 0x07) {
				pLine_unrotI[0] += I_Out[0];
				pLine_unrotI[1] += I_Out[1];
				pLine_unrotI[2] += I_Out[2];
			}
		}
		else {

			VA_Out_past = VA_Out; // Update VA_Out_past

			if (VSI_mode == VSI_DROOP) {
				//Do not need to update output power
				// Update reference power values P_OUT and Q_OUT based on current VA outputs
				P_Out = VA_Out.Re();
				Q_Out = VA_Out.Im();

			}
		}
	}
	else if (inverter_dyn_mode == PID_CONTROLLER)
	{
		if((phases & 0x10) == 0x10){
			pLine_unrotI[0] -= last_current[3];
		} else if((phases & 0x07) == 0x07) {
			pLine_unrotI[0] -= last_current[0];
			pLine_unrotI[1] -= last_current[1];
			pLine_unrotI[2] -= last_current[2];
		}
	}
	//Default else, who knows

	return SUCCESS;	//Always succeeds right now
}

//Initializes dynamic equations for first entry
//Returns a SUCCESS/FAIL
//curr_time is the initial states/information
STATUS inverter::init_PI_dynamics(INV_STATE *curr_time)
{
	complex prev_Idq[3];
	complex temp_current_val[3];
	complex power_val[3];

	if (four_quadrant_control_mode != FQM_VSI)
	{
		//Find the initial state of the inverter
		//Find the initial error from a steady state modulation value
		if((phases & 0x10) == 0x10) { //Single Phase
			Pref = VA_Out.Re();
			Pref0 = Pref;
			prev_Idq[0] = last_I_Out[0];

			if(last_I_In > 1e-9) {
				curr_time->md[0] = prev_Idq[0].Re()/last_I_In;
			} else {
				curr_time->md[0] = 0.0;
			}
			curr_time->Idq[0].SetReal(curr_time->md[0] * I_In.Re());

			Qref = VA_Out.Im();
			if(last_I_In > 1e-9) {
				curr_time->mq[0] = prev_Idq[0].Im()/last_I_In;
			} else {
				curr_time->mq[0] = 0.0;
			}
			curr_time->Idq[0].SetImag(curr_time->mq[0] * I_In.Re());
			curr_time->Iac[0] = curr_time->Idq[0];

			//Post the value
			if (four_quadrant_control_mode != FQM_VSI)
			{
				pLine_unrotI[0] += -curr_time->Iac[0];
			}
			else {
				IGenerated[0] = -curr_time->Iac[0];
			}

		} else if((phases & 0x07) == 0x07) { // Three Phase
			Pref = VA_Out.Re();
			Qref = VA_Out.Im();
			Pref0 = Pref;

			for(int i = 0; i < 3; i++){

				//Usually occurs in presync, but causes some dynamics issues
				last_I_Out[i] = I_Out[i];

				prev_Idq[i] = last_I_Out[i];

				if(last_I_In > 1e-9) {
					curr_time->md[i] = prev_Idq[i].Re()/last_I_In;
					curr_time->mq[i] = prev_Idq[i].Im()/last_I_In;
				} else {
					curr_time->md[i] = 0.0;
					curr_time->mq[i] = 0.0;
				}
				curr_time->Idq[i].SetReal(curr_time->md[i] * I_In.Re());
				curr_time->Idq[i].SetImag(curr_time->mq[i] * I_In.Re());
				curr_time->Iac[i] = curr_time->Idq[i];

				//Post the value
				if (four_quadrant_control_mode != FQM_VSI)
				{
					pLine_unrotI[i] += -curr_time->Iac[i];
				}
				else {
					IGenerated[i] = -curr_time->Iac[i];
				}
			}
		}

		//Take care of the ramp rate items, if needed
		if (checkRampRate_real == true || checkRampRate_reactive == true)
		{
			if ((phases & 0x10) == 0x10)
			{
				curr_VA_out[0] = *pCircuit_V * ~(I_Out[0]);

				//Initialize the old one too
				prev_VA_out[0] = curr_VA_out[0];
			}
			else if ((phases & 0x07) == 0x07)
			{
				curr_VA_out[0] = pCircuit_V[0] * ~(I_Out[0]);
				curr_VA_out[1] = pCircuit_V[1] * ~(I_Out[1]);
				curr_VA_out[2] = pCircuit_V[2] * ~(I_Out[2]);

				//Initialize the old ones too
				prev_VA_out[0] = curr_VA_out[0];
				prev_VA_out[1] = curr_VA_out[1];
				prev_VA_out[2] = curr_VA_out[2];
			}
		}

		// Obtain original Qref values for each phase, so that each phase of voltage can be controlled seperately later
		if((phases & 0x10) == 0x10) {
			Qref0[0] = (*pCircuit_V * ~(I_Out[0])).Im();
			Qref_PI[0] = Qref0[0];
			Qref_PI[1] = 0;
			Qref_PI[2] = 0;
		}
		if((phases & 0x07) == 0x07) {
			Qref0[0] = (pCircuit_V[0] * ~(I_Out[0])).Im();
			Qref0[1] = (pCircuit_V[1] * ~(I_Out[1])).Im();
			Qref0[2] = (pCircuit_V[2] * ~(I_Out[2])).Im();
			Qref_PI[0] = (pCircuit_V[0] * ~(I_Out[0])).Im();
			Qref_PI[1] = (pCircuit_V[1] * ~(I_Out[1])).Im();
			Qref_PI[2] = (pCircuit_V[2] * ~(I_Out[2])).Im();

		}

		// Update P_Out and Q_Out based on the initial value entering delta mode
		P_Out = Pref0;
		Q_Out = Qref0[0] + Qref0[1] + Qref0[2];

		// Delayed frequency initial value is given:
		if (inverter_droop_fp) {
			curr_time->f_mea_delayed = *freq_pointer;
		}

		// Set Voltage initial value for v/q droop if adopted
		if((phases & 0x10) == 0x10) {
			curr_time->V_mea_delayed[0] = (*pCircuit_V).Mag();
			V_ref[0] = (*pCircuit_V).Mag();
		}
		if((phases & 0x07) == 0x07) {
			curr_time->V_mea_delayed[0] = pCircuit_V[0].Mag();
			curr_time->V_mea_delayed[1] = pCircuit_V[1].Mag();
			curr_time->V_mea_delayed[2] = pCircuit_V[2].Mag();
			V_ref[0] = pCircuit_V[0].Mag();
			V_ref[1] = pCircuit_V[1].Mag();
			V_ref[2] = pCircuit_V[2].Mag();
		}
	}
	else {
		if((phases & 0x10) == 0x10) {
			//Update output power
			//Get current injected
			temp_current_val[0] = IGenerated[0] - generator_admittance[0][0] * (*pCircuit_V);

			//Update power output variables, just so we can see what is going on
			VA_Out = pCircuit_V[0]*~temp_current_val[0];

			//Take care of the ramp rate items, if needed
			if (checkRampRate_real == true || checkRampRate_reactive == true)
			{
				curr_VA_out[0] = VA_Out;

				//Initialize the old ones too
				prev_VA_out[0] = curr_VA_out[0];
			}

			e_source[0] = (IGenerated[0] * complex(Rfilter,Xfilter) * Zbase);
			V_angle[0] = (e_source[0]).Arg();  // Obtain the inverter terminal voltage phasor angle
			V_angle_past[0] = V_angle[0];

			if (VSI_mode == VSI_DROOP) {
				V_mag_ref[0] = e_source[0].Mag();	// record the e_source voltage magtitude for droop VSI mode since it is what we want to control
				V_mag[0] = V_mag_ref[0];
			}
			else {
				V_mag_ref[0] = pCircuit_V[0].Mag();	// record the terminal voltage magtitude for isochronous VSI mode since it is what we want to control
				V_mag[0] = V_mag_ref[0];
				curr_time->V_StateVal[0] = e_source[0].Mag();
				curr_time->e_source_mag[0] = e_source[0].Mag();
			}
		}
		if((phases & 0x07) == 0x07) {
			//Update output power
			//Get current injected
			temp_current_val[0] = (IGenerated[0] - generator_admittance[0][0]*pCircuit_V[0] - generator_admittance[0][1]*pCircuit_V[1] - generator_admittance[0][2]*pCircuit_V[2]);
			temp_current_val[1] = (IGenerated[1] - generator_admittance[1][0]*pCircuit_V[0] - generator_admittance[1][1]*pCircuit_V[1] - generator_admittance[1][2]*pCircuit_V[2]);
			temp_current_val[2] = (IGenerated[2] - generator_admittance[2][0]*pCircuit_V[0] - generator_admittance[2][1]*pCircuit_V[1] - generator_admittance[2][2]*pCircuit_V[2]);

			//Update power output variables, just so we can see what is going on
			power_val[0] = pCircuit_V[0]*~temp_current_val[0];
			power_val[1] = pCircuit_V[1]*~temp_current_val[1];
			power_val[2] = pCircuit_V[2]*~temp_current_val[2];

			VA_Out = power_val[0] + power_val[1] + power_val[2];

			//Take care of the ramp rate items, if needed
			if (checkRampRate_real == true || checkRampRate_reactive == true)
			{
				curr_VA_out[0] = power_val[0];
				curr_VA_out[1] = power_val[1];
				curr_VA_out[2] = power_val[2];

				//Initialize the old ones too
				prev_VA_out[0] = curr_VA_out[0];
				prev_VA_out[1] = curr_VA_out[1];
				prev_VA_out[2] = curr_VA_out[2];
			}

			for (int i = 0; i < 3; i++) {
				e_source[i] = (IGenerated[i] * complex(Rfilter,Xfilter) * Zbase);
				V_angle[i] = (e_source[i]).Arg();  // Obtain the inverter terminal voltage phasor angle
				V_angle_past[i] = V_angle[i];
				if (VSI_mode == VSI_DROOP) {
					V_mag_ref[i] = e_source[i].Mag();	// record the e_source voltage magtitude for droop VSI mode since it is what we want to control
					V_mag[i] = V_mag_ref[i];
				}
				else {
					V_mag_ref[i] = pCircuit_V[i].Mag();	// record the terminal voltage magtitude for isochronous VSI mode since it is what we want to control
					V_mag[i] = V_mag_ref[i];
					curr_time->V_StateVal[i] = e_source[i].Mag();
					curr_time->e_source_mag[i] = e_source[i].Mag();
				}
			}
		}

		// Set measured real and reactive power initial value for VSI inverter
		curr_time->p_mea_delayed = VA_Out.Re();
		curr_time->q_mea_delayed = VA_Out.Im();
		Pref = VA_Out.Re();
		Qref = VA_Out.Im();

		VA_Out_past = VA_Out;
	}

	return SUCCESS;	//Always succeeds for now, but could have error checks later
}

//Initializes dynamic equations for first entry
//Returns a SUCCESS/FAIL
//PID-controller implementation
STATUS inverter::init_PID_dynamics(void)
{
	int indexx;
	
	//Copy over the set-points -- this may need to be adjusted in the future
	Pref = VA_Out.Re();
	Qref = VA_Out.Im();

	//Copy the current input
	curr_PID_state.I_in = I_In.Re();

	//Check the phases to see how to populate
	if ( (phases & 0x10) == 0x10 ) // split phase
	{
		//Copy in current set point
		curr_PID_state.phase_Pref = VA_Out.Re();
		curr_PID_state.phase_Qref = VA_Out.Im();

		//If ramp tracking, save the value
		if (checkRampRate_real == true)
		{
			curr_VA_out[0] = VA_Out;

			//Initialize the old ones too
			prev_VA_out[0] = curr_VA_out[0];
		}
	
		//Zero items and compute current output and modulation index
		for (indexx=0; indexx<3; indexx++)
		{
			//Zero everything, just because
			curr_PID_state.reference_angle[indexx] = 0.0;
			curr_PID_state.error[indexx] = complex(0.0,0.0);
			curr_PID_state.integrator_vals[indexx] = complex(0.0,0.0);
			curr_PID_state.derror[indexx] = complex(0.0,0.0);
			curr_PID_state.current_set_raw[indexx] = complex(0.0,0.0);
			curr_PID_state.current_set[indexx] = complex(0.0,0.0);
			curr_PID_state.current_vals[indexx] = complex(0.0,0.0);
			curr_PID_state.current_vals_ref[indexx] = complex(0.0,0.0);
			curr_PID_state.mod_vals[indexx] = complex(0.0,0.0);
		}
			
		//Populate the initial "reference angle"
		curr_PID_state.reference_angle[0] = pCircuit_V[0].Arg();

		if (pCircuit_V[0].Mag() > 0.0)
		{
			//Calculate the current set-point -- should be the same
			curr_PID_state.current_set_raw[0] = ~(complex(curr_PID_state.phase_Pref,curr_PID_state.phase_Qref)/pCircuit_V[0]);
		}
		else //Only you can prevent #IND
		{
			curr_PID_state.current_set_raw[0] = complex(0.0,0.0);
		}

		//Rotate it
		curr_PID_state.current_set[0] = curr_PID_state.current_set_raw[0] * complex_exp(-1.0 * curr_PID_state.reference_angle[0]);
		
		//Copy in current that was posted
		curr_PID_state.current_vals[0] = last_current[3];

		//For completion, rotate this into this reference frame
		curr_PID_state.current_vals_ref[0] = complex(-1.0,0.0) * curr_PID_state.current_vals[0] * complex_exp(-1.0 * curr_PID_state.reference_angle[0]);

		//Compute base modulation value - these are in the reference frame
		curr_PID_state.mod_vals[0] = complex((curr_PID_state.current_vals_ref[0].Re() / curr_PID_state.I_in),(curr_PID_state.current_vals_ref[0].Im() / curr_PID_state.I_in));

		//Add in the last current too - PostSync removed it, so this will fix it for the logic in interupdate
		pLine_unrotI[0] += last_current[3];
	
	}//End triplex-connected
	else
	{
		//Copy in current set point
		curr_PID_state.phase_Pref = VA_Out.Re() / 3.0;
		curr_PID_state.phase_Qref = VA_Out.Im() / 3.0;

		//If ramp tracking, save the value
		if (checkRampRate_real == true)
		{
			curr_VA_out[0] = complex(curr_PID_state.phase_Pref,curr_PID_state.phase_Qref);
			curr_VA_out[1] = complex(curr_PID_state.phase_Pref,curr_PID_state.phase_Qref);
			curr_VA_out[2] = complex(curr_PID_state.phase_Pref,curr_PID_state.phase_Qref);

			//Initialize the old ones too
			prev_VA_out[0] = curr_VA_out[0];
			prev_VA_out[1] = curr_VA_out[1];
			prev_VA_out[1] = curr_VA_out[2];
		}

		//Zero items and compute current output and modulation index
		for (indexx=0; indexx<3; indexx++)
		{
			//Zero current - prev will get done by loop routine
			curr_PID_state.error[indexx] = complex(0.0,0.0);
			curr_PID_state.integrator_vals[indexx] = complex(0.0,0.0);
			curr_PID_state.derror[indexx] = complex(0.0,0.0);
			
			//Populate the initial "reference angle"
			curr_PID_state.reference_angle[indexx] = pCircuit_V[indexx].Arg();


			if (pCircuit_V[indexx].Mag() > 0.0)
			{
				//Calculate the current set-point -- should be the same
				curr_PID_state.current_set_raw[indexx] = ~(complex(curr_PID_state.phase_Pref,curr_PID_state.phase_Qref)/pCircuit_V[indexx]);
			}
			else //Only you can prevent #IND
			{
				curr_PID_state.current_set_raw[indexx] = complex(0.0,0.0);
			}

			//Rotate it
			curr_PID_state.current_set[indexx] = curr_PID_state.current_set_raw[indexx] * complex_exp(-1.0 * curr_PID_state.reference_angle[indexx]);
			
			//Copy in current that was posted
			curr_PID_state.current_vals[indexx] = last_current[indexx];

			//For completion, rotate this into this reference frame
			curr_PID_state.current_vals_ref[indexx] = complex(-1.0,0.0) * curr_PID_state.current_vals[indexx] * complex_exp(-1.0 * curr_PID_state.reference_angle[indexx]);

			//Compute base modulation value - these are in the reference frame
			if (curr_PID_state.I_in != 0.0)
			{
				curr_PID_state.mod_vals[indexx] = complex((curr_PID_state.current_vals_ref[indexx].Re() / curr_PID_state.I_in),(curr_PID_state.current_vals_ref[indexx].Im() / curr_PID_state.I_in));
			}
			else
			{
				curr_PID_state.mod_vals[indexx] = complex(0.0,0.0);
			}

			//Add in the last current too - PostSync removed it, so this will fix it for the logic in interupdate
			pLine_unrotI[indexx] += last_current[indexx];
		}
	}

	return SUCCESS;	//Always succeeds for now, but could have error checks later
}


void inverter::update_control_references(void)
{
	//FOUR_QUADRANT model (originally written for NAS/CES, altered for PV)
	double VA_Efficiency, temp_PF, temp_QVal;
	complex temp_VA, VA_Outref;
	complex battery_power_out = complex(0,0);
	OBJECT *obj = OBJECTHDR(this);
	bool VA_changed = false; // A flag indicating whether VAref is changed due to limitations

	//Compute power in - supposedly DC, but since it's complex, we'll be proper (other models may need fixing)
	VA_In = V_In * ~ I_In;

	//Determine how to efficiency weight it
	if(use_multipoint_efficiency == false)
	{
		//Normal scaling
		VA_Efficiency = VA_In.Re() * efficiency * internal_losses * frequency_losses;
	}
	else
	{
		//See if above minimum DC power input
		if(VA_In.Mag() <= p_so)
		{
			VA_Efficiency = 0.0;	//Nope, no output
		}
		else	//Yes, apply effiency change
		{
			//Make sure voltage isn't too low
			if(V_In.Mag() > v_dco)
			{
				gl_warning("The dc voltage is greater than the specified maximum for the inverter. Efficiency model may be inaccurate.");
				/*  TROUBLESHOOT
				The DC voltage at the input to the inverter is less than the maximum voltage supported by the inverter.  As a result, the
				multipoint efficiency model may not provide a proper result.
				*/
			}

			//Compute coefficients for multipoint efficiency
			C1 = p_dco*(1+c_1*(V_In.Re()-v_dco));
			C2 = p_so*(1+c_2*(V_In.Re()-v_dco));
			C3 = c_o*(1+c_3*(V_In.Re()-v_dco));

			//Apply this to the output
			VA_Efficiency = (((p_max/(C1-C2))-C3*(C1-C2))*(VA_In.Re()-C2)+C3*(VA_In.Re()-C2)*(VA_In.Re()-C2))*internal_losses*frequency_losses;
		}
	}

	//Determine 4 quadrant outputs
	if(four_quadrant_control_mode == FQM_CONSTANT_PF)	//Power factor mode
	{
		if(power_factor != 0.0)	//Not purely imaginary
		{
			if (VA_In<0.0)	//Discharge at input, so must be "load"
			{
				//Total power output is the magnitude
				VA_Outref.SetReal(VA_Efficiency*-1.0);
			}
			else if (VA_In>0.0)	//Positive input, so must be generator
			{
				//Total power output is the magnitude
				VA_Outref.SetReal(VA_Efficiency);
			}
			else
			{
				VA_Outref.SetReal(0.0);
			}

			//Apply power factor sign properly - + sign is lagging in, which is proper here
			//Treat like a normal load right now
			if (power_factor < 0)
			{
				VA_Outref.SetImag((VA_Efficiency/sqrt(power_factor*power_factor))*sqrt(1.0-(power_factor*power_factor)));
			}
			else	//Must be positive
			{
				VA_Outref.SetImag((VA_Efficiency/sqrt(power_factor*power_factor))*-1.0*sqrt(1.0-(power_factor*power_factor)));
			}
		}
		else	//Purely imaginary value
		{
			VA_Outref = complex(0.0,VA_Efficiency);
		}
	}
	else if (four_quadrant_control_mode == FQM_CONSTANT_PQ)
	{
		// If not attached to the battery, need to check if real power < 0 or > rating
		if (b_soc == -1) {
			if (Pref < 0) {
				Pref = 0;
			}
		}

		//Compute desired output - sign convention appears to be backwards
		if (inverter_dyn_mode == PI_CONTROLLER) {
			temp_VA = complex(Pref,Qref_PI[0]+Qref_PI[1]+Qref_PI[2]); // For PI control mode, Qref is seperated for each phase
		}
		else {
			temp_VA = complex(Pref, Qref); // previously was set as P_out + jQ_out. Since P_Out and Q_Out are constant, not reflecting change of output
		}


		//Ensuring battery has capacity to charge or discharge as needed.
		if ((b_soc >= 1.0) && (temp_VA.Re() < 0) && (b_soc != -1))	//Battery full and positive influx of real power
		{
			gl_warning("inverter:%s - battery full - no charging allowed",obj->name);
			temp_VA.SetReal(0.0);	//Set to zero - reactive considerations may change this
			VA_changed = true;
		}
		else if ((b_soc <= soc_reserve) && (temp_VA.Re() > 0) && (b_soc != -1))	//Battery "empty" and attempting to extract real power
		{
			gl_warning("inverter:%s - battery at or below the SOC reserve - no discharging allowed",obj->name);
			temp_VA.SetReal(0.0);	//Set output to zero - again, reactive considerations may change this
			VA_changed = true;
		}

		//Ensuring power rating of inverter is not exceeded.
		if (fabs(temp_VA.Mag()) > p_max ){ //Requested power output (P_Out, Q_Out) is greater than inverter rating
			VA_changed = true;
			if (p_max > fabs(temp_VA.Re())) //Can we reduce the reactive power output and stay within the inverter rating?
			{
				//Determine the Q we can provide
				temp_QVal = sqrt((p_max*p_max) - (temp_VA.Re()*temp_VA.Re()));

				//Assign to output, negating signs as necessary (temp_VA already negated)
				if (temp_VA.Im() < 0.0)	//Negative Q dispatch
				{
					VA_Outref = complex(temp_VA.Re(),-temp_QVal);
				}
				else	//Positive Q dispatch
				{
					VA_Outref = complex(temp_VA.Re(),temp_QVal);
				}
			}
			else	//Inverter rated power is equal to or smaller than real power desired, give it all we can
			{
				//Maintain desired sign convention
				if (temp_VA.Re() < 0.0)
				{
					VA_Outref = complex(-p_max,0.0);
				}
				else	//Positive
				{
					VA_Outref = complex(p_max,0.0);
				}
			}
		}
		else	//Doesn't exceed, assign it
		{
			VA_Outref = temp_VA;
		}


		//Update values to represent what is being pulled (battery uses for SOC updates) - assumes only storage
		//p_in used by battery - appears reversed to VA_Outref
		if (VA_Outref.Re() > 0.0)	//Discharging
		{
			p_in = VA_Outref.Re()/inv_eta;
		}
		else if (VA_Outref.Re() == 0.0)	//Idle
		{
			p_in = 0.0;
		}
		else	//Must be positive, so charging
		{
			p_in = VA_Outref.Re()*inv_eta;
		}
	}

	//check to see if VA_Outref is within rated absolute power rating
	if(VA_Outref.Mag() > p_max)
	{
		VA_changed = true;
		//Determine the excess, for use elsewhere - back out simple efficiencies
		excess_input_power = (VA_Outref.Mag() - p_max)/(internal_losses*frequency_losses);

		//Apply thresholding - going on the assumption of maintaining vector direction
		if (four_quadrant_control_mode == FQM_CONSTANT_PF)
		{
			temp_PF = power_factor;
		}
		else	//Extract it - overall value (signs handled separately)
		{
			temp_PF = VA_Outref.Re()/VA_Outref.Mag();
		}

		//Compute the "new" output - signs lost
		temp_VA = complex(fabs(p_max*temp_PF),fabs(p_max*sqrt(1.0-(temp_PF*temp_PF))));

		//"Sign" it appropriately
		if ((VA_Outref.Re()<0) && (VA_Outref.Im()<0))	//-R, -I
		{
			VA_Outref = -temp_VA;
		}
		else if ((VA_Outref.Re()<0) && (VA_Outref.Im()>=0))	//-R,I
		{
			VA_Outref = complex(-temp_VA.Re(),temp_VA.Im());
		}
		else if ((VA_Outref.Re()>=0) && (VA_Outref.Im()<0))	//R,-I
		{
			VA_Outref = complex(temp_VA.Re(),-temp_VA.Im());
		}
		else	//R,I
		{
			VA_Outref = temp_VA;
		}
	}
	else	//Not over, zero "overrage"
	{
		excess_input_power = 0.0;
	}
	// update references
	Pref = VA_Outref.Re();
	Qref = VA_Outref.Im();

	// Update Qref for PI control mode if VA_outref is changed due to limitations
	if (VA_changed == true) {
		if((phases & 0x10) == 0x10) {
			Qref_PI[0] = VA_Outref.Im();
			Qref_PI[1] = 0;
			Qref_PI[2] = 0;
		}
		if((phases & 0x07) == 0x07) {
			Qref_PI[0] = VA_Outref.Im()/3;
			Qref_PI[1] = VA_Outref.Im()/3;
			Qref_PI[2] = VA_Outref.Im()/3;
		}
	}
}

//Functionalized IEEE 1547 initalizer - mostly so it can easily be done in either deltamode or ss
STATUS inverter::initalize_IEEE_1547_checks(OBJECT *parent)
{
	OBJECT *obj = OBJECTHDR(this);
	double *temp_nominal_pointer;

	//Check parents and map the variables
	if (gl_object_isa(parent,"node","powerflow") || gl_object_isa(parent,"load","powerflow") || gl_object_isa(parent,"meter","powerflow") || gl_object_isa(parent,"triplex_node","powerflow") || gl_object_isa(parent,"triplex_load","powerflow") || gl_object_isa(parent,"triplex_load","powerflow"))
	{
		//Find the propery of the frequency measurements
		freq_pointer = get_double(parent,"measured_frequency");

		//Make sure it worked
		if (freq_pointer == NULL)
		{
			gl_error("Inverter:%d %s failed to map the measured_frequency property",obj->id, (obj->name ? obj->name : "Unnamed"));
			/*  TROUBLESHOOT
			While attempting to map the measured_frequency property, an error occurred.  Please try again.
			If the error persists, please submit your GLM and a bug report to the ticketing system.
			*/

			return FAILED;
		}
		//Default else, it worked

		//Link to nominal voltage
		temp_nominal_pointer = get_double(parent,"nominal_voltage");

		//Make sure it worked
		if (temp_nominal_pointer == NULL)
		{
			gl_error("Inverter:%d %s failed to map the nominal_voltage property",obj->id, (obj->name ? obj->name : "Unnamed"));
			/*  TROUBLESHOOT
			While attempting to map the nominal_voltage property, an error occurred.  Please try again.
			If the error persists, please submit your GLM and a bug report to the ticketing system.
			*/

			return FAILED;
		}
		//Default else, it worked

		//Copy that value out
		node_nominal_voltage = *temp_nominal_pointer;

		//See if we really want IEEE 1547, not A
		if (ieee_1547_version == IEEE1547)
		{
			//Adjust the values - high values
			over_freq_high_band_setpoint = 70.0;	//Very high - only 1 band for 1547
			over_freq_high_band_delay = 0.16;		//Same clearly as below
			over_freq_low_band_setpoint = 60.5;		//1547 high hvalue
			over_freq_low_band_delay = 0.16;		//1547 over-frequency value

			//Set the others based on size
			if (p_rated > 30000.0)
			{
				under_freq_high_band_setpoint = 59.5;	//Arbitrary selection in the range
				under_freq_high_band_delay = 300.0;		//Maximum delay, just because
				under_freq_low_band_setpoint = 57.0;	//Lower limit of 1547
				under_freq_low_band_delay = 0.16;		//Lower limit clearing of 1547
			}
			else	//Smaller one
			{
				under_freq_high_band_setpoint = 59.3;	//Low frequency value for small inverter 1547
				under_freq_high_band_delay = 0.16;		//Low frequency value clearing time for 1547
				under_freq_low_band_setpoint = 47.0;	//Arbitrary low point - 1547 didn't have this value for small inverters
				under_freq_low_band_delay = 0.16;		//Same value as low frequency, since this band doesn't technically exist
			}

			//Set the voltage values as well - basically, the under votlage has an extra category
			under_voltage_lowest_voltage_setpoint = 0.40;	//Lower than range before, so just duplicate disconnect value
			under_voltage_middle_voltage_setpoint = 0.50;	//Lower limit of 1547
			under_voltage_high_voltage_setpoint = 0.88;		//Low area threshold for 1547
			over_voltage_low_setpoint = 1.10;				//Lower limit of upper threshold for 1547
			over_voltage_high_setpoint = 1.20;				//Upper most limit of voltage values
			
			under_voltage_lowest_delay = 0.16;			//Lower than "normal low" - it is technically an overlap
			under_voltage_middle_delay = 0.16;			//Low limit of 1547
			under_voltage_high_delay = 2.0;				//High lower limit of 1547
			over_voltage_low_delay = 1.0;				//Low higher limit of 1547
			over_voltage_high_delay = 0.16;				//Highest value
		}
	}
	else
	{
		//Make sure nulled and disable 1547, since it won't do anything
		freq_pointer = NULL;
		enable_1547_compliance = false;

		gl_warning("Inverter:%d %s does not have a valid parent - 1547 checks have been disabled",obj->id,(obj->name ? obj->name : "Unnamed"));
		/*  TROUBLESHOOT
		The IEEE 1547-2003 checks for interconnection require a valid powerflow parent.  One was not detected, so
		this functionality has been detected.
		*/
	}

	//By default, we succeed
	return SUCCESS;
}

//Functionalized routine to perform the IEEE 1547-2003 checks
double inverter::perform_1547_checks(double timestepvalue)
{
	bool voltage_violation, frequency_violation, trigger_disconnect, check_phase;
	bool uv_low_hit, uv_mid_hit, uv_high_hit, ov_low_hit, ov_high_hit;
	double temp_pu_voltage;
	double return_time_freq, return_time_volt, return_value;
	char indexval;

	//By default, we're subject to the whims of deltamode
	return_time_freq = -1.0;
	return_time_volt = -1.0;
	return_value = -1.0;

	//Perform frequency check - overlapping bands set so we don't care about size anyore
	if ((*freq_pointer > over_freq_low_band_setpoint) || (*freq_pointer < under_freq_high_band_setpoint))
	{
		//Flag it
		frequency_violation = true;

		//Reset "restoration" time
		out_of_violation_time_total = 0.0;

		//Figure out which range we are
		if (*freq_pointer > over_freq_high_band_setpoint)
		{
			//Accumulate the over frequency timers (all for this case)
			over_freq_high_band_viol_time += timestepvalue;
			over_freq_low_band_viol_time += timestepvalue;

			//Zero the others, in case we did a huge jump
			under_freq_high_band_viol_time = 0.0;
			under_freq_low_band_viol_time = 0.0;

			if (over_freq_high_band_viol_time >= over_freq_high_band_delay)
			{
				trigger_disconnect = true;
				return_time_freq = reconnect_time;

				//Flag us as high over-frequency violation
				ieee_1547_trip_method = IEEE_1547_HIGH_OF;
			}
			else if (over_freq_low_band_viol_time >= over_freq_low_band_delay)	//Triggered existing band
			{
				trigger_disconnect = true;
				return_time_freq = reconnect_time;

				//Flag us as the low over-frequency violation
				ieee_1547_trip_method = IEEE_1547_LOW_OF;
			}
			else
			{
				trigger_disconnect = false;
				
				//See which time to return
				if ((over_freq_high_band_delay - over_freq_high_band_viol_time) < (over_freq_low_band_delay - over_freq_low_band_viol_time))
				{
					return_time_freq = over_freq_high_band_delay - over_freq_high_band_viol_time;
				}
				else	//Other way around
				{
					return_time_freq = over_freq_low_band_delay - over_freq_low_band_viol_time;
				}
			}
		}
		else if (*freq_pointer < under_freq_low_band_setpoint)
		{
			//Accumulate both under frequency timers (all violated)
			under_freq_high_band_viol_time += timestepvalue;
			under_freq_low_band_viol_time += timestepvalue;

			//Zero the others, in case we did a huge jump
			over_freq_high_band_viol_time = 0.0;
			over_freq_low_band_viol_time = 0.0;

			if (under_freq_low_band_viol_time >= under_freq_low_band_delay)
			{
				trigger_disconnect = true;
				return_time_freq = reconnect_time;

				//Flag us as the low under-frequency violation
				ieee_1547_trip_method = IEEE_1547_LOW_UF;
			}
			else if (under_freq_high_band_viol_time >= under_freq_high_band_delay)	//Other band trigger
			{
				trigger_disconnect = true;
				return_time_freq = reconnect_time;

				//Flag us as the high under-frequency violation
				ieee_1547_trip_method = IEEE_1547_HIGH_UF;
			}
			else
			{
				trigger_disconnect = false;

				//See which time to return
				if ((under_freq_high_band_delay - under_freq_high_band_viol_time) < (under_freq_low_band_delay - under_freq_low_band_viol_time))
				{
					return_time_freq = under_freq_high_band_delay - under_freq_high_band_viol_time;
				}
				else	//Other way around
				{
					return_time_freq = under_freq_low_band_delay - under_freq_low_band_viol_time;
				}
			}
		}
		else if ((*freq_pointer < under_freq_high_band_setpoint) && (*freq_pointer >= under_freq_low_band_setpoint))
		{
			//Just update the high violation time
			under_freq_high_band_viol_time += timestepvalue;

			//Zero the other one, for good measure
			under_freq_low_band_viol_time = 0.0;

			//Zero the others, in case we did a huge jump
			over_freq_high_band_viol_time = 0.0;
			over_freq_low_band_viol_time = 0.0;

			if (under_freq_high_band_viol_time >= under_freq_high_band_delay)
			{
				trigger_disconnect = true;
				return_time_freq = reconnect_time;

				//Flag us as the high under frequency violation
				ieee_1547_trip_method = IEEE_1547_HIGH_UF;
			}
			else
			{
				trigger_disconnect = false;
				return_time_freq = under_freq_high_band_delay - under_freq_high_band_viol_time;
			}
		}
		else if ((*freq_pointer <= over_freq_high_band_setpoint) && (*freq_pointer > over_freq_low_band_setpoint))
		{
			//Just update the "high-low" violation time
			over_freq_low_band_viol_time += timestepvalue;

			//Zero the other one, for good measure
			over_freq_high_band_viol_time = 0.0;

			//Zero the others, in case we did a huge jump
			under_freq_high_band_viol_time = 0.0;
			under_freq_low_band_viol_time = 0.0;

			if (over_freq_low_band_viol_time >= over_freq_low_band_delay)
			{
				trigger_disconnect = true;
				return_time_freq = reconnect_time;

				//Flag us as the low over-frequency violation
				ieee_1547_trip_method = IEEE_1547_LOW_OF;
			}
			else
			{
				trigger_disconnect = false;
				return_time_freq = over_freq_low_band_delay - over_freq_low_band_viol_time;
			}
		}
		else	//Not sure how we get here in this present logic arrangement - toss an error
		{
			gl_error("Inverter 1547 Checks - invalid  state!");
			/*  TROUBLESHOOT
			While performing the IEEE 1547-2003 frequency and voltage checks, an unknown state occurred.  Please
			try again.  If the error persists, please submit you GLM and a bug report via the ticketing system.
			*/
		}
	}
	else	//Must be in a good range
	{
		//Set flags to indicate as much
		frequency_violation = false;
		trigger_disconnect = false;

		//Reset frequency violation counters
		over_freq_high_band_viol_time = 0.0;
		over_freq_low_band_viol_time = 0.0;
		under_freq_high_band_viol_time = 0.0;
		under_freq_low_band_viol_time = 0.0;

		//Set the return time to negative, just to be paranoid
		return_time_freq = -1.0;
	}

	//Default to no voltage violation
	voltage_violation = false;

	//Set individual accumulator "touches" - will be used to reconcile over the phases
	uv_low_hit = false;
	uv_mid_hit = false;
	uv_high_hit = false;
	ov_low_hit = false;
	ov_high_hit = false;

	//See if we're already triggered or in a frequency violation (no point checking, if we are)
	//Loop through voltages present & check - if we find one, we'll break out
	for (indexval = 0; indexval < 3; indexval++)
	{
		//See if this phase exists
		if ((phases & PHASE_S) == PHASE_S)	//Triplex
		{
			//See if we're te proper index
			if (indexval < 2)
			{
				check_phase = true;
			}
			else
			{
				check_phase = false;
				break;	//No sense looping once more
			}
		}//End triplex
		else if ((indexval == 0) && ((phases & PHASE_A) == PHASE_A))
		{
			check_phase = true;
		}
		else if ((indexval == 1) && ((phases & PHASE_B) == PHASE_B))
		{
			check_phase = true;
		}
		else if ((indexval == 2) && ((phases & PHASE_C) == PHASE_C))
		{
			check_phase = true;
		}
		else	//Not a proper combination
		{
			check_phase = false;
		}

		//See if we were valid
		if (check_phase == true)
		{
			//See if it is a violation
			temp_pu_voltage = pCircuit_V[indexval].Mag()/node_nominal_voltage;

			//Check it
			if ((temp_pu_voltage < under_voltage_high_voltage_setpoint) || (temp_pu_voltage > over_voltage_low_setpoint))
			{
				//flag a violation
				voltage_violation = true;

				//Clear the "no violation timer"
				out_of_violation_time_total = 0.0;

				//See which case we are
				if (temp_pu_voltage < under_voltage_lowest_voltage_setpoint)
				{
					//See if we've accumulated yet
					if (uv_low_hit == false)
					{
						under_voltage_lowest_viol_time += timestepvalue;
						uv_low_hit = true;
					}
					//Default else, someone else hit us and already accumulated
				}
				else if ((temp_pu_voltage >= under_voltage_lowest_voltage_setpoint) && (temp_pu_voltage < under_voltage_middle_voltage_setpoint))
				{

					//See if we've accumulated yet
					if (uv_mid_hit == false)
					{
						under_voltage_middle_viol_time += timestepvalue;
						uv_mid_hit = true;
					}
					//Default else, someone else hit us and already accumulated
				}
				else if ((temp_pu_voltage >= under_voltage_middle_voltage_setpoint) && (temp_pu_voltage < under_voltage_high_voltage_setpoint))
				{
					//See if we've accumulated yet
					if (uv_high_hit == false)
					{
						under_voltage_high_viol_time += timestepvalue;
						uv_high_hit = true;
					}
					//Default else, someone else hit us and already accumulated
				}
				else if ((temp_pu_voltage > over_voltage_low_setpoint) && (temp_pu_voltage < over_voltage_high_setpoint))
				{
					//See if we've accumulated yet
					if (ov_low_hit == false)
					{
						over_voltage_low_viol_time += timestepvalue;
						ov_low_hit = true;
					}
					//Default else, someone else hit us and already accumulated
				}
				else if (temp_pu_voltage >= over_voltage_high_setpoint)
				{
					//See if we've accumulated yet
					if (ov_high_hit == false)
					{
						over_voltage_high_viol_time += timestepvalue;
						ov_high_hit = true;
					}
					//Default else, someone else hit us and already accumulated
				}
				else	//must not have tripped a time limit
				{
					gl_error("Inverter 1547 Checks - invalid state!");
					//Defined above
				}
			}//End of a violation occurred
			//Default else, normal operating range - loop
		}//End was a valid phase

		//Default else - go to next phase

	}//End phase loop
	
	//See if anything was hit - if so, reconcile it
	if (voltage_violation == true)
	{
		//Reconcile the violation times and see how we need to break
		if (uv_low_hit == true)
		{
			if (under_voltage_lowest_viol_time >= under_voltage_lowest_delay)
			{
				trigger_disconnect = true;
				return_time_volt = reconnect_time;

				//Flag us as the lowest under voltage violation
				ieee_1547_trip_method = IEEE_1547_LOWEST_UV;
			}
			else if (under_voltage_middle_viol_time >= under_voltage_middle_delay)	//Check other ranges
			{
				trigger_disconnect = true;
				return_time_volt = reconnect_time;

				//Flag us as the middle under voltage violation
				ieee_1547_trip_method = IEEE_1547_MIDDLE_UV;
			}

			else if (under_voltage_high_viol_time >= under_voltage_high_delay)
			{
				trigger_disconnect = true;
				return_time_volt = reconnect_time;

				//Flag us as the high under voltage violation
				ieee_1547_trip_method = IEEE_1547_HIGH_UV;
			}
			else
			{
				trigger_disconnect = false;
				return_time_volt = under_voltage_lowest_delay - under_voltage_lowest_viol_time;
			}
		}
		else if (uv_mid_hit == true)
		{
			if (under_voltage_middle_viol_time >= under_voltage_middle_delay)
			{
				trigger_disconnect = true;
				return_time_volt = reconnect_time;

				//Flag us as the middle under voltage violation
				ieee_1547_trip_method = IEEE_1547_MIDDLE_UV;
			}
			else if (under_voltage_high_viol_time >= under_voltage_high_delay)	//Check higher bands
			{
				trigger_disconnect = true;
				return_time_volt = reconnect_time;

				//Flag us as the high under voltage violation
				ieee_1547_trip_method = IEEE_1547_HIGH_UV;
			}
			else
			{
				trigger_disconnect = false;
				return_time_volt = under_voltage_middle_delay - under_voltage_middle_viol_time;
			}
		}
		else if (uv_high_hit == true)
		{
			if (under_voltage_high_viol_time >= under_voltage_high_delay)
			{
				trigger_disconnect = true;
				return_time_volt = reconnect_time;

				//Flag us as the high under voltage violation
				ieee_1547_trip_method = IEEE_1547_HIGH_UV;
			}
			else
			{
				trigger_disconnect = false;
				return_time_volt = under_voltage_high_delay - under_voltage_high_viol_time;
			}
		}
		else if (ov_low_hit == true)
		{
			if (over_voltage_low_viol_time >= over_voltage_low_delay)
			{
				trigger_disconnect = true;
				return_time_volt = reconnect_time;

				//Flag us as the low over voltage violation
				ieee_1547_trip_method = IEEE_1547_LOW_OV;
			}
			else
			{
				trigger_disconnect = false;
				return_time_volt = over_voltage_low_delay - over_voltage_low_viol_time;
			}
		}
		else if (ov_high_hit == true)
		{
			if (over_voltage_high_viol_time >= over_voltage_high_delay)
			{
				trigger_disconnect = true;
				return_time_volt = reconnect_time;

				//Flag us as the high over voltage violation
				ieee_1547_trip_method = IEEE_1547_HIGH_OV;
			}
			else if (over_voltage_low_viol_time >= over_voltage_low_delay)	//Lower band overlap
			{
				trigger_disconnect = true;
				return_time_volt = reconnect_time;

				//Flag us as the low over voltage violation
				ieee_1547_trip_method = IEEE_1547_LOW_OV;
			}
			else
			{
				trigger_disconnect = false;
				return_time_volt = over_voltage_high_delay - over_voltage_high_viol_time;
			}
		}
		else	//must not have tripped a time limit
		{
			gl_error("Inverter 1547 Checks - invalid state!");
			//Defined above
		}
	}//End of a violation occurred
	else	//No voltage violation
	{
		//Zero all accumulators
		under_voltage_lowest_viol_time = 0.0;
		under_voltage_middle_viol_time = 0.0;
		under_voltage_high_viol_time = 0.0;
		over_voltage_low_viol_time = 0.0;
		over_voltage_high_viol_time = 0.0;

		return_time_volt = -1.0;	//Set it again, for paranoia
	}

	//COmpute the "next expected update"
	if ((return_time_volt > 0.0) && (return_time_freq > 0.0))	//Both counting - take the minimum
	{
		//Find the minimum
		if (return_time_volt < return_time_freq)
		{
			return_value = return_time_volt;
		}
		else
		{
			return_value = return_time_freq;
		}
	}
	else if ((return_time_volt > 0.0) && (return_time_freq < 0.0))	//Voltage event
	{
		return_value = return_time_volt;
	}
	else if ((return_time_volt < 0.0) && (return_time_freq > 0.0)) //Frequency event
	{
		return_value = return_time_freq;
	}
	else	//Nothing pending
	{
		return_value = -1.0;
	}

	//Check voltage values first
	if ((frequency_violation == true) || (voltage_violation == true))
	{
		//Reset the out of violation time
		out_of_violation_time_total = 0.0;
	}
	else	//No failures, reset and increment
	{
		//Increment the "restoration" one, just in case
		out_of_violation_time_total += timestepvalue;
	}

	//See what we are - if we're out of service, see if we can be restored
	if (inverter_1547_status == false)
	{
		if (out_of_violation_time_total >= reconnect_time)
		{
			//Set us back into service
			inverter_1547_status = true;

			//Flag us as no reason
			ieee_1547_trip_method = IEEE_1547_NONE;

			//Implies no violations, so force return a -1.0
			return -1.0;
		}
		else	//Still delayed, just reaffirm our status
		{
			inverter_1547_status = false;

			//calculate the new update time
			return_value = reconnect_time - out_of_violation_time_total;

			//Return the minimum from above
			return return_value;
		}
	}
	else	//We're true, see if we need to not be
	{
		if (trigger_disconnect == true)
		{
			inverter_1547_status = false;	//Trigger

			//Return our expected next status interval
			return return_value;
		}
		else
		{
			//Flag us as no reason
			ieee_1547_trip_method = IEEE_1547_NONE;

			//All is well, indicate as much
			return return_value;
		}
	}
}

//Function to perform exp(j*val)
//Basically a complex rotation
complex inverter::complex_exp(double angle)
{
	complex output_val;

	//exp(jx) = cos(x)+j*sin(x)
	output_val = complex(cos(angle),sin(angle));

	return output_val;
}

//Retrieves the pointer for a double variable from another object
double *inverter::get_double(OBJECT *obj, char *name)
{
	PROPERTY *p = gl_get_property(obj,name);
	if (p==NULL || p->ptype!=PT_double)
		return NULL;
	return (double*)GETADDR(obj,p);
}
bool *inverter::get_bool(OBJECT *obj, char *name)
{
	PROPERTY *p = gl_get_property(obj,name);
	if (p==NULL || p->ptype!=PT_bool)
		return NULL;
	return (bool*)GETADDR(obj,p);
}
int *inverter::get_enum(OBJECT *obj, char *name)
{
	PROPERTY *p = gl_get_property(obj,name);
	if (p==NULL || p->ptype!=PT_enumeration)
		return NULL;
	return (int*)GETADDR(obj,p);
}
complex * inverter::get_complex(OBJECT *obj, char *name)
{
	PROPERTY *p = gl_get_property(obj,name);
	if (p==NULL || p->ptype!=PT_complex)
		return NULL;
	return (complex*)GETADDR(obj,p);
}

double inverter::getVar(double volt, double m, double b)
{
	double Q = 0;
	Q = (m * volt) + b;
	return Q;
}


// Function to update current injection IGenerated for VSI
STATUS inverter::updateCurrInjection()
{
	complex temp_current_val[3];
	complex power_val[3];
	double power_diff_val;
	bool ramp_change;
	double deltat, temp_time;
	char idx;
	OBJECT *obj = OBJECTHDR(this);

	if (deltatimestep_running > 0.0)	//Deltamode call
	{
		//Get the time
		temp_time = gl_globaldeltaclock;
	}
	else
	{
		//Grab the current time
		temp_time = (double)gl_globalclock;
	}

	//See if the time has changed
	if (prev_time_dbl != temp_time)
	{
		//Update the difference - we'll use this later (in event driven mode)
		event_deltat = temp_time - prev_time_dbl;

		//Copy the values
		//Update power tracking variables, if ramp-rate checking is enabled
		if ((four_quadrant_control_mode == FQM_VSI) && (checkRampRate_real == true || checkRampRate_reactive == true))
		{
			//See which one we are
			if ((phases & 0x10) == 0x10)
			{
				prev_VA_out[0] = curr_VA_out[0];
			}
			else	//Some variant of three-phase, just grab them all
			{
				//Copy in all the values - phasing doesn't matter for these
				prev_VA_out[0] = curr_VA_out[0];
				prev_VA_out[1] = curr_VA_out[1];
				prev_VA_out[2] = curr_VA_out[2];
			}
		}

		//Store the new clock
		prev_time_dbl = temp_time;
	}

	//Do the timestep assignment
	if (deltatimestep_running > 0.0)	//Deltamode
	{
		//Deltat is just the value
		deltat = deltatimestep_running;
	}
	else
	{
		//Assign the deltat value	
		deltat = event_deltat;
	}

	//Copy-pasted from above
	// VSI isochronous mode keeps the voltage angle constant always
	//TODO: Probably needs to be extended to other modes
	if ((four_quadrant_control_mode == FQM_VSI) && (checkRampRate_real == true || checkRampRate_reactive == true))
	{
		//See what our phasing condition is at
		if ((phases & 0x10) == 0x10)	//Triplex
		{
			//Triplex isn't supported in VSI -- messes up the admittance formulation too much, so not allowed - error us
			GL_THROW("inverter:%d - %s - VSI mode was attempted on a triplex-connected inverter! This is not permitted!",obj->id,(obj->name ? obj->name : "Unnamed"));
			/*  TROUBLESHOOT
			A voltage-source-inverter was connected to a triplex node.  This is currently unsupported.  Try connecting the inverter
			to a three-phase portion of the system.
			*/
			
			return FAILED;
		}
		else	//Some variant of three-phase -- note, this assumes all three right now
		{
			//Effectively copy-pasted from above
			for(idx = 0; idx < 3; idx++)
			{
				//See how this aligns with the ramp rate, if necessary
				if (checkRampRate_real == true || checkRampRate_reactive == true)
				{
					//Deflag
					ramp_change = false;

					//See what the power out is for this "new" state
					temp_current_val[idx] = (IGenerated[idx] - generator_admittance[idx][0]*pCircuit_V[0] - generator_admittance[idx][1]*pCircuit_V[1] - generator_admittance[idx][2]*pCircuit_V[2]);

					//Update power output variables, just so we can see what is going on
					power_val[idx] = pCircuit_V[idx]*~temp_current_val[idx];

					//See which way we are
					if (checkRampRate_real == true) {

						//Compute the difference - real part
						power_diff_val = (power_val[idx].Re() - prev_VA_out[idx].Re()) / deltat;

						if (power_val[idx].Re() > prev_VA_out[idx].Re())	//Ramp up
						{

							//See if it was too big
							if (power_diff_val > rampUpRate_real)
							{
								//Flag
								ramp_change = true;

								power_val[idx].SetReal(prev_VA_out[idx].Re() + (rampUpRate_real * deltat));
							}
							//Default else - was okay
						}
						else	//Ramp down
						{
							//See if it was too big
							if (power_diff_val < -rampDownRate_real)
							{
								//Flag
								ramp_change = true;

								power_val[idx].SetReal(prev_VA_out[idx].Re() - (rampDownRate_real * deltat));
							}
							//Default else - was okay
						}
					}

					//Now "extrapolate" this back to a current value, if needed
					if (ramp_change == true)
					{
						//Compute a "new current" value
						temp_current_val[idx] = ~(power_val[idx] / pCircuit_V[idx]);

						//Adjust it to IGenerated
						IGenerated[idx] = temp_current_val[idx] + generator_admittance[idx][0]*pCircuit_V[0] + generator_admittance[idx][1]*pCircuit_V[1] + generator_admittance[idx][2]*pCircuit_V[2];

						//And adjust the related "internal voltage" - this just broke the frequency too
						e_source[idx] = IGenerated[idx] * (complex(Rfilter,Xfilter) * Zbase);

						//Other state variables needed to be updated?
					}
					//Default else - no ramp change, so don't mess with anything

					//Store the updated power value
					curr_VA_out[idx] = power_val[idx];
				}//Ramp rate check active
			}//End phase for loop
		}//End three-phase
	}

	//Always a success, but power flow solver may not like it if VA_OUT exceeded the rating and thus changed
	return SUCCESS;
}


//////////////////////////////////////////////////////////////////////////
// IMPLEMENTATION OF CORE LINKAGE
//////////////////////////////////////////////////////////////////////////

EXPORT int create_inverter(OBJECT **obj, OBJECT *parent) 
{
	try 
	{
		*obj = gl_create_object(inverter::oclass);
		if (*obj!=NULL)
		{
			inverter *my = OBJECTDATA(*obj,inverter);
			gl_set_parent(*obj,parent);
			return my->create();
		}
		else
			return 0;
	}
	CREATE_CATCHALL(inverter);
}

EXPORT int init_inverter(OBJECT *obj, OBJECT *parent) 
{
	try 
	{
		if (obj!=NULL)
			return OBJECTDATA(obj,inverter)->init(parent);
		else
			return 0;
	}
	INIT_CATCHALL(inverter);
}

EXPORT TIMESTAMP sync_inverter(OBJECT *obj, TIMESTAMP t1, PASSCONFIG pass)
{
	TIMESTAMP t2 = TS_NEVER;
	inverter *my = OBJECTDATA(obj,inverter);
	try
	{
		switch (pass) {
		case PC_PRETOPDOWN:
			t2 = my->presync(obj->clock,t1);
			break;
		case PC_BOTTOMUP:
			t2 = my->sync(obj->clock,t1);
			break;
		case PC_POSTTOPDOWN:
			t2 = my->postsync(obj->clock,t1);
			break;
		default:
			GL_THROW("invalid pass request (%d)", pass);
			break;
		}
		if (pass==clockpass)
			obj->clock = t1;		
	}
	SYNC_CATCHALL(inverter);
	return t2;
}

EXPORT STATUS preupdate_inverter(OBJECT *obj, TIMESTAMP t0, unsigned int64 delta_time)
{
	inverter *my = OBJECTDATA(obj,inverter);
	STATUS status_output = FAILED;

	try
	{
		status_output = my->pre_deltaupdate(t0,delta_time);
		return status_output;
	}
	catch (char *msg)
	{
		gl_error("preupdate_inverter(obj=%d;%s): %s",obj->id, (obj->name ? obj->name : "unnamed"), msg);
		return status_output;
	}
}

EXPORT SIMULATIONMODE interupdate_inverter(OBJECT *obj, unsigned int64 delta_time, unsigned long dt, unsigned int iteration_count_val)
{
	inverter *my = OBJECTDATA(obj,inverter);
	SIMULATIONMODE status = SM_ERROR;
	try
	{
		status = my->inter_deltaupdate(delta_time,dt,iteration_count_val);
		return status;
	}
	catch (char *msg)
	{
		gl_error("interupdate_inverter(obj=%d;%s): %s", obj->id, obj->name?obj->name:"unnamed", msg);
		return status;
	}
}

EXPORT STATUS postupdate_inverter(OBJECT *obj, complex *useful_value, unsigned int mode_pass)
{
	inverter *my = OBJECTDATA(obj,inverter);
	STATUS status = FAILED;
	try
	{
		status = my->post_deltaupdate(useful_value, mode_pass);
		return status;
	}
	catch (char *msg)
	{
		gl_error("postupdate_inverter(obj=%d;%s): %s", obj->id, obj->name?obj->name:"unnamed", msg);
		return status;
	}
}

// Define export function that update the VIS current injection IGenerated to the grid
EXPORT STATUS inverter_NR_current_injection_update(OBJECT *obj)
{
	STATUS temp_status;

	//Map the node
	inverter *my = OBJECTDATA(obj,inverter);

	//Call the function, where we can update the IGenerated injection
	temp_status = my->updateCurrInjection();

	//Return what the sub function said we were
	return temp_status;

}




<|MERGE_RESOLUTION|>--- conflicted
+++ resolved
@@ -563,10 +563,8 @@
 int inverter::init(OBJECT *parent)
 {
 	OBJECT *obj = OBJECTHDR(this);
-<<<<<<< HEAD
 	PROPERTY *pval;
 	bool *dyn_gen_posting;
-	double *temp_nominal_pointer;
 	unsigned iindex, jindex;
 	complex filter_impedance;
 	double *nominal_voltage;
@@ -575,9 +573,7 @@
 	FINDLIST *batteries;
 	OBJECT *objBattery = NULL;
 	int index = 0;
-=======
 	STATUS return_value_init;
->>>>>>> 08dc8d39
 
 	if(parent != NULL){
 		if((parent->flags & OF_INIT) != OF_INIT){
