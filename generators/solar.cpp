--- conflicted
+++ resolved
@@ -30,8 +30,8 @@
 #define PV_CURVE_PARAM_RATIO 1.2
 
 /* Framework */
-CLASS *solar::oclass = NULL;
-solar *solar::defaults = NULL;
+CLASS *solar::oclass = nullptr;
+solar *solar::defaults = nullptr;
 
 static PASSCONFIG passconfig = PC_BOTTOMUP | PC_POSTTOPDOWN;
 static PASSCONFIG clockpass = PC_BOTTOMUP;
@@ -39,10 +39,10 @@
 /* Class registration is only called once to register the class with the core */
 solar::solar(MODULE *module)
 {
-	if (oclass == NULL)
+	if (oclass == nullptr)
 	{
 		oclass = gl_register_class(module, "solar", sizeof(solar), PC_PRETOPDOWN | PC_BOTTOMUP | PC_POSTTOPDOWN | PC_AUTOLOCK);
-		if (oclass == NULL)
+		if (oclass == nullptr)
 			throw "unable to register class solar";
 		else
 			oclass->trl = TRL_PROOF;
@@ -130,47 +130,13 @@
 			//PT_KEYWORD, "ONE_AXIS", ONE_AXIS,			//To be implemented later
 			//PT_KEYWORD, "TWO_AXIS", TWO_AXIS,			//To be implemented later
 			//PT_KEYWORD, "AZIMUTH_AXIS", AZIMUTH_AXIS,	//To be implemented later
-<<<<<<< HEAD
-=======
-
-			/* DEPRECATED properties - delete in next version */
-			PT_enumeration,"generator_mode",PADDR(gen_mode_v_deprecated),PT_DEPRECATED,	//Unused
-				PT_KEYWORD,"UNKNOWN",(enumeration)UNKNOWN,
-				PT_KEYWORD,"CONSTANT_V",(enumeration)CONSTANT_V,
-				PT_KEYWORD,"CONSTANT_PQ",(enumeration)CONSTANT_PQ,
-				PT_KEYWORD,"CONSTANT_PF",(enumeration)CONSTANT_PF,
-				PT_KEYWORD,"SUPPLY_DRIVEN",(enumeration)SUPPLY_DRIVEN,
-
-			PT_enumeration,"generator_status",PADDR(gen_status_v_deprecated), PT_DEPRECATED, //unused
-				PT_KEYWORD,"OFFLINE",(enumeration)OFFLINE,
-				PT_KEYWORD,"ONLINE",(enumeration)ONLINE,
-
-			PT_enumeration,"power_type",PADDR(power_type_v_deprecated),
-				PT_KEYWORD,"AC",(enumeration)AC,
-				PT_KEYWORD,"DC",(enumeration)DC,
-
-			PT_enumeration, "INSTALLATION_TYPE", PADDR(installation_type_v_deprecated), PT_DEPRECATED, //unused
-			   PT_KEYWORD, "ROOF_MOUNTED", (enumeration)ROOF_MOUNTED,
-               PT_KEYWORD, "GROUND_MOUNTED",(enumeration)GROUND_MOUNTED,
-
-			PT_complex, "VA_Out[VA]", PADDR(VA_Out_deprecated), PT_DEPRECATED, //unused
-
-			PT_set, "phases", PADDR(phases_deprecated), PT_DEPRECATED, //unused
-				PT_KEYWORD, "A",(set)PHASE_A,
-				PT_KEYWORD, "B",(set)PHASE_B,
-				PT_KEYWORD, "C",(set)PHASE_C,
-				PT_KEYWORD, "N",(set)PHASE_N,
-				PT_KEYWORD, "S",(set)PHASE_S,
-			/* END Deprecated */
-
->>>>>>> 342d54fe
 			NULL) < 1)
 				GL_THROW("unable to publish properties in %s", __FILE__);
 
 		//Deltamode linkage
-		if (gl_publish_function(oclass, "interupdate_gen_object", (FUNCTIONADDR)interupdate_solar) == NULL)
+		if (gl_publish_function(oclass, "interupdate_gen_object", (FUNCTIONADDR)interupdate_solar) == nullptr)
 			GL_THROW("Unable to publish solar deltamode function");
-		if (gl_publish_function(oclass, "DC_gen_object_update", (FUNCTIONADDR)dc_object_update_solar) == NULL)
+		if (gl_publish_function(oclass, "DC_gen_object_update", (FUNCTIONADDR)dc_object_update_solar) == nullptr)
 			GL_THROW("Unable to publish solar DC object update function");
 
 		defaults = this;
@@ -207,8 +173,8 @@
 	Voc_temp_coeff = 0.0;
 
 	//Property values - NULL out
-	pTout = NULL;
-	pWindSpeed = NULL;
+	pTout = nullptr;
+	pWindSpeed = nullptr;
 
 	module_acoeff = -2.81;	 //Coefficients from Sandia database - represents
 	module_bcoeff = -0.0455; //glass/cell/polymer sheet insulated back, raised structure mounting
@@ -229,18 +195,18 @@
 	solar_power_model = BASEEFFICIENT; //Use older power output calculation model - unsure where it came from
 
 	//Null out the function pointers
-	calc_solar_radiation = NULL;
+	calc_solar_radiation = nullptr;
 
 	//Deltamode flags
 	deltamode_inclusive = false;
 	first_sync_delta_enabled = false;
 
 	//Inverter pointers
-	inverter_voltage_property = NULL;
-	inverter_current_property = NULL;
-	inverter_power_property = NULL;
-	inverter_rated_power_va_property = NULL;
-	inverter_rated_dc_voltage = NULL;
+	inverter_voltage_property = nullptr;
+	inverter_current_property = nullptr;
+	inverter_power_property = nullptr;
+	inverter_rated_power_va_property = nullptr;
+	inverter_rated_dc_voltage = nullptr;
 
 	//Default versions
 	default_voltage_array = 0.0;
@@ -277,14 +243,14 @@
 int solar::init_climate()
 {
 	OBJECT *hdr = OBJECTHDR(this);
-	OBJECT *obj = NULL;
+	OBJECT *obj = nullptr;
 
 	// link to climate data
-	FINDLIST *climates = NULL;
+	FINDLIST *climates = nullptr;
 
 	if (solar_model_tilt != PLAYERVAL)
 	{
-		if (weather != NULL)
+		if (weather != nullptr)
 		{
 			if (!gl_object_isa(weather, "climate"))
 			{
@@ -302,15 +268,15 @@
 		else //No weather specified, search
 		{
 			climates = gl_find_objects(FL_NEW, FT_CLASS, SAME, "climate", FT_END);
-			if (climates == NULL)
+			if (climates == nullptr)
 			{
 				//Ensure weather is set to NULL - catch below
-				weather = NULL;
+				weather = nullptr;
 			}
 			else if (climates->hit_count == 0)
 			{
 				//Ensure weather is set to NULL - catch below
-				weather = NULL;
+				weather = nullptr;
 			}
 			else //climate data must have been found
 			{
@@ -333,7 +299,7 @@
 		}
 
 		//Make sure it actually found one
-		if (weather == NULL)
+		if (weather == nullptr)
 		{
 			//Replicate above warning
 			gl_warning("solarpanel: no climate data found, using static data");
@@ -468,7 +434,7 @@
 				}
 
 				//Make sure it was found
-				if (calc_solar_radiation == NULL)
+				if (calc_solar_radiation == nullptr)
 				{
 					GL_THROW("Unable to map solar radiation function on %s in %s", obj->name, hdr->name);
 					/*  TROUBLESHOOT
@@ -553,17 +519,17 @@
 {
 	OBJECT *obj = OBJECTHDR(this);
 	int climate_result;
-	gld_property *temp_property_pointer;
-	gld_wlock *test_rlock;
+	gld_property *temp_property_pointer = nullptr;
+	gld_wlock *test_rlock = nullptr;
 	bool temp_bool_val;
 	double temp_double_val, temp_inv_p_rated, temp_p_efficiency, temp_p_eta;
 	double temp_double_div_value_eta, temp_double_div_value_eff;
 	enumeration temp_enum_val;
 	int32 temp_phase_count_val;
-	FUNCTIONADDR temp_fxn;
+	FUNCTIONADDR temp_fxn = nullptr;
 	STATUS fxn_return_status;
 
-	if (parent != NULL)
+	if (parent != nullptr)
 	{
 		if ((parent->flags & OF_INIT) != OF_INIT)
 		{
@@ -623,16 +589,6 @@
 	//Rated power output
 	if (solar_power_model != PV_CURVE) //Get rid of the warning when PV_CURVE mode is used
 	{
-<<<<<<< HEAD
-=======
-		Max_P = Rated_Insolation * efficiency * area; // We are calculating the module efficiency which should be less than cell efficiency. What about the sun hours??
-		gl_verbose("solar:%d %s - Max_P was not specified.  Calculating from other defaults.",obj->id,(obj->name?obj->name:"Unnamed"));
-		/* TROUBLESHOOT
-		The relationship between power output and other physical variables is described by Max_P = Rated_Insolation * efficiency * area. Since Max_P
-		was not set, using this equation to calculate it.
-		*/
-
->>>>>>> 342d54fe
 		if (Max_P == 0)
 		{
 			Max_P = Rated_Insolation * efficiency * area; // We are calculating the module efficiency which should be less than cell efficiency. What about the sun hours??
@@ -686,7 +642,7 @@
 	}
 
 	// find parent inverter, if not defined, use a default voltage
-	if (parent != NULL)
+	if (parent != nullptr)
 	{
 		if (gl_object_isa(parent, "inverter", "generators")) // SOLAR has a PARENT and PARENT is an INVERTER - old-school inverter
 		{
@@ -717,7 +673,7 @@
 			inverter_power_property = new gld_property(parent, "P_In");
 
 			//Check it
-			if ((inverter_power_property->is_valid() != true) || (inverter_power_property->is_double() != true))
+			if (!inverter_power_property->is_valid() || !inverter_power_property->is_double())
 			{
 				GL_THROW("solar:%d - %s - Unable to map inverter power interface field", obj->id, (obj->name ? obj->name : "Unnamed"));
 				//Defined above
@@ -842,7 +798,7 @@
 			temp_double_div_value_eta = temp_inv_p_rated / temp_p_eta;
 			temp_double_div_value_eff = temp_inv_p_rated / temp_p_efficiency;
 
-			if (temp_bool_val == TRUE)
+			if (temp_bool_val)
 			{
 				if (Max_P > temp_double_val)
 				{
@@ -893,13 +849,13 @@
 			}
 			//gl_verbose("Max_P is : %f", Max_P);
 		}
-		else if (gl_object_isa(parent, "inverter_dyn", "generators") == true) // SOLAR has a PARENT and PARENT is an inverter_dyn object
+		else if (gl_object_isa(parent, "inverter_dyn", "generators")) // SOLAR has a PARENT and PARENT is an inverter_dyn object
 		{
 			//Map the inverter voltage
 			inverter_voltage_property = new gld_property(parent, "V_In");
 
 			//Check it
-			if ((inverter_voltage_property->is_valid() != true) || (inverter_voltage_property->is_double() != true))
+			if (!inverter_voltage_property->is_valid() || !inverter_voltage_property->is_double())
 			{
 				GL_THROW("solar:%d - %s - Unable to map inverter power interface field", obj->id, (obj->name ? obj->name : "Unnamed"));
 				//Defined above
@@ -910,7 +866,7 @@
 			inverter_pvc_Pmax_property = new gld_property(parent, cur_prop_name);
 
 			//Check it
-			if ((inverter_pvc_Pmax_property->is_valid() != true) || (inverter_pvc_Pmax_property->is_double() != true))
+			if (!inverter_pvc_Pmax_property->is_valid() || !inverter_pvc_Pmax_property->is_double())
 			{
 				GL_THROW("solar:%d - %s - Unable to map a default power interface field '%s'", obj->id, (obj->name ? obj->name : "Unnamed"), cur_prop_name);
 				/*  TROUBLESHOOT
@@ -923,7 +879,7 @@
 			inverter_current_property = new gld_property(parent, "I_In");
 
 			//Check it
-			if ((inverter_current_property->is_valid() != true) || (inverter_current_property->is_double() != true))
+			if (!inverter_current_property->is_valid() || !inverter_current_property->is_double())
 			{
 				GL_THROW("solar:%d - %s - Unable to map inverter power interface field", obj->id, (obj->name ? obj->name : "Unnamed"));
 				//Defined above
@@ -933,7 +889,7 @@
 			inverter_power_property = new gld_property(parent, "P_In");
 
 			//Check it
-			if ((inverter_power_property->is_valid() != true) || (inverter_power_property->is_double() != true))
+			if (!inverter_power_property->is_valid() || !inverter_power_property->is_double())
 			{
 				GL_THROW("solar:%d - %s - Unable to map inverter power interface field", obj->id, (obj->name ? obj->name : "Unnamed"));
 				//Defined above
@@ -943,7 +899,7 @@
 			inverter_rated_power_va_property = new gld_property(parent, "rated_power");
 
 			//Check it
-			if ((inverter_rated_power_va_property->is_valid() != true) || (inverter_rated_power_va_property->is_double() != true))
+			if (!inverter_rated_power_va_property->is_valid() || !inverter_rated_power_va_property->is_double())
 			{
 				GL_THROW("solar:%d - %s - Unable to map inverter rated power interface field", obj->id, (obj->name ? obj->name : "Unnamed"));
 				//Defined above
@@ -953,7 +909,7 @@
 			inverter_rated_dc_voltage = new gld_property(parent, "rated_DC_Voltage");
 
 			//Check it
-			if ((inverter_rated_dc_voltage->is_valid() != true) || (inverter_rated_dc_voltage->is_double() != true))
+			if (!inverter_rated_dc_voltage->is_valid() || !inverter_rated_dc_voltage->is_double())
 			{
 				GL_THROW("solar:%d - %s - Unable to map inverter rated DC voltage interface field", obj->id, (obj->name ? obj->name : "Unnamed"));
 				//Defined above
@@ -978,7 +934,7 @@
 			temp_fxn = (FUNCTIONADDR)(gl_get_function(parent, "register_gen_DC_object"));
 
 			//See if it was located
-			if (temp_fxn == NULL)
+			if (temp_fxn == nullptr)
 			{
 				GL_THROW("solar:%d - %s - failed to map additional current injection mapping for inverter_dyn:%d - %s", obj->id, (obj->name ? obj->name : "unnamed"), parent->id, (parent->name ? parent->name : "unnamed"));
 				/*  TROUBLESHOOT
@@ -1038,7 +994,7 @@
 		inverter_power_property = new gld_property(obj, "default_power_variable");
 
 		//Check it
-		if ((inverter_power_property->is_valid() != true) || (inverter_power_property->is_double() != true))
+		if (!inverter_power_property->is_valid() || !inverter_power_property->is_double())
 		{
 			GL_THROW("solar:%d - %s - Unable to map a default power interface field", obj->id, (obj->name ? obj->name : "Unnamed"));
 			//Defined above
@@ -1077,10 +1033,10 @@
 		deltamode_inclusive = true; //Set the flag and off we go
 	}
 
-	if (deltamode_inclusive == true)
+	if (deltamode_inclusive)
 	{
 		//Check global, for giggles
-		if (enable_subsecond_models != true)
+		if (!enable_subsecond_models)
 		{
 			gl_warning("solar:%s indicates it wants to run deltamode, but the module-level flag is not set!", obj->name ? obj->name : "unnamed");
 			/*  TROUBLESHOOT
@@ -1095,7 +1051,7 @@
 		}
 
 		//Make sure our parent is an inverter and deltamode enabled (otherwise this is dumb)
-		if ((gl_object_isa(parent, "inverter", "generators") == true) || (gl_object_isa(parent, "inverter_dyn", "generators") == true))
+		if (gl_object_isa(parent, "inverter", "generators") || gl_object_isa(parent, "inverter_dyn", "generators"))
 		{
 			//Make sure our parent has the flag set
 			if ((parent->flags & OF_DELTAMODE) != OF_DELTAMODE)
@@ -1118,7 +1074,7 @@
 	}	 //End deltamode inclusive
 	else //This particular model isn't enabled
 	{
-		if (enable_subsecond_models == true)
+		if (enable_subsecond_models)
 		{
 			gl_warning("solar:%d %s - Deltamode is enabled for the module, but not this solar array!", obj->id, (obj->name ? obj->name : "Unnamed"));
 			/*  TROUBLESHOOT
@@ -1151,14 +1107,14 @@
 	int64 ret_value;
 	OBJECT *obj = OBJECTHDR(this);
 	double insolwmsq, corrwindspeed, Tback, Ftempcorr;
-	gld_wlock *test_rlock;
-
-	if (first_sync_delta_enabled == true) //Deltamode first pass
+	gld_wlock *test_rlock = nullptr;
+
+	if (first_sync_delta_enabled) //Deltamode first pass
 	{
 		//TODO: LOCKING!
-		if ((deltamode_inclusive == true) && (enable_subsecond_models == true)) //We want deltamode - see if it's populated yet
-		{
-			if ((gen_object_current == -1) || (delta_objects == NULL))
+		if (deltamode_inclusive && enable_subsecond_models) //We want deltamode - see if it's populated yet
+		{
+			if ((gen_object_current == -1) || (delta_objects == nullptr))
 			{
 				//Call the allocation routine
 				allocate_deltamode_arrays();
@@ -1182,7 +1138,7 @@
 			delta_functions[gen_object_current] = (FUNCTIONADDR)(gl_get_function(obj, "interupdate_gen_object"));
 
 			//Make sure it worked
-			if (delta_functions[gen_object_current] == NULL)
+			if (delta_functions[gen_object_current] == nullptr)
 			{
 				GL_THROW("Failure to map deltamode function for device:%s", obj->name);
 				/*  TROUBLESHOOT
@@ -1193,10 +1149,10 @@
 			}
 
 			//Map up the function for postupdate
-			post_delta_functions[gen_object_current] = NULL; //No post-update function for us
+			post_delta_functions[gen_object_current] = nullptr; //No post-update function for us
 
 			//Map up the function for preupdate
-			delta_preupdate_functions[gen_object_current] = NULL;
+			delta_preupdate_functions[gen_object_current] = nullptr;
 
 			//Update pointer
 			gen_object_current++;
@@ -1224,7 +1180,7 @@
 	if (solar_model_tilt != PLAYERVAL)
 	{
 		//Update windspeed - since it's being read and has a variable
-		if (weather != NULL)
+		if (weather != nullptr)
 		{
 			wind_speed = pWindSpeed->get_double();
 			Tamb = pTout->get_double();
@@ -1236,7 +1192,7 @@
 		{
 		case DEFAULT:
 		{
-			if (weather == NULL)
+			if (weather == nullptr)
 			{
 				//If no weather, just assume this is the Rated_Insolation (defaults to 1000 W/m^2) by the shading factor.
 				Insolation = Rated_Insolation * shading_factor;
@@ -1421,7 +1377,7 @@
 //DC update function
 STATUS solar::solar_dc_update(OBJECT *calling_obj, bool init_mode)
 {
-	gld_wlock *test_rlock;
+	gld_wlock *test_rlock = nullptr;
 	STATUS temp_status = SUCCESS;
 	double inv_I, inv_P;
 
@@ -1429,7 +1385,7 @@
 	//Tamb and Insolation were theoretically updated in the sync call (either as exec or in interupdate)
 	update_cur_t_and_S();
 
-	if (init_mode == true) //Initialization - first runs
+	if (init_mode) //Initialization - first runs
 	{
 		//Pull P_In from the inverter - for now, this is singular (may need to be adjusted when multiple objects exist)
 		inv_P = inverter_power_property->get_double();
@@ -1743,7 +1699,7 @@
 	try
 	{
 		*obj = gl_create_object(solar::oclass);
-		if (*obj != NULL)
+		if (*obj != nullptr)
 		{
 			solar *my = OBJECTDATA(*obj, solar);
 			gl_set_parent(*obj, parent);
@@ -1759,7 +1715,7 @@
 {
 	try
 	{
-		if (obj != NULL)
+		if (obj != nullptr)
 			return OBJECTDATA(obj, solar)->init(parent);
 		else
 			return 0;
