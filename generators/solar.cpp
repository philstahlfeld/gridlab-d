--- conflicted
+++ resolved
@@ -9,7 +9,7 @@
 1. Photovoltaic Module Thermal/Wind performance: Long-term monitoring and Model development for energy rating , Solar program review meeting 2003, Govindswamy Tamizhmani et al
 2. COMPARISON OF ENERGY PRODUCTION AND PERFORMANCE FROM FLAT-PLATE PHOTOVOLTAIC MODULE TECHNOLOGIES DEPLOYED AT FIXED TILT, J.A. del Cueto
 3. Solar Collectors and Photovoltaic in energyPRO
-4. Calculation of the polycrystalline PV module temperature using a simple method of energy balance 
+4. Calculation of the polycrystalline PV module temperature using a simple method of energy balance
 **/
 
 #include "solar.h"
@@ -48,7 +48,7 @@
 		if (gl_publish_variable(oclass,
 			// Flag for Mode Section of Calculating pvc_Pmax
 			PT_bool, "pvc_Pmax_calc_simp_mode", PADDR(pvc_Pmax_calc_simp_mode), PT_DESCRIPTION, "If the simple mode is selected, the pvc_Pmax = pvc_U_m_V * pvc_I_m_A.",
-			
+
 			// Solar PV Panel (under PV_CURVE Mode)
 			PT_double, "t_ref_cels[degC]", PADDR(pvc_t_ref_cels), PT_DESCRIPTION, "The referenced temperature",
 			PT_double, "S_ref_wpm2[W/m^2]", PADDR(pvc_S_ref_wpm2), PT_DESCRIPTION, "The referenced insolation",
@@ -139,7 +139,7 @@
 
 			PT_enumeration,"generator_status",PADDR(gen_status_v_deprecated), PT_DEPRECATED, //unused
 				PT_KEYWORD,"OFFLINE",(enumeration)OFFLINE,
-				PT_KEYWORD,"ONLINE",(enumeration)ONLINE,	
+				PT_KEYWORD,"ONLINE",(enumeration)ONLINE,
 
 			PT_enumeration,"power_type",PADDR(power_type_v_deprecated),
 				PT_KEYWORD,"AC",(enumeration)AC,
@@ -189,15 +189,9 @@
 	currTemp = 15.0; //Start at a reasonable ambient temp (degC)
 	prevTime = 0;
 	Rated_Insolation = 92.902; //W/Sf for 1000 W/m2
-<<<<<<< HEAD
-    V_Max = gld::complex (27.1,0);  // max. power voltage (Vmp) from GE solar cell performance charatcetristics
-	Voc_Max = gld::complex(34,0); //taken from GEPVp-200-M-Module performance characteristics
-	Voc = gld::complex (34,0);  //taken from GEPVp-200-M-Module performance characteristics
-=======
 	V_Max = 27.1;			   // max. power voltage (Vmp) from GE solar cell performance charatcetristics
 	Voc_Max = 34.0;			   //taken from GEPVp-200-M-Module performance characteristics
 	Voc = 34.0;				   //taken from GEPVp-200-M-Module performance characteristics
->>>>>>> d85e8c78
 	P_Out = 0.0;
 
 	area = 0; //sq f , 30m2
@@ -242,11 +236,6 @@
 	inverter_power_property = NULL;
 
 	//Default versions
-<<<<<<< HEAD
-	default_voltage_array = gld::complex(0.0,0.0);
-	default_current_array = gld::complex(0.0,0.0);
-	
-=======
 	default_voltage_array = 0.0;
 	default_current_array = 0.0;
 	default_power_array = 0.0;
@@ -268,7 +257,6 @@
 	pvc_U_m_V = 750;
 	pvc_I_m_A = 84;
 
->>>>>>> d85e8c78
 	return 1; /* return 1 on success, 0 on failure */
 }
 
@@ -416,11 +404,7 @@
 			}
 
 			//If climate data was found, check other related variables
-<<<<<<< HEAD
 			if (fix_angle_lat)
-=======
-			if (fix_angle_lat == true)
->>>>>>> d85e8c78
 			{
 				if (hdr->latitude < 0) //Southern hemisphere
 				{
@@ -632,7 +616,7 @@
 		Max_P = Rated_Insolation * efficiency * area; // We are calculating the module efficiency which should be less than cell efficiency. What about the sun hours??
 		gl_verbose("solar:%d %s - Max_P was not specified.  Calculating from other defaults.",obj->id,(obj->name?obj->name:"Unnamed"));
 		/* TROUBLESHOOT
-		The relationship between power output and other physical variables is described by Max_P = Rated_Insolation * efficiency * area. Since Max_P 
+		The relationship between power output and other physical variables is described by Max_P = Rated_Insolation * efficiency * area. Since Max_P
 		was not set, using this equation to calculate it.
 		*/
 
@@ -681,21 +665,13 @@
 	// find parent inverter, if not defined, use a default voltage
 	if (parent != NULL)
 	{
-<<<<<<< HEAD
-		if (gl_object_isa(parent, "inverter", "generators")) // SOLAR has a PARENT and PARENT is an INVERTER
-=======
-		if (gl_object_isa(parent, "inverter", "generators") == true) // SOLAR has a PARENT and PARENT is an INVERTER - old-school inverter
->>>>>>> d85e8c78
+		if (gl_object_isa(parent, "inverter", "generators")) // SOLAR has a PARENT and PARENT is an INVERTER - old-school inverter
 		{
 			//Map the inverter voltage
 			inverter_voltage_property = new gld_property(parent, "V_In");
 
 			//Check it
-<<<<<<< HEAD
-			if (!inverter_voltage_property->is_valid() || !inverter_voltage_property->is_complex())
-=======
-			if ((inverter_voltage_property->is_valid() != true) || (inverter_voltage_property->is_double() != true))
->>>>>>> d85e8c78
+			if (!inverter_voltage_property->is_valid() || !inverter_voltage_property->is_double())
 			{
 				GL_THROW("solar:%d - %s - Unable to map inverter power interface field", obj->id, (obj->name ? obj->name : "Unnamed"));
 				/*  TROUBLESHOOT
@@ -708,11 +684,7 @@
 			inverter_current_property = new gld_property(parent, "I_In");
 
 			//Check it
-<<<<<<< HEAD
-			if (!inverter_current_property->is_valid() || !inverter_current_property->is_complex())
-=======
-			if ((inverter_current_property->is_valid() != true) || (inverter_current_property->is_double() != true))
->>>>>>> d85e8c78
+			if (!inverter_current_property->is_valid() || !inverter_current_property->is_double())
 			{
 				GL_THROW("solar:%d - %s - Unable to map inverter power interface field", obj->id, (obj->name ? obj->name : "Unnamed"));
 				//Defined above
@@ -911,7 +883,7 @@
 			}
 
 			//Map the inverter property pvc_pmax, which indicates the maximum power avaialbe from the PV now
-			char *cur_prop_name = "pvc_Pmax";
+			const char *cur_prop_name = "pvc_Pmax";
 			inverter_pvc_Pmax_property = new gld_property(parent, cur_prop_name);
 
 			//Check it
@@ -950,7 +922,7 @@
 			{
 				gl_warning("solar:%d - %s - inverter_dyn object only supports PV_CURVE model - forcing that", obj->id, (obj->name ? obj->name : "Unnamed"));
 				/*  TROUBLESHOOT
-				At this time, the inverter_dyn and solar interactions only support the PV_CURVE model.  This may change in the future. 
+				At this time, the inverter_dyn and solar interactions only support the PV_CURVE model.  This may change in the future.
 				*/
 
 				//Force it
@@ -1000,11 +972,7 @@
 		inverter_voltage_property = new gld_property(obj, "default_voltage_variable");
 
 		//Check it
-<<<<<<< HEAD
-		if (!inverter_voltage_property->is_valid() || !inverter_voltage_property->is_complex())
-=======
-		if ((inverter_voltage_property->is_valid() != true) || (inverter_voltage_property->is_double() != true))
->>>>>>> d85e8c78
+		if (!inverter_voltage_property->is_valid() || !inverter_voltage_property->is_double())
 		{
 			GL_THROW("solar:%d - %s - Unable to map a default power interface field", obj->id, (obj->name ? obj->name : "Unnamed"));
 			/*  TROUBLESHOOT
@@ -1017,11 +985,7 @@
 		inverter_current_property = new gld_property(obj, "default_current_variable");
 
 		//Check it
-<<<<<<< HEAD
-		if (!inverter_current_property->is_valid() || !inverter_current_property->is_complex())
-=======
-		if ((inverter_current_property->is_valid() != true) || (inverter_current_property->is_double() != true))
->>>>>>> d85e8c78
+		if (!inverter_current_property->is_valid() || !inverter_current_property->is_double())
 		{
 			GL_THROW("solar:%d - %s - Unable to map a default power interface field", obj->id, (obj->name ? obj->name : "Unnamed"));
 			//Defined above
@@ -1038,11 +1002,7 @@
 		}
 
 		//Set the local voltage value
-<<<<<<< HEAD
-		default_voltage_array = gld::complex(V_Max.Re()/sqrt(3.0),0);
-=======
 		default_voltage_array = V_Max / sqrt(3.0);
->>>>>>> d85e8c78
 	}
 
 	climate_result = init_climate();
@@ -1137,13 +1097,8 @@
 
 TIMESTAMP solar::presync(TIMESTAMP t0, TIMESTAMP t1)
 {
-<<<<<<< HEAD
-	I_Out = gld::complex(0.0,0.0);
-	
-=======
 	I_Out = 0.0;
 
->>>>>>> d85e8c78
 	TIMESTAMP t2 = TS_NEVER;
 	return t2; /* return t2>t1 on success, t2=t1 for retry, t2<t1 on failure */
 }
@@ -1376,13 +1331,8 @@
 	I_Out = (P_Out / V_Out);
 
 	//Export the values
-<<<<<<< HEAD
-	inverter_voltage_property->setp<gld::complex>(V_Out,*test_rlock);
-	inverter_current_property->setp<gld::complex>(I_Out,*test_rlock);
-=======
 	inverter_voltage_property->setp<double>(V_Out, *test_rlock);
 	inverter_current_property->setp<double>(I_Out, *test_rlock);
->>>>>>> d85e8c78
 
 	return TS_NEVER;
 }
