--- conflicted
+++ resolved
@@ -103,11 +103,7 @@
 		pCircuit_V = new gld_property(parent,"V_In");
 
 		//Make sure it worked
-<<<<<<< HEAD
-		if (!pCircuit_V->is_valid() || !pCircuit_V->is_complex())
-=======
-		if ((pCircuit_V->is_valid() != true) || (pCircuit_V->is_double() != true))
->>>>>>> d85e8c78
+		if (!pCircuit_V->is_valid() || !pCircuit_V->is_double())
 		{
 			GL_THROW("rectifier:%d - %s - Unable to map parent inverter property",obj->id,(obj->name ? obj->name : "Unnamed"));
 			/*  TROUBLESHOOT
@@ -120,11 +116,7 @@
 		pLine_I = new gld_property(parent,"I_In");
 
 		//Make sure it worked
-<<<<<<< HEAD
-		if (!pLine_I->is_valid() || !pLine_I->is_complex())
-=======
-		if ((pLine_I->is_valid() != true) || (pLine_I->is_double() != true))
->>>>>>> d85e8c78
+		if (!pLine_I->is_valid() || !pLine_I->is_double())
 		{
 			GL_THROW("rectifier:%d - %s - Unable to map parent inverter property",obj->id,(obj->name ? obj->name : "Unnamed"));
 			//Defined above
@@ -193,16 +185,6 @@
 {	
 	gld_wlock *test_rlock;
 
-<<<<<<< HEAD
-	V_Out = gld::complex(V_Rated, 0);
-
-	//TODO: consider installing duty or on-ratio limits
-	//AC-DC voltage magnitude ratio rule
-	double VInMag = V_Out.Mag() * PI / (3 * sqrt(6.0));
-	voltage_out[0] = gld::complex(VInMag,0);
-	voltage_out[1] = gld::complex(-VInMag/2, VInMag * sqrt(3.0) / 2);
-	voltage_out[2] = gld::complex(-VInMag/2, -VInMag * sqrt(3.0) / 2);
-=======
 	V_Out = V_Rated;
 
 	//TODO: consider installing duty or on-ratio limits
@@ -211,18 +193,13 @@
 	voltage_out[0] = VInMag;
 	voltage_out[1] = voltage_out[0];
 	voltage_out[2] = voltage_out[0];
->>>>>>> d85e8c78
 
 
 	switch(gen_mode_v){
 		case SUPPLY_DRIVEN:
 			{
 
-<<<<<<< HEAD
-				gld::complex S_A_In, S_B_In, S_C_In;
-=======
 				double S_A_In, S_B_In, S_C_In;
->>>>>>> d85e8c78
 
 				//DC Voltage, controlled by parent object determines DC Voltage.
 				S_A_In = voltage_out[0]*current_out[0];
@@ -239,18 +216,11 @@
 				I_Out = VA_Out / V_Out;
 
 				//Write the current
-<<<<<<< HEAD
-				pLine_I->setp<gld::complex>(I_Out,*test_rlock);
-
-				//Write the voltage
-				pCircuit_V->setp<gld::complex>(V_Out,*test_rlock);
-=======
 				//NOTE: This isn't checked/bounded because right now this only works with an inverter as a parent (no unparanted or other)
 				pLine_I->setp<double>(I_Out,*test_rlock);
 
 				//Write the voltage
 				pCircuit_V->setp<double>(V_Out,*test_rlock);
->>>>>>> d85e8c78
 
 				return TS_NEVER;
 			}
