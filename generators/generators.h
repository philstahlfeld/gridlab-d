/** $Id: generators.h,v 1.2 2008/02/12 00:28:08 d3g637 Exp $
	Copyright (C) 2008 Battelle Memorial Institute
 **/

#ifndef _generators_H
#define _generators_H

#include <stdarg.h>
#include "gridlabd.h"

#ifdef _GENERATORS_GLOBALS
#define GLOBAL
#define INIT(A) = (A)
#else
#define GLOBAL extern
#define INIT(A)
#endif

//Phase definitions pilfered from powerflow_object.h for readability
#define PHASE_A		0x0001		/**< A phase connection */
#define PHASE_B		0x0002		/**< B phase connection */
#define PHASE_C		0x0004		/**< C phase connection */
#define PHASE_ABC	0x0007		/**< three phases connection */
#define PHASE_N		0x0008		/**< N phase connected */
#define PHASE_ABCN	0x000f		/**< three phases neutral connection */
#define GROUND		0x0080		/**< ground line connection */
/* delta configuration */
#define PHASE_D		0x0100		/**< delta connection (requires ABCN) */
/* split phase configurations */
#define PHASE_S1	0x0010		/**< split line 1 connection */
#define PHASE_S2	0x0020		/**< split line 2 connection */
#define PHASE_SN	0x0040		/**< split line neutral connection */
#define PHASE_S		0x0070		/**< Split phase connection */
#define TSNVRDBL 9223372036854775808.0

GLOBAL bool enable_subsecond_models INIT(false); /* normally not operating in delta mode */
GLOBAL unsigned long deltamode_timestep INIT(10000000); /* 10 ms timestep */
GLOBAL double deltamode_timestep_publish INIT(10000000.0); /* 10 ms timestep */
GLOBAL OBJECT **delta_objects INIT(NULL);				/* Array pointer objects that need deltamode interupdate calls */
GLOBAL FUNCTIONADDR *delta_preupdate_functions INIT(NULL);	/* Array pointer functions for objects that need deltamode preupdate calls */
GLOBAL FUNCTIONADDR *delta_functions INIT(NULL);			/* Array pointer functions for objects that need deltamode interupdate calls */
GLOBAL FUNCTIONADDR *post_delta_functions INIT(NULL);		/* Array pointer functions for objects that need deltamode postupdate calls */
GLOBAL int gen_object_count INIT(0);		/* deltamode object count */
GLOBAL int gen_object_current INIT(-1);		/* Index of current deltamode object */
GLOBAL TIMESTAMP deltamode_starttime INIT(TS_NEVER);	/* Tracking variable for next desired instance of deltamode */
GLOBAL TIMESTAMP deltamode_endtime INIT(TS_NEVER);		/* Tracking variable to see when deltamode ended - so differential calculations don't get messed up */
GLOBAL double deltamode_endtime_dbl INIT(TSNVRDBL);		/* Tracking variable to see when deltamode ended - double valued for explicit movement calculations */
GLOBAL TIMESTAMP deltamode_supersec_endtime INIT(TS_NEVER);	/* Tracking variable to indicate the "floored" time of detamode_endtime */
GLOBAL double deltatimestep_running INIT(-1.0);			/** Value of the current deltamode simulation - used primarily to tell if we're in deltamode or not for VSI */

GLOBAL double default_line_voltage INIT(120.0);			//Value for the default nominal_voltage
GLOBAL double default_temperature_value INIT(59.0);		//Value for default temperature, used for battery model			

void schedule_deltamode_start(TIMESTAMP tstart);	/* Anticipated time for a deltamode start, even if it is now */
void allocate_deltamode_arrays(void);				/* Overall function to allocate deltamode capabilities - rather than having to edit everything */

<<<<<<< HEAD
/*** DO NOT DELETE THE NEXT LINE ***/
//NEWCLASS
#include "diesel_dg.h"
#include "windturb_dg.h"
#include "battery.h"
#include "dc_dc_converter.h"
#include "inverter.h"
#include "microturbine.h"
#include "power_electronics.h"
#include "rectifier.h"
#include "solar.h"
#include "central_dg_control.h"
#include "controller_dg.h"

=======
>>>>>>> b8722c81
#define UNKNOWN 0

/* optional exports */
#ifdef OPTIONAL

/* TODO: define this function to enable checks routine */
EXPORT int check(void);

/* TODO: define this function to allow direct import of models */
EXPORT int import_file(char *filename);

/* TODO: define this function to allow direct export of models */
EXPORT int export_file(char *filename);

/* TODO: define this function to allow export of KML data for a single object */
EXPORT int kmldump(FILE *fp, OBJECT *obj);
#endif

#endif<|MERGE_RESOLUTION|>--- conflicted
+++ resolved
@@ -54,23 +54,6 @@
 void schedule_deltamode_start(TIMESTAMP tstart);	/* Anticipated time for a deltamode start, even if it is now */
 void allocate_deltamode_arrays(void);				/* Overall function to allocate deltamode capabilities - rather than having to edit everything */
 
-<<<<<<< HEAD
-/*** DO NOT DELETE THE NEXT LINE ***/
-//NEWCLASS
-#include "diesel_dg.h"
-#include "windturb_dg.h"
-#include "battery.h"
-#include "dc_dc_converter.h"
-#include "inverter.h"
-#include "microturbine.h"
-#include "power_electronics.h"
-#include "rectifier.h"
-#include "solar.h"
-#include "central_dg_control.h"
-#include "controller_dg.h"
-
-=======
->>>>>>> b8722c81
 #define UNKNOWN 0
 
 /* optional exports */
