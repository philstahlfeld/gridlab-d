cmake_minimum_required(VERSION 3.13)
project(GridLAB-D)

<<<<<<< HEAD
set(COMPILE_FLAGS "${WARNING_FLAGS}")
set(CMAKE_CXX_STANDARD 17)
=======
OPTION(GLD_WARNING_WORK "Make warnings more pedantic" OFF)
if (GLD_WARNING_WORK)
    if (MSVC)
        SET(GLD_COMPILE_OPTIONS
                "/W4"
                "/WX"
                CACHE INTERNAL
                "GLD_COMPILE_OPTIONS"
                )
    else ()
        SET(GLD_COMPILE_OPTIONS
                "-Wall"
                "-Wextra"
                "-pedantic"
                CACHE INTERNAL
                "GLD_COMPILE_OPTIONS"
                )
    endif ()
else ()
    if (CMAKE_CXX_COMPILER_ID STREQUAL "GNU")
        # TODO: resolve these warnings and un-supress them
        SET(GLD_COMPILE_OPTIONS
                "-Wno-format-overflow"
                "-Wno-format-truncation"
                "-Wno-stringop-overflow"
                CACHE INTERNAL
                "GLD_COMPILE_OPTIONS"
                )
    endif ()
endif ()

set(CMAKE_CXX_STANDARD 14)
>>>>>>> eccb73ca
set(CMAKE_CXX_STANDARD_REQUIRED ON)

set(GLD_PACKAGE gridlabd)
set(CMAKE_INSTALL_BINDIR "${CMAKE_INSTALL_PREFIX}/bin" CACHE PATH "" FORCE)
set(CMAKE_INSTALL_LIBDIR "${CMAKE_INSTALL_PREFIX}/lib/${GLD_PACKAGE}" CACHE PATH "" FORCE)
set(CMAKE_INSTALL_DATADIR "${CMAKE_INSTALL_PREFIX}/share/${GLD_PACKAGE}" CACHE PATH "" FORCE)

option(CMAKE_VERBOSE_MAKEFILE "CMake outputs all build instructions" OFF)
option(GLD_DO_CLEANUP "Automatically removes files from old GridLAB-D build processes" OFF)

list(APPEND CMAKE_MODULE_PATH ${CMAKE_SOURCE_DIR}/cmake)

# CMake Module includes
include(CheckIncludeFiles)
include(CheckFunctionExists)
include(CheckSymbolExists)
include(CMakeDependentOption)
include(FetchContent)

# Clean up remnant files from the old autotools build system
include(cmake/Cleanup.cmake)
# Setup Gridlab-d Version information.
include(cmake/SetVersion.cmake)
# Perform dependency checks
include(cmake/CheckDependencies.cmake)
# Generate current build number
include(cmake/BuildNumber.cmake)
include(cmake/SanitizePaths.cmake)

option(GLD_USE_EIGEN "[NOT YET SUPPORTED] - Use Eigen package for LU Decomposition in Powerflow" OFF)
option(GLD_USE_SUPERLU "Use SuperLU package for LU Decomposition in Powerflow" ON)
option(GLD_USE_HELICS "Link with HELICS" OFF)
option(GLD_USE_FNCS "Link with FNCS" OFF)
option(GLD_USE_HDF5 "Link with HDF5" OFF)
option(GLD_USE_MYSQL "Link with MySQL" OFF)
set(GLD_HELICS_DIR "" CACHE PATH "Search path for HELICS library")
set(GLD_MYSQL_DIR "" CACHE PATH "Search path for MySQL library")
set(GLD_FNCS_DIR "" CACHE PATH "Search path for FNCS library")
set(GLD_ZeroMQ_DIR "" CACHE PATH "Search path for ZeroMQ library (FNCS dependency)")
set(GLD_CZMQ_DIR "" CACHE PATH "Search path for CZMQ library (FNCS dependency)")

# Tell CMake to place libraries in build directory
set(CMAKE_LIBRARY_OUTPUT_DIRECTORY ${PROJECT_BINARY_DIR}/lib)
set(CMAKE_ARCHIVE_OUTPUT_DIRECTORY ${PROJECT_BINARY_DIR}/lib/static)
set(CMAKE_POSITION_INDEPENDENT_CODE ON) # TODO: only required for SuperLU_MT support with Clang. Future removal recommended.
set(CMAKE_THREAD_PREFER_PTHREAD TRUE)
find_package(Threads REQUIRED)
if (CMAKE_USE_PTHREADS_INIT)
    option(HAVE_PTHREADS "pthreads library is present on the platform" ON)
endif ()

find_package(XercesC 3.2.0)
if (NOT XercesC_FOUND)
    message(STATUS "XercesC library could not be located on the platform. XML Loading is disabled.")
endif ()

find_package(Curses)
if (CURSES_FOUND)
    option(HAVE_CURSES "Curses library is present on the platform" ON)
endif ()

# Link required libraries for symbol checks
list(APPEND CMAKE_REQUIRED_DEFINITIONS -D_GNU_SOURCE)

configure_file(gldcore/config.h.in ${CMAKE_CURRENT_BINARY_DIR}/headers/config.h @ONLY)
configure_file(gldcore/version.h.in ${CMAKE_CURRENT_BINARY_DIR}/headers/version.h @ONLY)
add_definitions(-DHAVE_CONFIG_H)
include_directories(${CMAKE_CURRENT_BINARY_DIR}/headers)
#include(cmake/ExternalLibraries.cmake)

# use, i.e. don't skip the full RPATH for the build tree
set(CMAKE_SKIP_BUILD_RPATH FALSE)

# when building, don't use the install RPATH already
# (but later on when installing)
set(CMAKE_BUILD_WITH_INSTALL_RPATH FALSE)
set(CMAKE_INSTALL_RPATH "${CMAKE_INSTALL_PREFIX}/lib/${GLD_PACKAGE}")

# add the automatically determined parts of the RPATH
# which point to directories outside the build tree to the install RPATH
set(CMAKE_INSTALL_RPATH_USE_LINK_PATH TRUE)
option(BUILD_SHARED_LIBS "Sets Gridlab-d libraries to be built as shared. *DANGER - will currently break build if changed.*" ON)

# Forces certain warnings to trigger errors.
if (NOT MSVC)
    set(FORCE_ERROR "-Werror=return-type" "-Werror=write-strings")
endif ()

# Compiler/Linker flags for all build types
add_compile_options(${FORCE_ERROR} ${DISABLED_OPTIMIZATIONS})

## Set up platform specific library linking and platform identification
if (WIN32 OR MSYS OR MINGW OR CYGWIN)
<<<<<<< HEAD
    FetchContent_Declare(
            dlfcn-win32
            GIT_REPOSITORY https://github.com/dlfcn-win32/dlfcn-win32.git
            GIT_TAG        v1.3.1
    )
    FetchContent_MakeAvailable(dlfcn-win32)
    include_directories(${dlfcn-win32_SOURCE_DIR}/src)
    set(DL_NAME dl)
    set(DL_LIB dl)
=======
    find_library(DLFCN NAMES dl libdl dlfcn dlfcn-win32)
    if (DLFCN)
        SET(DL_NAME dl)
    else ()
        add_subdirectory(third_party/dlfcn-win32)
        find_package(dlfcn-win32 REQUIRED)
        SET(DL_NAME dlfcn-win32::dl)
    endif ()
>>>>>>> eccb73ca

    set(OS_SPECIFIC_LIBRARIES ws2_32 wsock32 ${DL_NAME} m)
    set(FOUND_WINDOWS yes CACHE INTERNAL "Tell script generator we're Windows")
    set(CMAKE_CXX_FLAGS "${CMAKE_CXX_FLAGS} -static-libgcc -static-libstdc++")
elseif (APPLE)
    set(OS_SPECIFIC_LIBRARIES ${CMAKE_DL_LIBS})
    set(FOUND_MACOS yes CACHE INTERNAL "Tell script generator we're MacOS")
else ()
    set(OS_SPECIFIC_LIBRARIES ${CMAKE_DL_LIBS})
endif ()
LIST(APPEND CMAKE_REQUIRED_LIBRARIES ${OS_SPECIFIC_LIBRARIES})
if (CMAKE_REQUIRED_LIBRARIES)
    LIST(REMOVE_DUPLICATES CMAKE_REQUIRED_LIBRARIES)
endif ()

# Generate runtime wrapper script
set(GENFILE_WARNING
        "WARNING: This is a CMake generated file, modifications to this file will be overwritten."
        CACHE INTERNAL
        "Warn user that gridlabd.sh is a generated file."
        )

configure_file(cmake/gridlabd.sh.in ${CMAKE_CURRENT_BINARY_DIR}/script/${GLD_PACKAGE}.sh @ONLY)

find_program(
        GLD_CLANG_TIDY_EXE
        NAMES
        "clang-tidy"
        "clang-tidy-9"
        "clang-tidy-10"
        "clang-tidy-11"
)

cmake_dependent_option(GLD_USE_CLANG_TIDY "Run Clang-tidy" OFF "GLD_CLANG_TIDY_EXE" OFF)

if (NOT GLD_CLANG_TIDY_EXE)
    message(STATUS "clang-tidy not found.")
elseif (NOT GLD_USE_CLANG_TIDY)
    message(STATUS "clang-tidy disabled.")
else ()
    message(STATUS "clang-tidy found: ${GLD_CLANG_TIDY_EXE}")
    set(CMAKE_CXX_CLANG_TIDY ${GLD_CLANG_TIDY_EXE};-checks=-*,bugprone-*,modernize-*,-modernize-use-trailing-return-type,-modernize-avoid-c-arrays;-warnings-as-errors=-*;)
endif ()

# Set the list of modules and files which should be copied into the install directory.
set(GLD_MODULES
        assert
        climate
        commercial
        connection
        generators
        market
        mysql
        optimize
        powerflow
        reliability
        residential
        tape
        tape_file
        tape_plot
        glsolvers
        glxengine
        )

set(HEADER_FILE_NAMES
        ${CMAKE_SOURCE_DIR}/gldcore/class.h
        ${CMAKE_SOURCE_DIR}/gldcore/gld_complex.h
        ${CMAKE_SOURCE_DIR}/gldcore/debug.h
        ${CMAKE_SOURCE_DIR}/gldcore/enduse.h
        ${CMAKE_SOURCE_DIR}/gldcore/exception.h
        ${CMAKE_SOURCE_DIR}/gldcore/loadshape.h
        ${CMAKE_SOURCE_DIR}/gldcore/lock.h
        ${CMAKE_SOURCE_DIR}/gldcore/module.h
        ${CMAKE_SOURCE_DIR}/gldcore/object.h
        ${CMAKE_SOURCE_DIR}/gldcore/property.h
        ${CMAKE_SOURCE_DIR}/gldcore/schedule.h
        ${CMAKE_SOURCE_DIR}/gldcore/test.h
        )
file(COPY ${HEADER_FILE_NAMES} DESTINATION ${CMAKE_CURRENT_BINARY_DIR}/headers)
list(APPEND HEADER_FILE_NAMES
        ${CMAKE_CURRENT_BINARY_DIR}/headers/build.h
        ${CMAKE_CURRENT_BINARY_DIR}/headers/version.h
        )

set(GLD_SHARE
        ${CMAKE_SOURCE_DIR}/gldcore/tzinfo.txt
        ${CMAKE_SOURCE_DIR}/gldcore/unitfile.txt
        ${CMAKE_SOURCE_DIR}/gldcore/rt/about.htm
        ${CMAKE_SOURCE_DIR}/gldcore/rt/COPYRIGHT
        ${CMAKE_SOURCE_DIR}/gldcore/rt/debugger.conf
        ${CMAKE_SOURCE_DIR}/gldcore/rt/eula.htm
        ${CMAKE_SOURCE_DIR}/gldcore/rt/favicon.ico
        ${CMAKE_SOURCE_DIR}/gldcore/rt/gnuplot.conf
        ${CMAKE_SOURCE_DIR}/gldcore/rt/gridlabd.conf
        ${CMAKE_SOURCE_DIR}/gldcore/rt/gridlabd.css
        ${CMAKE_SOURCE_DIR}/gldcore/rt/gridlabd.h
        ${CMAKE_SOURCE_DIR}/gldcore/rt/gridlabd.htm
        ${CMAKE_SOURCE_DIR}/gldcore/rt/gridlabd.jpg
        ${CMAKE_SOURCE_DIR}/gldcore/rt/gridlabd.js
        ${CMAKE_SOURCE_DIR}/gldcore/rt/gridlabd.syn
        ${CMAKE_SOURCE_DIR}/gldcore/rt/LICENSE
        ${CMAKE_SOURCE_DIR}/gldcore/rt/mingw.conf
        ${CMAKE_SOURCE_DIR}/gldcore/rt/STATUS
        ${CMAKE_SOURCE_DIR}/gldcore/rt/capacitor_b.png
        ${CMAKE_SOURCE_DIR}/gldcore/rt/capacitor_g.png
        ${CMAKE_SOURCE_DIR}/gldcore/rt/capacitor_k.png
        ${CMAKE_SOURCE_DIR}/gldcore/rt/capacitor_r.png
        ${CMAKE_SOURCE_DIR}/gldcore/rt/load_b.png
        ${CMAKE_SOURCE_DIR}/gldcore/rt/load_g.png
        ${CMAKE_SOURCE_DIR}/gldcore/rt/load_k.png
        ${CMAKE_SOURCE_DIR}/gldcore/rt/load_r.png
        ${CMAKE_SOURCE_DIR}/gldcore/rt/meter_g.png
        ${CMAKE_SOURCE_DIR}/gldcore/rt/node_b.png
        ${CMAKE_SOURCE_DIR}/gldcore/rt/node_g.png
        ${CMAKE_SOURCE_DIR}/gldcore/rt/node_k.png
        ${CMAKE_SOURCE_DIR}/gldcore/rt/node_r.png
        ${CMAKE_SOURCE_DIR}/gldcore/rt/regulator_b.png
        ${CMAKE_SOURCE_DIR}/gldcore/rt/regulator_g.png
        ${CMAKE_SOURCE_DIR}/gldcore/rt/regulator_k.png
        ${CMAKE_SOURCE_DIR}/gldcore/rt/regulator_r.png
        ${CMAKE_SOURCE_DIR}/gldcore/rt/switch_b.png
        ${CMAKE_SOURCE_DIR}/gldcore/rt/switch_g.png
        ${CMAKE_SOURCE_DIR}/gldcore/rt/switch_k.png
        ${CMAKE_SOURCE_DIR}/gldcore/rt/switch_r.png
        ${CMAKE_SOURCE_DIR}/gldcore/rt/transformer_b.png
        ${CMAKE_SOURCE_DIR}/gldcore/rt/transformer_g.png
        ${CMAKE_SOURCE_DIR}/gldcore/rt/transformer_k.png
        ${CMAKE_SOURCE_DIR}/gldcore/rt/transformer_r.png
        ${CMAKE_SOURCE_DIR}/gldcore/rt/triplex_meter_b.png
        ${CMAKE_SOURCE_DIR}/gldcore/rt/triplex_meter_g.png
        ${CMAKE_SOURCE_DIR}/gldcore/rt/triplex_meter_k.png
        ${CMAKE_SOURCE_DIR}/gldcore/rt/triplex_meter_r.png
        ${CMAKE_SOURCE_DIR}/models/climate_csvreader_example.glm
        ${CMAKE_SOURCE_DIR}/models/collector_example.glm
        ${CMAKE_SOURCE_DIR}/models/diesel_deltamode_load_player_A.csv
        ${CMAKE_SOURCE_DIR}/models/diesel_deltamode_load_player_B.csv
        ${CMAKE_SOURCE_DIR}/models/diesel_deltamode_load_player_C.csv
        ${CMAKE_SOURCE_DIR}/models/house_HVAC_example.glm
        ${CMAKE_SOURCE_DIR}/models/IEEE_13_Node_Test_Feeder.glm
        ${CMAKE_SOURCE_DIR}/models/IEEE_13_Node_With_Houses.glm
        ${CMAKE_SOURCE_DIR}/models/passive_controller_example.glm
        ${CMAKE_SOURCE_DIR}/models/random_fault_generator_example.glm
        ${CMAKE_SOURCE_DIR}/models/residential_zipload_example.glm
        ${CMAKE_SOURCE_DIR}/models/Standard_Weather.csv
        ${CMAKE_SOURCE_DIR}/models/subsecond_diesel_generator_example.glm
        ${CMAKE_SOURCE_DIR}/models/taxonomy_feeder_R1-12.47-1.glm
        ${CMAKE_SOURCE_DIR}/models/transactive_controller_example.glm
        ${CMAKE_SOURCE_DIR}/models/WA-Seattle.tmy2
        ${CMAKE_SOURCE_DIR}/models/WA-Yakima.tmy2
        ${CMAKE_SOURCE_DIR}/models/waterheater_example.glm
        ${CMAKE_SOURCE_DIR}/models/weather.csv
        ${CMAKE_SOURCE_DIR}/models/wind_turbine_example.glm
        #        ${CMAKE_SOURCE_DIR}/gldcore/gridlabd.htm
        ${CMAKE_SOURCE_DIR}/gldcore/gridlabd.htm
        )

file(COPY ${GLD_SHARE} DESTINATION ${CMAKE_CURRENT_BINARY_DIR}/share)

#include_directories(third_party/dlfcn-win32)

if (GLD_USE_SUPERLU)
    set(THIRD_PARTY_PATH ${CMAKE_SOURCE_DIR}/third_party)
    #    include(third_party/superLU_MT/CMakeLists.txt)

    add_subdirectory(third_party/superLU_MT EXCLUDE_FROM_ALL)
    set(SUPERLU_LIB superlu_lib)

    #    list(APPEND CMAKE_MODULE_PATH
    #            ${CMAKE_BINARY_DIR}/third_party/SuperLU/SRC
    #            ${CMAKE_BINARY_DIR}/third_party/SuperLU/CBLAS
    #            )
    #    include_directories(third_party/SuperLU/SRC)
    #    add_subdirectory(third_party/SuperLU)
    #    set(SUPERLU_LIB superlu)
endif ()

    option(JSONCPP_WITH_TESTS "Build the JSON CPP test suite" OFF)
    set(BUILD_SHARED_CACHE ${BUILD_SHARED_LIBS} CACHE INTERNAL "Cache the shared library state")
    SET(BUILD_SHARED_LIBS OFF)
    add_subdirectory(third_party/jsoncpp_lib EXCLUDE_FROM_ALL)
    get_target_property(JSON_INC_PATH jsoncpp_lib INTERFACE_INCLUDE_DIRECTORIES)
    include_directories(${JSON_INC_PATH})
    set(BUILD_SHARED_LIBS ${BUILD_SHARED_CACHE})
    set(JSONCPP_LIB jsoncpp_lib)

if (GLD_USE_EIGEN)
    message(FATAL_ERROR "Eigen implementation is not complete, and should not be used at this time.")
    list(APPEND CMAKE_MODULE_PATH ${CMAKE_SOURCE_DIR}/third_party/Eigen/cmake) # Gives us FindKLU.cmake without replicating code
    include_directories(third_party/Eigen)
    find_package(Eigen3 3.3 REQUIRED NO_MODULE)
endif ()

# Configure module targets
add_subdirectory(assert)
add_subdirectory(climate)
add_subdirectory(commercial)
add_subdirectory(connection)
add_subdirectory(generators)
add_subdirectory(market)
add_subdirectory(mysql)
add_subdirectory(optimize)
add_subdirectory(powerflow)
add_subdirectory(reliability)
add_subdirectory(residential)
add_subdirectory(tape)
add_subdirectory(tape_file)
add_subdirectory(tape_plot)
add_subdirectory(${CMAKE_SOURCE_DIR}/gldcore/solvers)
add_subdirectory(${CMAKE_SOURCE_DIR}/gldcore/link/engine)
add_subdirectory(gldcore)

set(GLD_BINARIES gridlabd)
set(GLD_LIBS
        assert
        climate
        commercial
        connection
        generators
        market
        mysql
        optimize
        powerflow
        reliability
        residential
        tape
        tape_file
        tape_plot
        glsolvers
        glxengine
        )
set(GLD_DEPS
        ${SUPERLU_LIB}
        ${JSONCPP_LIB}
        ${DL_LIB}
        )

mark_as_advanced(FORCE
        OS_SPECIFIC_LIBRARIES
        DISABLED_OPTIMIZATIONS
        BUILD_SHARED_LIBS
        GLD_MODULES
        HEADER_FILE_NAMES
        GLD_SHARE
        )


set(FILE_PERMISSIONS PERMISSIONS
        OWNER_EXECUTE OWNER_READ OWNER_WRITE
        GROUP_EXECUTE GROUP_READ
        WORLD_EXECUTE WORLD_READ
        )
install(FILES ${CMAKE_CURRENT_BINARY_DIR}/script/${GLD_PACKAGE}.sh
        ${FILE_PERMISSIONS}
        DESTINATION bin
        COMPONENT Runtime
        )
install(FILES ${HEADER_FILE_NAMES}
        ${FILE_PERMISSIONS}
        DESTINATION include
        COMPONENT Runtime
        )
install(FILES ${GLD_SHARE}
        ${FILE_PERMISSIONS}
        DESTINATION share
        COMPONENT Runtime
        )
install(FILES COPYRIGHT LICENSE
        ${FILE_PERMISSIONS}
        DESTINATION share/doc
        COMPONENT Runtime
        )
install(TARGETS
        ${GLD_LIBS}
        ${GLD_BINARIES}
        ${GLD_DEPS}

        ${FILE_PERMISSIONS}
        LIBRARY DESTINATION lib
        RUNTIME DESTINATION bin
#        BUNDLE DESTINATION bundle
        COMPONENT Runtime
        ARCHIVE DESTINATION lib/static
        COMPONENT Development
        )

include(cmake/CPackConfig.cmake)<|MERGE_RESOLUTION|>--- conflicted
+++ resolved
@@ -1,10 +1,6 @@
 cmake_minimum_required(VERSION 3.13)
 project(GridLAB-D)
 
-<<<<<<< HEAD
-set(COMPILE_FLAGS "${WARNING_FLAGS}")
-set(CMAKE_CXX_STANDARD 17)
-=======
 OPTION(GLD_WARNING_WORK "Make warnings more pedantic" OFF)
 if (GLD_WARNING_WORK)
     if (MSVC)
@@ -36,8 +32,7 @@
     endif ()
 endif ()
 
-set(CMAKE_CXX_STANDARD 14)
->>>>>>> eccb73ca
+set(CMAKE_CXX_STANDARD 17)
 set(CMAKE_CXX_STANDARD_REQUIRED ON)
 
 set(GLD_PACKAGE gridlabd)
@@ -131,7 +126,6 @@
 
 ## Set up platform specific library linking and platform identification
 if (WIN32 OR MSYS OR MINGW OR CYGWIN)
-<<<<<<< HEAD
     FetchContent_Declare(
             dlfcn-win32
             GIT_REPOSITORY https://github.com/dlfcn-win32/dlfcn-win32.git
@@ -141,16 +135,6 @@
     include_directories(${dlfcn-win32_SOURCE_DIR}/src)
     set(DL_NAME dl)
     set(DL_LIB dl)
-=======
-    find_library(DLFCN NAMES dl libdl dlfcn dlfcn-win32)
-    if (DLFCN)
-        SET(DL_NAME dl)
-    else ()
-        add_subdirectory(third_party/dlfcn-win32)
-        find_package(dlfcn-win32 REQUIRED)
-        SET(DL_NAME dlfcn-win32::dl)
-    endif ()
->>>>>>> eccb73ca
 
     set(OS_SPECIFIC_LIBRARIES ws2_32 wsock32 ${DL_NAME} m)
     set(FOUND_WINDOWS yes CACHE INTERNAL "Tell script generator we're Windows")
