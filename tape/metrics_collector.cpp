/*
 * metrics_collector.cpp
 *
 *  Created on: Jan 30, 2017
 *      Author: tang526
 */

#include "metrics_collector.h"

#include <iostream>
#include <fstream>
#include <string.h>
#include <algorithm>
#include <cmath>
#include <vector>
#include <assert.h>

CLASS *metrics_collector::oclass = NULL;
CLASS *metrics_collector::pclass = NULL;
metrics_collector *metrics_collector::defaults = NULL;
PROPERTY *metrics_collector::propTriplexNomV = NULL;
PROPERTY *metrics_collector::propTriplexV1 = NULL;
PROPERTY *metrics_collector::propTriplexV2 = NULL;
PROPERTY *metrics_collector::propTriplexV12 = NULL;
PROPERTY *metrics_collector::propTriplexPrice = NULL;
PROPERTY *metrics_collector::propTriplexBill = NULL;
PROPERTY *metrics_collector::propTriplexP = NULL;
PROPERTY *metrics_collector::propTriplexQ = NULL;
PROPERTY *metrics_collector::propMeterNomV = NULL;
PROPERTY *metrics_collector::propMeterVa = NULL;
PROPERTY *metrics_collector::propMeterVb = NULL;
PROPERTY *metrics_collector::propMeterVc = NULL;
PROPERTY *metrics_collector::propMeterVab = NULL;
PROPERTY *metrics_collector::propMeterVbc = NULL;
PROPERTY *metrics_collector::propMeterVca = NULL;
PROPERTY *metrics_collector::propMeterPrice = NULL;
PROPERTY *metrics_collector::propMeterBill = NULL;
PROPERTY *metrics_collector::propMeterP = NULL;
PROPERTY *metrics_collector::propMeterQ = NULL;
PROPERTY *metrics_collector::propHouseLoad = NULL;
PROPERTY *metrics_collector::propHouseHVAC = NULL;
PROPERTY *metrics_collector::propHouseAirTemp = NULL;
PROPERTY *metrics_collector::propHouseCoolSet = NULL;
PROPERTY *metrics_collector::propHouseHeatSet = NULL;
PROPERTY *metrics_collector::propHouseSystemMode = NULL;
PROPERTY *metrics_collector::propWaterLoad = NULL;
PROPERTY *metrics_collector::propWaterSetPoint = NULL;
PROPERTY *metrics_collector::propWaterDemand = NULL;
PROPERTY *metrics_collector::propWaterTemp = NULL;
PROPERTY *metrics_collector::propInverterS = NULL;
PROPERTY *metrics_collector::propCapCountA = NULL;
PROPERTY *metrics_collector::propCapCountB = NULL;
PROPERTY *metrics_collector::propCapCountC = NULL;
PROPERTY *metrics_collector::propRegCountA = NULL;
PROPERTY *metrics_collector::propRegCountB = NULL;
PROPERTY *metrics_collector::propRegCountC = NULL;
PROPERTY *metrics_collector::propSwingSubLoad = NULL;
PROPERTY *metrics_collector::propSwingMeterS = NULL;

PROPERTY *metrics_collector::propTransformerOverloaded = NULL;
PROPERTY *metrics_collector::propLineOverloaded = NULL;

PROPERTY *metrics_collector::propChargeRate = NULL;
PROPERTY *metrics_collector::propBatterySOC = NULL;

bool metrics_collector::log_set = true;  // if false, the first (some class) instance will print messages to console

void new_metrics_collector(MODULE *mod){
	new metrics_collector(mod);
}

metrics_collector::metrics_collector(MODULE *mod){
	if(oclass == NULL)
	{
#ifdef _DEBUG
		gl_debug("construction metrics_collector class");
#endif
		oclass = gl_register_class(mod, const_cast<char *>("metrics_collector"), sizeof(metrics_collector), PC_POSTTOPDOWN);
    if(oclass == NULL)
      GL_THROW(const_cast<char *>("unable to register object class implemented by %s"),__FILE__);

    if(gl_publish_variable(oclass,
			PT_double, "interval[s]", PADDR(interval_length_dbl), PT_DESCRIPTION, "Interval at which the metrics_collector output is stored in JSON format",NULL) < 1) 
			GL_THROW(const_cast<char *>("unable to publish properties in %s"), __FILE__);

		defaults = this;
		memset(this, 0, sizeof(metrics_collector));
  }
}

int metrics_collector::isa(char *classname){
	return (strcmp(classname, oclass->name) == 0);
}

int metrics_collector::create(){

	memcpy(this, defaults, sizeof(metrics_collector));

	time_array = NULL;
	real_power_array = NULL;
	reactive_power_array = NULL;
	voltage_vll_array = NULL;
	voltage_vln_array = NULL;
	voltage_unbalance_array = NULL;
	total_load_array = NULL;
	hvac_load_array = NULL;
	wh_load_array = NULL;
	air_temperature_array = NULL;
	set_cooling_array = NULL;
	set_heating_array = NULL;
	count_array = NULL;
	real_power_loss_array = NULL;
	reactive_power_loss_array = NULL;
	wh_setpoint_array = NULL;
	wh_demand_array = NULL;
	wh_temp_array = NULL;

	trans_overload_status_array = NULL;
	line_overload_status_array = NULL;

	charge_rate_array = NULL;
	battery_SOC_array = NULL;

	metrics = NULL;

	// Interval related
	interval_length = -1;
	curr_index = 0;
	interval_length_dbl=-1.0;

	strcpy (parent_name, "No name given");

	log_me = false;
	first_write = true;
	return 1;
}

int metrics_collector::init(OBJECT *parent){

	OBJECT *obj = OBJECTHDR(this);

//	int temp = strcmp(parent->oclass->name,"triplex_meter") != 0;
	if (parent == NULL)
	{
		gl_error("metrics_collector must have a parent (triplex meter, house, waterheater, inverter, substation, or meter)");
		/*  TROUBLESHOOT
		Check the parent object of the metrics_collector.
		*/
		return 0;
	}
	parent_string = const_cast<char *>("");
	// Find parent, if not defined, or if the parent is not a supported class, throw an exception
	if (gl_object_isa(parent, "triplex_meter"))	{
		parent_string = const_cast<char *>("triplex_meter");
		if (propTriplexNomV == NULL) propTriplexNomV = gl_get_property (parent, "nominal_voltage");
		if (propTriplexPrice == NULL) propTriplexPrice = gl_get_property (parent, "price");
		if (propTriplexBill == NULL) propTriplexBill = gl_get_property (parent, "monthly_bill");
		if (propTriplexP == NULL) propTriplexP = gl_get_property (parent, "measured_real_power");
		if (propTriplexQ == NULL) propTriplexQ = gl_get_property (parent, "measured_reactive_power");
		if (propTriplexV1 == NULL) propTriplexV1 = gl_get_property (parent, "voltage_1");
		if (propTriplexV2 == NULL) propTriplexV2 = gl_get_property (parent, "voltage_2");
		if (propTriplexV12 == NULL) propTriplexV12 = gl_get_property (parent, "voltage_12");
		if (!log_set) {
			log_set = log_me = true;
		}
	} else if (gl_object_isa(parent, "house")) {
		parent_string = const_cast<char*>("house");
		if (propHouseLoad == NULL) propHouseLoad = gl_get_property (parent, "total_load");
		if (propHouseHVAC == NULL) propHouseHVAC = gl_get_property (parent, "hvac_load");
		if (propHouseAirTemp == NULL) propHouseAirTemp = gl_get_property (parent, "air_temperature");
		if (propHouseCoolSet == NULL) propHouseCoolSet = gl_get_property (parent, "cooling_setpoint");
		if (propHouseHeatSet == NULL) propHouseHeatSet = gl_get_property (parent, "heating_setpoint");
		if (propHouseSystemMode == NULL) propHouseSystemMode = gl_get_property (parent, "system_mode");
	} else if (gl_object_isa(parent,"waterheater")) {
		parent_string = const_cast<char*>("waterheater");
		if (propWaterLoad == NULL) propWaterLoad = gl_get_property (parent, "actual_load");
		if (propWaterSetPoint == NULL) propWaterSetPoint = gl_get_property (parent, "tank_setpoint");
		if (propWaterDemand == NULL) propWaterDemand = gl_get_property (parent, "water_demand");
		if (propWaterTemp == NULL) propWaterTemp = gl_get_property (parent, "temperature");
	} else if (gl_object_isa(parent,"inverter")) {
		parent_string = const_cast<char*>("inverter");
		if (propInverterS == NULL) propInverterS = gl_get_property (parent, "VA_Out");
	} else if (gl_object_isa(parent,"capacitor")) {
		parent_string = const_cast<char*>("capacitor");
		if (propCapCountA == NULL) propCapCountA = gl_get_property (parent, "cap_A_switch_count");
		if (propCapCountB == NULL) propCapCountB = gl_get_property (parent, "cap_B_switch_count");
		if (propCapCountC == NULL) propCapCountC = gl_get_property (parent, "cap_C_switch_count");
	} else if (gl_object_isa(parent,"regulator")) {
		parent_string = const_cast<char*>("regulator");
		if (propRegCountA == NULL) propRegCountA = gl_get_property (parent, "tap_A_change_count");
		if (propRegCountB == NULL) propRegCountB = gl_get_property (parent, "tap_B_change_count");
		if (propRegCountC == NULL) propRegCountC = gl_get_property (parent, "tap_C_change_count");
	} else if (gl_object_isa(parent,"substation")) {  // must be a swing bus
		PROPERTY *pval = gl_get_property(parent,"bustype");
		if ((pval==NULL) || (pval->ptype!=PT_enumeration))
		{
			GL_THROW(const_cast<char *>("metrics_collector:%s failed to map bustype variable from %s"), obj->name ? obj->name : "unnamed", parent->name ? parent->name : "unnamed");
			/*  TROUBLESHOOT
			While attempting to set up the deltamode interfaces and calculations with powerflow, the required interface could not be mapped.
			Please check your GLM and try again.  If the error persists, please submit a trac ticket with your code.
			*/
		}
		//Map to the intermediate
		auto *meter_bustype = (enumeration*)GETADDR(parent,pval);
		// Check if the parent meter is a swing bus (2) or not
		if (*meter_bustype != 2) {
			gl_error("If a metrics_collector is attached to a substation, it must be a SWING bus");
			return 0;
		}
		parent_string = const_cast<char *>("swingbus");
		if (propSwingSubLoad == NULL) propSwingSubLoad = gl_get_property (parent,
                                                                          const_cast<char *>("distribution_load"));
	} else if (gl_object_isa(parent, const_cast<char *>("meter"))) {
		parent_string = const_cast<char *>("meter"); // unless it's a swing bus
		if (propMeterNomV == NULL) propMeterNomV = gl_get_property (parent, "nominal_voltage");
		if (propMeterPrice == NULL) propMeterPrice = gl_get_property (parent, "price");
		if (propMeterBill == NULL) propMeterBill = gl_get_property (parent, "monthly_bill");
		if (propMeterP == NULL) propMeterP = gl_get_property (parent, "measured_real_power");
		if (propMeterQ == NULL) propMeterQ = gl_get_property (parent, "measured_reactive_power");
		if (propMeterVa == NULL) propMeterVa = gl_get_property (parent, "voltage_A");
		if (propMeterVb == NULL) propMeterVb = gl_get_property (parent, "voltage_B");
		if (propMeterVc == NULL) propMeterVc = gl_get_property (parent, "voltage_C");
		if (propMeterVab == NULL) propMeterVab = gl_get_property (parent, "voltage_AB");
		if (propMeterVbc == NULL) propMeterVbc = gl_get_property (parent, "voltage_BC");
		if (propMeterVca == NULL) propMeterVca = gl_get_property (parent, "voltage_CA");
		PROPERTY *pval = gl_get_property(parent, const_cast<char *>("bustype"));
		if ((pval!=NULL) && (pval->ptype==PT_enumeration))
		{
			auto *meter_bustype = (enumeration*)GETADDR(parent,pval);
			if (*meter_bustype == 2) {
				parent_string = const_cast<char *>("swingbus");
				if (propSwingMeterS == NULL) propSwingMeterS = gl_get_property (parent,
                                                                                const_cast<char *>("measured_power"));
			}
		}
	} else if (gl_object_isa(parent, "transformer")) {
<<<<<<< HEAD
    parent_string = const_cast<char*>("transformer");
		if (propTransformerOverloaded == NULL) propTransformerOverloaded = gl_get_property (parent, "overloaded_status");
	} else if (gl_object_isa(parent, "line")) {
    parent_string = const_cast<char*>("line");
=======
		parent_string = "transformer";
		if (propTransformerOverloaded == NULL) propTransformerOverloaded = gl_get_property (parent, "overloaded_status");
	} else if (gl_object_isa(parent, "line")) {
		parent_string = "line";
>>>>>>> d85e8c78
		if (propLineOverloaded == NULL) propLineOverloaded = gl_get_property (parent, "overloaded_status");
	} else if (gl_object_isa(parent, "evcharger_det")) {
		parent_string = "evcharger_det";
		if (propChargeRate == NULL) propChargeRate = gl_get_property (parent, "charge_rate");
		if (propBatterySOC == NULL) propBatterySOC = gl_get_property (parent, "battery_SOC");
	}
	else {
		gl_error("metrics_collector allows only these parents: triplex meter, house, waterheater, inverter, substation, meter, capacitor, regulator, transformer, line.");
		/*  TROUBLESHOOT
		Check the parent object of the metrics_collector.
		*/
		return 0;
	}

	// Create the structures for JSON outputs
	if (strcmp(parent_string, "triplex_meter") == 0)
	{
		if (parent->name != NULL) {
			strcpy (parent_name, parent->name);
		}
		metrics = (double *)gl_malloc(MTR_ARRAY_SIZE*sizeof(double));
		if (metrics == NULL)
		{
			GL_THROW(const_cast<char *>("metrics_collector %d::init(): Failed to allocate JSON metrics array"), obj->id);
		}
	}
	else if (strcmp(parent_string, "meter") == 0)
	{
		if (parent->name != NULL) {
			strcpy (parent_name, parent->name);
		}
		metrics = (double *)gl_malloc(MTR_ARRAY_SIZE*sizeof(double));
		if (metrics == NULL)
		{
			GL_THROW(const_cast<char *>("metrics_collector %d::init(): Failed to allocate JSON metrics array"), obj->id);
		}
	} 
	else if (strcmp(parent_string, "house") == 0)
	{
		if (parent->name != NULL) {
			strcpy (parent_name, parent->name);
		}
		metrics = (double *)gl_malloc(HSE_ARRAY_SIZE*sizeof(double));
		if (metrics == NULL)
		{
			GL_THROW(const_cast<char *>("metrics_collector %d::init(): Failed to allocate JSON metrics array"), obj->id);
		}
	}
	else if (strcmp(parent_string, "waterheater") == 0) 
	{
		if (parent->parent->name != NULL) {
			strcpy (parent_name, parent->parent->name);
		}
		metrics = (double *)gl_malloc(WH_ARRAY_SIZE*sizeof(double));
		if (metrics == NULL)
		{
			GL_THROW(const_cast<char *>("metrics_collector %d::init(): Failed to allocate JSON metrics array"), obj->id);
		}
		// Get the name of the waterheater for actual load
		char tname[32];
		sprintf(tname, "%i", parent->id);
		char *namestr = (parent->name ? parent->name : tname);
		sprintf(waterheaterName, "waterheater_%s_actual_load", namestr);
	}
	else if (strcmp(parent_string, "inverter") == 0)
	{
		if (parent->name != NULL) {
			strcpy (parent_name, parent->name);
		}
		metrics = (double *)gl_malloc(INV_ARRAY_SIZE*sizeof(double));
		if (metrics == NULL)
		{
			GL_THROW(const_cast<char *>("metrics_collector %d::init(): Failed to allocate JSON metrics array"), obj->id);
		}
	}
	else if (strcmp(parent_string, "capacitor") == 0)
	{
		if (parent->name != NULL) {
			strcpy (parent_name, parent->name);
		}
		metrics = (double *)gl_malloc(CAP_ARRAY_SIZE*sizeof(double));
		if (metrics == NULL)
		{
			GL_THROW(const_cast<char *>("metrics_collector %d::init(): Failed to allocate JSON metrics array"), obj->id);
		}
	}
	else if (strcmp(parent_string, "regulator") == 0)
	{
		if (parent->name != NULL) {
			strcpy (parent_name, parent->name);
		}
		metrics = (double *)gl_malloc(REG_ARRAY_SIZE*sizeof(double));
		if (metrics == NULL)
		{
			GL_THROW(const_cast<char *>("metrics_collector %d::init(): Failed to allocate JSON metrics array"), obj->id);
		}
	}
	else if (strcmp(parent_string, "swingbus") == 0)
	{
		// In this work, only when a metrics_collector is attached to a swing-bus, the feeder losses are recorded
		// Find all the link objects for collecting loss values
		link_objects = gl_find_objects(FL_NEW,FT_MODULE,SAME,"powerflow",FT_END); //find all link objects
		if(link_objects == NULL){
			gl_warning("No link objects were found.");
			/* TROUBLESHOOT
			No link objects were found in your .glm file. In this way, there is no losses calculated.
			*/
		}
		if (parent->name != NULL) {
			strcpy (parent_name, parent->name);
		}
		else {
			strcpy (parent_name, "Swing Bus Metrics");
		}
		metrics = (double *)gl_malloc(FDR_ARRAY_SIZE*sizeof(double));
		if (metrics == NULL)
		{
			GL_THROW(const_cast<char *>("metrics_collector %d::init(): Failed to allocate JSON metrics array"), obj->id);
		}
	}
	else if (strcmp(parent_string, "transformer") == 0)
	{
		if (parent->name != NULL) {
			strcpy (parent_name, parent->name);
		}
		metrics = (double *)gl_malloc(TRANS_OVERLOAD_ARRAY_SIZE*sizeof(double));
		if (metrics == NULL)
		{
			GL_THROW("metrics_collector %d::init(): Failed to allocate JSON metrics array",obj->id);
		}
	}
	else if (strcmp(parent_string, "line") == 0)
	{
		if (parent->name != NULL) {
			strcpy (parent_name, parent->name);
		}
		metrics = (double *)gl_malloc(LINE_OVERLOAD_ARRAY_SIZE*sizeof(double));
		if (metrics == NULL)
		{
			GL_THROW("metrics_collector %d::init(): Failed to allocate JSON metrics array",obj->id);
		}
	}
	else if (strcmp(parent_string, "evcharger_det") == 0)
	{
		if (parent->name != NULL) {
			strcpy (parent_name, parent->name);
		}
		metrics = (double *)gl_malloc(EVCHARGER_DET_ARRAY_SIZE*sizeof(double));
		if (metrics == NULL)
		{
			GL_THROW("metrics_collector %d::init(): Failed to allocate JSON metrics array",obj->id);
		}
	}

	// Check valid metrics_collector output interval
	interval_length = (TIMESTAMP)(interval_length_dbl);
	vector_length = interval_length + 1;
	if(interval_length <= 0){
		gl_error("metrics_collector::init(): invalid interval of %i, must be greater than 0", interval_length);
		/* TROUBLESHOOT
			The metrics_collector interval must be a positive number of seconds.
		*/
		return 0;
	}

	// need the time sample points for every parent type
	time_array = (TIMESTAMP *)gl_malloc(vector_length*sizeof(TIMESTAMP));
	if (time_array == NULL)
	{
		GL_THROW(const_cast<char *>("metrics_collector %d::init(): Failed to allocate time array"), obj->id);
		/*  TROUBLESHOOT
		While attempting to allocate the array, an error was encountered.
		Please try again.  If the error persists, please submit a bug report via the Trac system.
		*/
	}

	// Allocate the arrays based on the parent type
	if ((strcmp(parent_string, "triplex_meter") == 0) || (strcmp(parent_string, "meter") == 0)) {
		// Allocate real power array
		real_power_array = (double *)gl_malloc(vector_length*sizeof(double));
		// Check
		if (real_power_array == NULL)
		{
			GL_THROW(const_cast<char *>("metrics_collector %d::init(): Failed to allocate real power array"), obj->id);
			/*  TROUBLESHOOT
			While attempting to allocate the array, an error was encountered.
			Please try again.  If the error persists, please submit a bug report via the Trac system.
			*/
		}

		// Allocate reactive power array
		reactive_power_array = (double *)gl_malloc(vector_length*sizeof(double));
		// Check
		if (reactive_power_array == NULL)
		{
			GL_THROW(const_cast<char *>("metrics_collector %d::init(): Failed to allocate reactive power array"), obj->id);
			/*  TROUBLESHOOT
			While attempting to allocate the array, an error was encountered.
			Please try again.  If the error persists, please submit a bug report via the Trac system.
			*/
		}

		// Allocate phase 1-2 voltage array
		voltage_vll_array = (double *)gl_malloc(vector_length*sizeof(double));
		// Check
		if (voltage_vll_array == NULL)
		{
			GL_THROW(const_cast<char *>("metrics_collector %d::init(): Failed to allocate phase 1-2 voltage array"), obj->id);
			/*  TROUBLESHOOT
			While attempting to allocate the array, an error was encountered.
			Please try again.  If the error persists, please submit a bug report via the Trac system.
			*/
		}

		// Allocate average voltage array
		voltage_vln_array = (double *)gl_malloc(vector_length*sizeof(double));
		// Check
		if (voltage_vln_array == NULL)
		{
			GL_THROW(const_cast<char *>("metrics_collector %d::init(): Failed to allocate average vln voltage array"), obj->id);
			/*  TROUBLESHOOT
			While attempting to allocate the array, an error was encountered.
			Please try again.  If the error persists, please submit a bug report via the Trac system.
			*/
		}

		// Allocate voltage unbalance array
		voltage_unbalance_array = (double *)gl_malloc(vector_length*sizeof(double));
		// Check
		if (voltage_unbalance_array == NULL)
		{
			GL_THROW(const_cast<char *>("metrics_collector %d::init(): Failed to allocate voltage unbalance array"), obj->id);
			/*  TROUBLESHOOT
			While attempting to allocate the array, an error was encountered.
			Please try again.  If the error persists, please submit a bug report via the Trac system.
			*/
		}

		// Initialize the array
		for (curr_index=0; curr_index<vector_length; curr_index++)
		{
			real_power_array[curr_index] = 0.0;
			reactive_power_array[curr_index] = 0.0;
			voltage_vll_array[curr_index] = 0.0;
			voltage_vln_array[curr_index] = 0.0;
			voltage_unbalance_array[curr_index] = 0.0;
		}

	}
	// If parent is house
	else if (strcmp(parent_string, "house") == 0) {
		// Allocate total_load array
		total_load_array = (double *)gl_malloc(vector_length*sizeof(double));
		// Check
		if (total_load_array == NULL)
		{
			GL_THROW(const_cast<char *>("metrics_collector %d::init(): Failed to allocate total_load array"), obj->id);
			/*  TROUBLESHOOT
			While attempting to allocate the array, an error was encountered.
			Please try again.  If the error persists, please submit a bug report via the Trac system.
			*/
		}

		// Allocate hvac_load array
		hvac_load_array = (double *)gl_malloc(vector_length*sizeof(double));
		// Check
		if (hvac_load_array == NULL)
		{
			GL_THROW(const_cast<char *>("metrics_collector %d::init(): Failed to allocate hvac_load array"), obj->id);
			/*  TROUBLESHOOT
			While attempting to allocate the array, an error was encountered.
			Please try again.  If the error persists, please submit a bug report via the Trac system.
			*/
		}

		// Allocate air temperature array
		air_temperature_array = (double *)gl_malloc(vector_length*sizeof(double));
		// Check
		if (air_temperature_array == NULL)
		{
			GL_THROW(const_cast<char *>("metrics_collector %d::init(): Failed to allocate air_temperature array"), obj->id);
			/*  TROUBLESHOOT
			While attempting to allocate the array, an error was encountered.
			Please try again.  If the error persists, please submit a bug report via the Trac system.
			*/
		}

		// Allocate air temperature deviation from cooling setpointarray
		set_cooling_array = (double *)gl_malloc(vector_length*sizeof(double));
		// Check
		if (set_cooling_array == NULL)
		{
<<<<<<< HEAD
			GL_THROW(const_cast<char *>("metrics_collector %d::init(): Failed to allocate dev_cooling_array array"), obj->id);
=======
			GL_THROW("metrics_collector %d::init(): Failed to allocate set_cooling_array array",obj->id);
>>>>>>> d85e8c78
			/*  TROUBLESHOOT
			While attempting to allocate the array, an error was encountered.
			Please try again.  If the error persists, please submit a bug report via the Trac system.
			*/
		}

		// Allocate air temperature deviation from heating setpointarray
		set_heating_array = (double *)gl_malloc(vector_length*sizeof(double));
		// Check
		if (set_heating_array == NULL)
		{
<<<<<<< HEAD
			GL_THROW(const_cast<char *>("metrics_collector %d::init(): Failed to allocate dev_heating_array array"), obj->id);
=======
			GL_THROW("metrics_collector %d::init(): Failed to allocate set_heating_array array",obj->id);
>>>>>>> d85e8c78
			/*  TROUBLESHOOT
			While attempting to allocate the array, an error was encountered.
			Please try again.  If the error persists, please submit a bug report via the Trac system.
			*/
		}

		// Initialize the array
		for (curr_index=0; curr_index<vector_length; curr_index++)
		{
			total_load_array[curr_index] = 0.0;
			hvac_load_array[curr_index] = 0.0;
			air_temperature_array[curr_index] = 0.0;
			set_cooling_array[curr_index] = 0.0;
			set_heating_array[curr_index] = 0.0;
			system_mode = 0.0;
		}
	}
	// If parent is waterheater
	else if (strcmp(parent_string, "waterheater") == 0) {
		// Allocate hvac_load array
		wh_load_array = (double *)gl_malloc(vector_length*sizeof(double));
		// Check
		if (wh_load_array == NULL)
		{
			GL_THROW(const_cast<char *>("metrics_collector %d::init(): Failed to allocate wh_load array"), obj->id);
			/*  TROUBLESHOOT
			While attempting to allocate the array, an error was encountered.
			Please try again.  If the error persists, please submit a bug report via the Trac system.
			*/
		}

		// Allocate wh_setpoint array
		wh_setpoint_array = (double *)gl_malloc(vector_length*sizeof(double));
		// Check
		if (wh_setpoint_array == NULL)
		{
			GL_THROW("metrics_collector %d::init(): Failed to allocate wh_setpoint array",obj->id);
			/*  TROUBLESHOOT
			While attempting to allocate the array, an error was encountered.
			Please try again.  If the error persists, please submit a bug report via the Trac system.
			*/
		}

		// Allocate wh_demand array
		wh_demand_array = (double *)gl_malloc(vector_length*sizeof(double));
		// Check
		if (wh_demand_array == NULL)
		{
			GL_THROW("metrics_collector %d::init(): Failed to allocate wh_demand array",obj->id);
			/*  TROUBLESHOOT
			While attempting to allocate the array, an error was encountered.
			Please try again.  If the error persists, please submit a bug report via the Trac system.
			*/
		}

		// Allocate wh_temp array
		wh_temp_array = (double *)gl_malloc(vector_length*sizeof(double));
		// Check
		if (wh_temp_array == NULL)
		{
			GL_THROW("metrics_collector %d::init(): Failed to allocate wh_temp array",obj->id);
			/*  TROUBLESHOOT
			While attempting to allocate the array, an error was encountered.
			Please try again.  If the error persists, please submit a bug report via the Trac system.
			*/
		}

		for (curr_index=0; curr_index<vector_length; curr_index++)
		{
			wh_load_array[curr_index] = 0.0;
			wh_setpoint_array[curr_index] = 0.0;
			wh_demand_array[curr_index] = 0.0;
			wh_temp_array[curr_index] = 0.0;
		}
	}
	// If parent is inverter
	else if (strcmp(parent_string, "inverter") == 0) {
		// Allocate real power array
		real_power_array = (double *)gl_malloc(vector_length*sizeof(double));
		// Check
		if (real_power_array == NULL)
		{
			GL_THROW(const_cast<char *>("metrics_collector %d::init(): Failed to allocate real power array"), obj->id);
			/*  TROUBLESHOOT
			While attempting to allocate the array, an error was encountered.
			Please try again.  If the error persists, please submit a bug report via the Trac system.
			*/
		}

		// Allocate reactive power array
		reactive_power_array = (double *)gl_malloc(vector_length*sizeof(double));
		// Check
		if (reactive_power_array == NULL)
		{
			GL_THROW(const_cast<char *>("metrics_collector %d::init(): Failed to allocate reactive power array"), obj->id);
			/*  TROUBLESHOOT
			While attempting to allocate the array, an error was encountered.
			Please try again.  If the error persists, please submit a bug report via the Trac system.
			*/
		}
	}
	// If parent is meter
	else if (strcmp(parent_string, "swingbus") == 0) {
		// Allocate real power array
		real_power_array = (double *)gl_malloc(vector_length*sizeof(double));
		// Check
		if (real_power_array == NULL)
		{
			GL_THROW(const_cast<char *>("metrics_collector %d::init(): Failed to allocate real power array"), obj->id);
			/*  TROUBLESHOOT
			While attempting to allocate the array, an error was encountered.
			Please try again.  If the error persists, please submit a bug report via the Trac system.
			*/
		}

		// Allocate reactive power array
		reactive_power_array = (double *)gl_malloc(vector_length*sizeof(double));
		// Check
		if (reactive_power_array == NULL)
		{
			GL_THROW(const_cast<char *>("metrics_collector %d::init(): Failed to allocate reactive power array"), obj->id);
			/*  TROUBLESHOOT
			While attempting to allocate the array, an error was encountered.
			Please try again.  If the error persists, please submit a bug report via the Trac system.
			*/
		}
		// Allocate real power loss array
		real_power_loss_array = (double *)gl_malloc(vector_length*sizeof(double));
		// Check
		if (real_power_loss_array == NULL)
		{
			GL_THROW(const_cast<char *>("metrics_collector %d::init(): Failed to allocate real power loss array"), obj->id);
			/*  TROUBLESHOOT
			While attempting to allocate the array, an error was encountered.
			Please try again.  If the error persists, please submit a bug report via the Trac system.
			*/
		}

		// Allocate reactive power loss array
		reactive_power_loss_array = (double *)gl_malloc(vector_length*sizeof(double));
		// Check
		if (reactive_power_loss_array == NULL)
		{
			GL_THROW(const_cast<char *>("metrics_collector %d::init(): Failed to allocate reactive power loss array"), obj->id);
			/*  TROUBLESHOOT
			While attempting to allocate the array, an error was encountered.
			Please try again.  If the error persists, please submit a bug report via the Trac system.
			*/
		}
	}
	else if ((strcmp(parent_string, "capacitor") == 0) || (strcmp(parent_string, "regulator") == 0)) {
		count_array = (double *)gl_malloc(vector_length*sizeof(double));
		// Check
		if (count_array == NULL)
		{
			GL_THROW(const_cast<char *>("metrics_collector %d::init(): Failed to allocate operation count array"), obj->id);
			/*  TROUBLESHOOT
			While attempting to allocate the array, an error was encountered.
			Please try again.  If the error persists, please submit a bug report via the Trac system.
			*/
		}
		for (int i = 0; i < vector_length; i++) count_array[i] = 0.0;
	}
	else if (strcmp(parent_string, "transformer") == 0) {
		trans_overload_status_array = (int *)gl_malloc(vector_length*sizeof(int));
		// Check
		if (trans_overload_status_array == NULL)
		{
			GL_THROW("metrics_collector %d::init(): Failed to allocate overload status array",obj->id);
			/*  TROUBLESHOOT
			While attempting to allocate the array, an error was encountered.
			Please try again.  If the error persists, please submit a bug report via the Trac system.
			*/
		}
		for (int i = 0; i < vector_length; i++) trans_overload_status_array[i] = 0;
	}
	else if (strcmp(parent_string, "line") == 0) {
		line_overload_status_array = (int *)gl_malloc(vector_length*sizeof(int));
		// Check
		if (line_overload_status_array == NULL)
		{
			GL_THROW("metrics_collector %d::init(): Failed to allocate overload status array",obj->id);
			/*  TROUBLESHOOT
			While attempting to allocate the array, an error was encountered.
			Please try again.  If the error persists, please submit a bug report via the Trac system.
			*/
		}
		for (int i = 0; i < vector_length; i++) line_overload_status_array[i] = 0;
	}
	else if (strcmp(parent_string, "evcharger_det") == 0) {
		charge_rate_array = (double *)gl_malloc(vector_length*sizeof(double));
		// Check
		if (charge_rate_array == NULL)
		{
			GL_THROW("metrics_collector %d::init(): Failed to allocate overload status array",obj->id);
			/*  TROUBLESHOOT
			While attempting to allocate the array, an error was encountered.
			Please try again.  If the error persists, please submit a bug report via the Trac system.
			*/
		}
		battery_SOC_array = (double *)gl_malloc(vector_length*sizeof(double));
		// Check
		if (battery_SOC_array == NULL)
		{
			GL_THROW("metrics_collector %d::init(): Failed to allocate overload status array",obj->id);
			/*  TROUBLESHOOT
			While attempting to allocate the array, an error was encountered.
			Please try again.  If the error persists, please submit a bug report via the Trac system.
			*/
		}
		for (int i = 0; i < vector_length; i++) {
			charge_rate_array[i] = 0.0;
			battery_SOC_array[i] = 0.0;
		}
	}
	// else not possible come to this step
	else {
		gl_error("metrics_collector must have a triplex meter, meter, house, waterheater, inverter, swing-bus, transformer or line as its parent");
		/*  TROUBLESHOOT
		Check the parent object of the metrics_collector. The metrics_collector is only able to be childed via a
		triplex meter or a house or an inverter when connecting into powerflow systems.
		*/
		return 0;
	}


	// Initialize tracking variables
	curr_index = 0;

	// Update time variables
	start_time = gl_globalclock;
	next_write = start_time + interval_length;

	return 1;
}

TIMESTAMP metrics_collector::postsync(TIMESTAMP t0, TIMESTAMP t1) {
	// recalculate next_time, since we know commit() will fire
	if (next_write <= t1) {
		write_now = true;
	}
	if (t1 < next_write) {
		return next_write;
	}
	return t1 + interval_length;
}

int metrics_collector::commit(TIMESTAMP t1){
	OBJECT *obj = OBJECTHDR(this);
	// read the parameters for each time step
	if(0 == read_line(obj)){
		gl_error("metrics_collector::commit(): error when reading the values");
		return 0;
	}

	// check for write
	if (write_now) {
		if (0 == write_line(t1, obj)) {
			gl_error("metrics_collector::commit(): error when aggregating values over the interval");
			return 0;
		}
		write_now = false;
	}
	return 1;
}

/**
	@return 0 on failure, 1 on success
 **/
int metrics_collector::read_line(OBJECT *obj){
	// save the actual simulator time
	time_array[curr_index] = gl_globalclock;

	if (strcmp(parent_string, "triplex_meter") == 0) {
		real_power_array[curr_index]  = *gl_get_double(obj->parent, propTriplexP);
		reactive_power_array[curr_index] = *gl_get_double(obj->parent, propTriplexQ);

		// Get bill value, price unit given in triplex_meter is [$/kWh]
		price_parent = *gl_get_double(obj->parent, propTriplexPrice);
		bill_parent = *gl_get_double(obj->parent, propTriplexBill);

		// Get voltage values, s1 to ground, s2 to ground, s1 to s2
		double v1 = (*gl_get_complex(obj->parent, propTriplexV1)).Mag();  
		double v2 = (*gl_get_complex(obj->parent, propTriplexV2)).Mag();  
		double v12 = (*gl_get_complex(obj->parent, propTriplexV12)).Mag();

		// compliance with C84.1; unbalance defined as max deviation from average / average, here based on 1-N and 2-N
		double vavg = 0.5 * (v1 + v2);

		voltage_vll_array[curr_index] = fabs(v12);
		voltage_vln_array[curr_index] = vavg;
		voltage_unbalance_array[curr_index] =  0.5 * fabs(v1 - v2)/vavg;
	}
	else if (strcmp(parent_string, "meter") == 0)
	{
		real_power_array[curr_index] = *gl_get_double(obj->parent, propMeterP);
		reactive_power_array[curr_index] = *gl_get_double(obj->parent, propMeterQ);

		// Get bill value, price unit given is [$/kWh]
		price_parent = *gl_get_double(obj->parent, propMeterPrice);
		bill_parent = *gl_get_double(obj->parent, propMeterBill);

		// these can have one, two or three phases
		double va = (*gl_get_complex(obj->parent, propMeterVa)).Mag();   
		double vb = (*gl_get_complex(obj->parent, propMeterVb)).Mag();   
		double vc = (*gl_get_complex(obj->parent, propMeterVc)).Mag();
		double nph = 0.0;
		if (va > 0.0) nph += 1.0;
		if (vb > 0.0) nph += 1.0;
		if (vc > 0.0) nph += 1.0;
		if (nph < 1.0) nph = 1.0;
		double vavg = (va + vb + vc) / nph;
		double vmin = vavg;
		double vmax = vavg;
		if (va > 0.0) {
			if (va < vmin) vmin = va;
			if (va > vmax) vmax = va;
		}
		if (vb > 0.0) {
			if (vb < vmin) vmin = vb;
			if (vb > vmax) vmax = vb;
		}
		if (vc > 0.0) {
			if (vc < vmin) vmin = vc;
			if (vc > vmax) vmax = vc;
		}
		double vab = (*gl_get_complex(obj->parent, propMeterVab)).Mag();   
		double vbc = (*gl_get_complex(obj->parent, propMeterVbc)).Mag();   
		double vca = (*gl_get_complex(obj->parent, propMeterVca)).Mag();
		double vll = (vab + vbc + vca) / nph;
		// determine unbalance per C84.1
		double vdev = 0.0;
		double vdevph;
		if (vab > 0.0) {
			vdevph = fabs(vab - vll);
			if (vdevph > vdev) vdev = vdevph;
		}
		if (vbc > 0.0) {
			vdevph = fabs(vbc - vll);
			if (vdevph > vdev) vdev = vdevph;
		}
		if (vca > 0.0) {
			vdevph = fabs(vca - vll);
			if (vdevph > vdev) vdev = vdevph;
		}

		voltage_vll_array[curr_index] = vll;  // Vll
		voltage_vln_array[curr_index] = vavg;  // Vln
		voltage_unbalance_array[curr_index] = vdev / vll; // max deviation from Vll / average Vll
	} 
	else if (strcmp(parent_string, "house") == 0)
	{
		total_load_array[curr_index] = *gl_get_double(obj->parent, propHouseLoad);
		hvac_load_array[curr_index] = *gl_get_double(obj->parent, propHouseHVAC);
		air_temperature_array[curr_index] = *gl_get_double(obj->parent, propHouseAirTemp);
		set_cooling_array[curr_index] = *gl_get_double(obj->parent, propHouseCoolSet);
		set_heating_array[curr_index] = *gl_get_double(obj->parent, propHouseHeatSet);
		system_mode = *gl_get_enum(obj->parent, propHouseSystemMode);
	}
	else if (strcmp(parent_string, "waterheater") == 0) {
		wh_load_array[curr_index] = *gl_get_double(obj->parent, propWaterLoad);
		wh_setpoint_array[curr_index] = *gl_get_double(obj->parent, propWaterSetPoint);
		wh_demand_array[curr_index] = *gl_get_double(obj->parent, propWaterDemand);
		wh_temp_array[curr_index] = *gl_get_double(obj->parent, propWaterTemp);
	}
	else if (strcmp(parent_string, "inverter") == 0) {
		gld::complex VAOut = *gl_get_complex(obj->parent, propInverterS);
		real_power_array[curr_index] = (double)VAOut.Re();
		reactive_power_array[curr_index] = (double)VAOut.Im();
	}
	else if (strcmp(parent_string, "capacitor") == 0) {
		double opcount = *gl_get_double(obj->parent, propCapCountA)
			+ *gl_get_double(obj->parent, propCapCountB) + *gl_get_double(obj->parent, propCapCountC);
		count_array[curr_index] = opcount;
	}
	else if (strcmp(parent_string, "regulator") == 0) {
		double opcount = *gl_get_double(obj->parent, propRegCountA)
			+ *gl_get_double(obj->parent, propRegCountB) + *gl_get_double(obj->parent, propRegCountC);
		count_array[curr_index] = opcount;
	}
	else if (strcmp(parent_string, "swingbus") == 0) {
		// Get VAfeeder values
		gld::complex VAfeeder;
		if (gl_object_isa(obj->parent, const_cast<char *>("substation"))) {
			VAfeeder = *gl_get_complex(obj->parent, propSwingSubLoad);
		} else {
			VAfeeder = *gl_get_complex(obj->parent, propSwingMeterS);
		}
		real_power_array[curr_index] = (double)VAfeeder.Re();
		reactive_power_array[curr_index] = (double)VAfeeder.Im();
		// Feeder Losses calculation
		int index = 0;
		obj = NULL;
		gld::complex lossesSum = 0.0;
		while(obj = gl_find_next(link_objects,obj)){
			if(index >= link_objects->hit_count){
				break;
			}
			char * oclassName = obj->oclass->name;
			if (strcmp(oclassName, "overhead_line") == 0 || strcmp(oclassName, "underground_line") == 0 || 
					strcmp(oclassName, "triplex_line") == 0 || strcmp(oclassName, "transformer") == 0 || 
					strcmp(oclassName, "regulator") == 0 || strcmp(oclassName, "switch") == 0 || strcmp(oclassName, "fuse") == 0) {
				// Obtain the link data
				link_object *one_link = OBJECTDATA(obj,link_object);
				if(one_link == NULL){
					gl_error("Unable to map the object as link.");
					return 0;
				}
				gld::complex loss = one_link->power_loss;
				// real power losses should be positive
				if (loss.Re() < 0) {
					loss.Re() = -loss.Re();
				}
				lossesSum += loss;
			}
			index++;
		} 
		// Put the loss value into the array
		real_power_loss_array[curr_index] = (double)lossesSum.Re();
		reactive_power_loss_array[curr_index] = (double)lossesSum.Im();
	}
	else if (strcmp(parent_string, "transformer") == 0) {
		if (*gl_get_bool(obj->parent, propTransformerOverloaded)) {
		  trans_overload_status_array[curr_index] = 1;
		} else {
			trans_overload_status_array[curr_index] = 0;
		}
	}
	else if (strcmp(parent_string, "line") == 0) {
		if (*gl_get_bool(obj->parent, propLineOverloaded)) {
		  line_overload_status_array[curr_index] = 1;
		} else {
			line_overload_status_array[curr_index] = 0;
		}
	}
	else if (strcmp(parent_string, "evcharger_det") == 0) {
		charge_rate_array[curr_index] = *gl_get_double(obj->parent, propChargeRate);
		battery_SOC_array[curr_index] = *gl_get_double(obj->parent, propBatterySOC);
	}
	// else not possible come to this step
	else {
		gl_error("metrics_collector must have a triplex meter, house, waterheater, inverter, swing-bus, capacitor, regulator, transformer or line as its parent");
		/*  TROUBLESHOOT
		Check the parent object of the metrics_collector. The metrics_collector is only able to be childed via a
		triplex meter or a house or a waterheater or an inverter or a swing-bus when connecting into powerflow systems.
		*/
		return 0;
	}

	// Update index value
	++curr_index;
	if (curr_index == vector_length) {
		gl_error ("metrics_collector wrapped its buffer for aggregating data, %d %d %ld\n",
							curr_index, vector_length, gl_globalclock);
		/*  TROUBLESHOOT
		The metrics_collector allocates a buffer large enough to cover its aggregation 
		interval at 1-second time steps. Is the time step smaller than 1s? Program logic error?
		*/
	}
	return 1;
}

void metrics_collector::log_to_console(char *msg, TIMESTAMP t) {
	if (log_me)	{
		printf("** %s: t = %" FMT_INT64 "d, next_write = %" FMT_INT64 "d, curr_index = %i\n",
					 msg, t - start_time, next_write - start_time, curr_index);
		for (int j = 0; j < curr_index; j++) {
			printf("	%" FMT_INT64 "d", time_array[j] - start_time);
		}
		printf("\n");
		for (int j = 0; j < curr_index; j++) {
//			printf("	%g", real_power_array[j]);			
			printf("	%g", voltage_vll_array[j]);			
		}
		printf("\n");
	}
}

/**
	@return 1 on successful write, 0 on unsuccessful write, error, or when not ready
 **/

int metrics_collector::write_line(TIMESTAMP t1, OBJECT *obj){
//	log_to_console ("entering write_line", t1);
	bool bOverran = false;
	if (t1 > next_write) { // interpolate at the aggregation interval's actual end point
		bOverran = true;     
		copyHistories (curr_index - 1, curr_index);
		interpolateHistories (curr_index - 1, next_write);     
//		log_to_console ("adjusted for overrun", t1);
	}		

	if ((strcmp(parent_string, "triplex_meter") == 0) || (strcmp(parent_string, "meter") == 0)) {
		metrics[MTR_MIN_REAL_POWER] = findMin(real_power_array, curr_index);
		metrics[MTR_MAX_REAL_POWER] = findMax(real_power_array, curr_index);
		metrics[MTR_AVG_REAL_POWER] = findAverage(real_power_array, curr_index);

		metrics[MTR_MIN_REAC_POWER] = findMin(reactive_power_array, curr_index);
		metrics[MTR_MAX_REAC_POWER] = findMax(reactive_power_array, curr_index);
		metrics[MTR_AVG_REAC_POWER] = findAverage(reactive_power_array, curr_index);

		metrics[MTR_REAL_ENERGY] = findAverage(real_power_array, curr_index) * interval_length / 3600;
		metrics[MTR_REAC_ENERGY] = findAverage(reactive_power_array, curr_index) * interval_length / 3600;

//		metrics[MTR_BILL] = metrics[MTR_REAL_ENERGY] * price_parent / 1000; // price unit given is [$/kWh]
		metrics[MTR_BILL] = bill_parent;

		metrics[MTR_MIN_VLL] = findMin(voltage_vll_array, curr_index);
		metrics[MTR_MAX_VLL] = findMax(voltage_vll_array, curr_index);
		metrics[MTR_AVG_VLL] = findAverage(voltage_vll_array, curr_index);
#ifdef ALL_MTR_METRICS
		metrics[MTR_MIN_VLN] = findMin(voltage_vln_array, curr_index);
		metrics[MTR_MAX_VLN] = findMax(voltage_vln_array, curr_index);
		metrics[MTR_AVG_VLN] = findAverage(voltage_vln_array, curr_index);

		metrics[MTR_MIN_VUNB] = findMin(voltage_unbalance_array, curr_index);
		metrics[MTR_MAX_VUNB] = findMax(voltage_unbalance_array, curr_index);
		metrics[MTR_AVG_VUNB] = findAverage(voltage_unbalance_array, curr_index);
#endif
		// Voltage above/below ANSI C84 A/B Range
		double normVol = 1.0, aboveRangeA, belowRangeA, aboveRangeB, belowRangeB, belowOutage;
		if (strcmp(parent_string, "triplex_meter") == 0) {
			normVol = *gl_get_double(obj->parent, propTriplexNomV);
			belowOutage = normVol * 0.10000 * 2.0;
			aboveRangeA = normVol * 1.05000 * 2.0;
			belowRangeA = normVol * 0.95000 * 2.0;
			aboveRangeB = normVol * 1.05833 * 2.0;
			belowRangeB = normVol * 0.91667 * 2.0;
			if (log_me) {
				log_to_console (const_cast<char *>("checking violations"), t1);
				aboveRangeA = normVol * 1.040 * 2.0;
				aboveRangeB = normVol * 1.044 * 2.0;
			}
		} else {
			normVol = *gl_get_double(obj->parent, propMeterNomV);
			belowOutage = normVol * 0.10000 * (std::sqrt(3));
			aboveRangeA = normVol * 1.05000 * (std::sqrt(3));
			belowRangeA = normVol * 0.95000 * (std::sqrt(3));
			aboveRangeB = normVol * 1.05833 * (std::sqrt(3));
			belowRangeB = normVol * 0.91667 * (std::sqrt(3));
		}
		// Voltage above Range A
		struct vol_violation vol_Vio = findOutLimit(first_write, voltage_vll_array, true, aboveRangeA, curr_index);
		metrics[MTR_ABOVE_A_DUR] = vol_Vio.durationViolation;
#ifdef ALL_MTR_METRICS
		metrics[MTR_ABOVE_A_CNT] = vol_Vio.countViolation;
#endif
		// Voltage below Range A
		vol_Vio = findOutLimit(first_write, voltage_vll_array, false, belowRangeA, curr_index);
		metrics[MTR_BELOW_A_DUR] = vol_Vio.durationViolation;
#ifdef ALL_MTR_METRICS
		metrics[MTR_BELOW_A_CNT] = vol_Vio.countViolation;
#endif
		// Voltage above Range B
		vol_Vio = findOutLimit(first_write, voltage_vll_array, true, aboveRangeB, curr_index);
		metrics[MTR_ABOVE_B_DUR] = vol_Vio.durationViolation;
#ifdef ALL_MTR_METRICS
		metrics[MTR_ABOVE_B_CNT] = vol_Vio.countViolation;
#endif
		// Voltage below Range B
		vol_Vio = findOutLimit(first_write, voltage_vll_array, false, belowRangeB, curr_index);
		metrics[MTR_BELOW_B_DUR] = vol_Vio.durationViolation;
#ifdef ALL_MTR_METRICS
		metrics[MTR_BELOW_B_CNT] = vol_Vio.countViolation;
#endif
#ifdef ALL_MTR_METRICS
		// Voltage below 10% of the norminal voltage rating
		vol_Vio = findOutLimit(first_write, voltage_vll_array, false, belowOutage, curr_index);
		metrics[MTR_BELOW_10_DUR] = vol_Vio.durationViolation;
		metrics[MTR_BELOW_10_CNT] = vol_Vio.countViolation;
#endif
	}
	// If parent is house
	else if (strcmp(parent_string, "house") == 0) {
		metrics[HSE_MIN_TOTAL_LOAD] = findMin(total_load_array, curr_index);
		metrics[HSE_MAX_TOTAL_LOAD] = findMax(total_load_array, curr_index);
		metrics[HSE_AVG_TOTAL_LOAD] = findAverage(total_load_array, curr_index);

		metrics[HSE_MIN_HVAC_LOAD] = findMin(hvac_load_array, curr_index);
		metrics[HSE_MAX_HVAC_LOAD] = findMax(hvac_load_array, curr_index);
		metrics[HSE_AVG_HVAC_LOAD] = findAverage(hvac_load_array, curr_index);

		metrics[HSE_MIN_AIR_TEMP] = findMin(air_temperature_array, curr_index);
		metrics[HSE_MAX_AIR_TEMP] = findMax(air_temperature_array, curr_index);
		metrics[HSE_AVG_AIR_TEMP] = findAverage(air_temperature_array, curr_index);
		metrics[HSE_AVG_DEV_COOLING] = findAverage(set_cooling_array, curr_index);
		metrics[HSE_AVG_DEV_HEATING] = findAverage(set_heating_array, curr_index);
		metrics[HSE_SYSTEM_MODE] = (double) system_mode;
	}
	else if (strcmp(parent_string, "waterheater") == 0) {
		metrics[WH_MIN_ACTUAL_LOAD] = findMin(wh_load_array, curr_index);
		metrics[WH_MAX_ACTUAL_LOAD] = findMax(wh_load_array, curr_index);
		metrics[WH_AVG_ACTUAL_LOAD] = findAverage(wh_load_array, curr_index);
		metrics[WH_MIN_SETPOINT] = findMin(wh_setpoint_array, curr_index);
		metrics[WH_MAX_SETPOINT] = findMax(wh_setpoint_array, curr_index);
		metrics[WH_AVG_SETPOINT] = findAverage(wh_setpoint_array, curr_index);
		metrics[WH_MIN_DEMAND] = findMin(wh_demand_array, curr_index);
		metrics[WH_MAX_DEMAND] = findMax(wh_demand_array, curr_index);
		metrics[WH_AVG_DEMAND] = findAverage(wh_demand_array, curr_index);
		metrics[WH_MIN_TEMP] = findMin(wh_temp_array, curr_index);
		metrics[WH_MAX_TEMP] = findMax(wh_temp_array, curr_index);
		metrics[WH_AVG_TEMP] = findAverage(wh_temp_array, curr_index);
	}
	else if (strcmp(parent_string, "inverter") == 0) {
		metrics[INV_MIN_REAL_POWER] = findMin(real_power_array, curr_index);
		metrics[INV_MAX_REAL_POWER] = findMax(real_power_array, curr_index);
		metrics[INV_AVG_REAL_POWER] = findAverage(real_power_array, curr_index);

		metrics[INV_MIN_REAC_POWER] = findMin(reactive_power_array, curr_index);
		metrics[INV_MAX_REAC_POWER] = findMax(reactive_power_array, curr_index);
		metrics[INV_AVG_REAC_POWER] = findAverage(reactive_power_array, curr_index);
	}
	else if (strcmp(parent_string, "capacitor") == 0) {
		metrics[CAP_OPERATION_CNT] = findMax(count_array, curr_index);
	}
	else if (strcmp(parent_string, "regulator") == 0) {
		metrics[REG_OPERATION_CNT] = findMax(count_array, curr_index);
	}
	// If parent is transformer
	else if (strcmp(parent_string, "transformer") == 0) {
		metrics[TRANS_OVERLOAD_PERC] = countPerc(trans_overload_status_array, curr_index);
	}
	// If parent is line
	else if (strcmp(parent_string, "line") == 0) {
		metrics[LINE_OVERLOAD_PERC] = countPerc(line_overload_status_array, curr_index);
	}
	else if (strcmp(parent_string, "swingbus") == 0) {
		// real power data
		metrics[FDR_MIN_REAL_POWER] = findMin(real_power_array, curr_index);
		metrics[FDR_MAX_REAL_POWER] = findMax(real_power_array, curr_index);
		metrics[FDR_AVG_REAL_POWER] = findAverage(real_power_array, curr_index);
		metrics[FDR_MED_REAL_POWER] = findMedian(real_power_array, curr_index);
		// Reactive power data    
		metrics[FDR_MIN_REAC_POWER] = findMin(reactive_power_array, curr_index);
		metrics[FDR_MAX_REAC_POWER] = findMax(reactive_power_array, curr_index);
		metrics[FDR_AVG_REAC_POWER] = findAverage(reactive_power_array, curr_index);
		metrics[FDR_MED_REAC_POWER] = findMedian(reactive_power_array, curr_index);
		// Energy data
		metrics[FDR_REAL_ENERGY] = findAverage(real_power_array, curr_index) * interval_length / 3600;
		metrics[FDR_REAC_ENERGY] = findAverage(reactive_power_array, curr_index) * interval_length / 3600;
		// real power loss data
		metrics[FDR_MIN_REAL_LOSS] = findMin(real_power_loss_array, curr_index);
		metrics[FDR_MAX_REAL_LOSS] = findMax(real_power_loss_array, curr_index);
		metrics[FDR_AVG_REAL_LOSS] = findAverage(real_power_loss_array, curr_index);
		metrics[FDR_MED_REAL_LOSS] = findMedian(real_power_loss_array, curr_index);
		// Reactive power data    
		metrics[FDR_MIN_REAC_LOSS] = findMin(reactive_power_loss_array, curr_index);
		metrics[FDR_MAX_REAC_LOSS] = findMax(reactive_power_loss_array, curr_index);
		metrics[FDR_AVG_REAC_LOSS] = findAverage(reactive_power_loss_array, curr_index);
		metrics[FDR_MED_REAC_LOSS] = findMedian(reactive_power_loss_array, curr_index);
	}
	else if (strcmp(parent_string, "evcharger_det") == 0) {
		metrics[EV_MIN_CHARGE_RATE] = findMin(charge_rate_array, curr_index);
		metrics[EV_MAX_CHARGE_RATE] = findMax(charge_rate_array, curr_index);
		metrics[EV_AVG_CHARGE_RATE] = findAverage(charge_rate_array, curr_index);

		metrics[EV_MIN_BATTERY_SOC] = findMin(battery_SOC_array, curr_index);
		metrics[EV_MAX_BATTERY_SOC] = findMax(battery_SOC_array, curr_index);
		metrics[EV_AVG_BATTERY_SOC] = findAverage(battery_SOC_array, curr_index);
	}

	// wrap the arrays for next collection interval
	if (bOverran) {
		copyHistories(curr_index - 1, 0);
		copyHistories(curr_index, 1);
		curr_index = 2;
	} else {
		copyHistories(curr_index - 1, 0);
		curr_index = 1;
	}

	next_write = std::min(next_write + interval_length, gl_globalstoptime);
	first_write = false;
	return 1;
}

void metrics_collector::copyHistories (int from, int to) {
	time_array[to] = time_array[from];
	if (voltage_vll_array) voltage_vll_array[to] = voltage_vll_array[from];
	if (voltage_vln_array) voltage_vln_array[to] = voltage_vln_array[from];
	if (voltage_unbalance_array) voltage_unbalance_array[to] = voltage_unbalance_array[from];
	if (total_load_array) total_load_array[to] = total_load_array[from];
	if (hvac_load_array) hvac_load_array[to] = hvac_load_array[from];
	if (air_temperature_array) air_temperature_array[to] = air_temperature_array[from];
	if (set_cooling_array) set_cooling_array[to] = set_cooling_array[from];
	if (set_heating_array) set_heating_array[to] = set_heating_array[from];
	if (wh_load_array) wh_load_array[to] = wh_load_array[from];
	if (count_array) count_array[to] = count_array[from];
	if (real_power_array) real_power_array[to] = real_power_array[from];
	if (reactive_power_array) reactive_power_array[to] = reactive_power_array[from];
	if (real_power_loss_array) real_power_loss_array[to] = real_power_loss_array[from];
	if (reactive_power_loss_array) reactive_power_loss_array[to] = reactive_power_loss_array[from];
	if (trans_overload_status_array) trans_overload_status_array[to] = trans_overload_status_array[from];
	if (line_overload_status_array) line_overload_status_array[to] = line_overload_status_array[from];
	if (charge_rate_array) charge_rate_array[to] = charge_rate_array[from];
	if (battery_SOC_array) battery_SOC_array[to] = battery_SOC_array[from];
}

void metrics_collector::interpolate (double *a, int idx, double denom, double top) {
	a[idx] = a[idx-1] + (a[idx+1] - a[idx-1]) * top / denom;
}

void metrics_collector::interpolateHistories (int idx, TIMESTAMP t) {
	time_array[idx] = t;
	double denom = time_array[idx+1] - time_array[idx-1];
	double top = t - time_array[idx-1];
	if (voltage_vll_array) interpolate (voltage_vll_array, idx, denom, top);
	if (voltage_vln_array) interpolate (voltage_vln_array, idx, denom, top);
	if (voltage_unbalance_array) interpolate (voltage_unbalance_array, idx, denom, top);
	if (total_load_array) interpolate (total_load_array, idx, denom, top);
	if (hvac_load_array) interpolate (hvac_load_array, idx, denom, top);
	if (air_temperature_array) interpolate (air_temperature_array, idx, denom, top);
	if (set_cooling_array) interpolate (set_cooling_array, idx, denom, top);
	if (set_heating_array) interpolate (set_heating_array, idx, denom, top);
	if (wh_load_array) interpolate (wh_load_array, idx, denom, top);
	if (count_array) interpolate (count_array, idx, denom, top);
	if (real_power_array) interpolate (real_power_array, idx, denom, top);
	if (reactive_power_array) interpolate (reactive_power_array, idx, denom, top);
	if (real_power_loss_array) interpolate (real_power_loss_array, idx, denom, top);
	if (reactive_power_loss_array) interpolate (reactive_power_loss_array, idx, denom, top);
	if (charge_rate_array) interpolate (charge_rate_array, idx, denom, top);
	if (battery_SOC_array) interpolate (battery_SOC_array, idx, denom, top);
}

double metrics_collector::countPerc(int array[], int length) {
	double perc;
	double totalOnes = 0;
	for (int i = 0; i < length; i++) {
		if (array[i] == 1) totalOnes++;
	}
	perc = 100 * totalOnes/length;
	return perc;
}

double metrics_collector::findMax(double array[], int length) {
	double max = array[0];

	for (int i = 1; i < length; i++) {
		if (array[i] > max) {
			max = array[i];
		}
	}
	return max;
}

double metrics_collector::findMin(double array[], int length) {
	double min = array[0];

	for (int i = 1; i < length; i++) {
		if (array[i] < min) {
			min = array[i];
		}
	}
	return min;
}

double metrics_collector::findAverage(double array[], int length) {
	if (length < 2) return array[0];
	double sum = 0;
	double tlen = time_array[length-1] - time_array[0];
	for (int i = 1; i < length; i++) {
		double dA = 0.5 * (array[i] + array[i-1]) * (time_array[i] - time_array[i-1]);
		sum += dA;
	}
	return sum / tlen;
}

// helper class to find the median of a histogram, skipping explicit linear interpolation
struct HistBar {
	double height;  // aka frequency of observations, or # samples at this average array value
	double v1;
	double width;
	double avg;
	HistBar (TIMESTAMP t1, TIMESTAMP t2, double y1, double y2) {
		height = t2 - t1;
		v1 = y1;
		width = y2 - y1;
		avg = 0.5 * (y1 + y2);
	}
	bool operator < (const HistBar& bar) const {
		return avg < bar.avg;
	}
};

double metrics_collector::findMedian(double array[], int length) {
	std::vector<HistBar> Histogram;

	double nobs = 0.0;
	for (int i = 1; i < length; i++) {
		Histogram.push_back (HistBar (time_array[i-1], time_array[i], array[i-1], array[i]));
		nobs += Histogram[i-1].height;
	}

	std::sort(Histogram.begin(), Histogram.end());

	// find the median bar, and interpolate within it
	double cume = 0.0;
	for (int i = 0; i < length - 1; i++) {
		if ((cume + Histogram[i].height) >= 0.5 * nobs)	{ // found it
			return Histogram[i].v1 + (0.5 * nobs - cume) * Histogram[i].width / Histogram[i].height;

		}
		cume += Histogram[i].height;
	}
	return 0.0;
}

vol_violation metrics_collector::findOutLimit (bool firstCall, double array[], bool checkAbove, double limitVal, int length) {
	struct vol_violation result;
	double y1, y2, dt, t, slope;
	bool crossed;
	result.countViolation = 0;
	result.durationViolation = 0.0;

	for (int i = 1; i < length; i++) {
		dt = time_array[i] - time_array[i-1];
		y2 = array[i] - limitVal;   // work with distance above the limit
		y1 = array[i-1] - limitVal;
		crossed = false;
		if (checkAbove)	{
			if (y1 > 0.0 || y2 > 0.0) {
				if (y1 * y2 <= 0.0) crossed = true;
				if (firstCall) {
					result.countViolation += 1;
				} else if (y1 <= 0.0 && y2 > 0.0) {
					result.countViolation += 1;
				}
				if (crossed) {
					slope = (y2 - y1) / dt; // solve for t at the limit crossing
					t = -y1 / slope;
					assert (t >= 0.0 && t <= dt);
					if (y1 > 0.0) {  // add the violating sub-interval to the total duration
						result.durationViolation += t;
					} else {
						result.durationViolation += (dt - t);
					}
				} else { // this whole interval violates the limit
					result.durationViolation += dt;
				}
			}
		} else { // below; mirrors the checkAbove case
			if (y1 < 0.0 || y2 < 0.0) {
				if (y1 * y2 <= 0.0) crossed = true;
				if (firstCall) {
					result.countViolation += 1;
				} else if (y1 >= 0.0 && y2 < 0.0) {
					result.countViolation += 1;
				}
				if (crossed) {
					slope = (y2 - y1) / dt;
					t = -y1 / slope;
					assert (t >= 0.0 && t <= dt);
					if (y1 < 0.0) {
						result.durationViolation += t;
					} else {
						result.durationViolation += (dt - t);
					}
				} else {
					result.durationViolation += dt;
				}
			}
		}
		firstCall = false;
	}
	if (log_me) {
		printf("limit %g count %i duration %g\n", limitVal, result.countViolation, result.durationViolation);
	}
	return result;
}

EXPORT int create_metrics_collector(OBJECT **obj, OBJECT *parent){
	int rv = 0;
	try {
		*obj = gl_create_object(metrics_collector::oclass);
		if(*obj != NULL){
			metrics_collector *my = OBJECTDATA(*obj, metrics_collector);
			gl_set_parent(*obj, parent);
			rv = my->create();
		}
	}
	catch (char *msg){
		gl_error("create_metrics_collector: %s", msg);
	}
	catch (const char *msg){
		gl_error("create_metrics_collector: %s", msg);
	}
    catch( const std::exception& ex){
        std::cerr << "Unhandled general exception in " << __func__ << ": " << ex.what() << std::endl;
    }
	return rv;
}

EXPORT int init_metrics_collector(OBJECT *obj){
    metrics_collector *my = OBJECTDATA(obj, metrics_collector);
    int rv = 0;
    try {
        rv = my->init(obj->parent);
    }
    catch (char *msg) {
        gl_error("init_metrics_collector: %s", msg);
    }
    catch (const char *msg) {
        gl_error("init_metrics_collector: %s", msg);
    }
    catch (const std::exception &ex) {
        std::cerr << "Unhandled general exception in " << __func__ << ": " << ex.what() << std::endl;
    }
	return rv;
}

EXPORT TIMESTAMP sync_metrics_collector(OBJECT *obj, TIMESTAMP t0, PASSCONFIG pass){
	TIMESTAMP rv = 0;
	metrics_collector *my = OBJECTDATA(obj, metrics_collector);
	try {
		switch(pass){
			case PC_PRETOPDOWN:
				rv = TS_NEVER;
				break;
			case PC_BOTTOMUP:
				rv = TS_NEVER;
				break;
			case PC_POSTTOPDOWN:
				rv = my->postsync(obj->clock, t0);
				obj->clock = t0;
				break;
			default:
				throw "invalid pass request";
		}
	}
	catch(char *msg){
		gl_error("sync_metrics_collector: %s", msg);
	}
	catch(const char *msg){
		gl_error("sync_metrics_collector: %s", msg);
	}
    catch(const std::exception& ex){
        std::cerr << "Unhandled general exception in " << __func__ << ": " << ex.what() << std::endl;
    }
	return rv;
}

EXPORT int commit_metrics_collector(OBJECT *obj){
	int rv = 0;
	metrics_collector *my = OBJECTDATA(obj, metrics_collector);
	try {
		rv = my->commit(obj->clock);
	}
	catch (char *msg){
		gl_error("commit_metrics_collector: %s", msg);
	}
	catch (const char *msg){
		gl_error("commit_metrics_collector: %s", msg);
	}
    catch (const std::exception& ex){
        std::cerr << "Unhandled general exception in " << __func__ << ": " << ex.what() << std::endl;
    }
	return rv;
}

EXPORT int isa_metrics_collector(OBJECT *obj, char *classname)
{
	return OBJECTDATA(obj, metrics_collector)->isa(classname);
}

// EOF







<|MERGE_RESOLUTION|>--- conflicted
+++ resolved
@@ -234,20 +234,13 @@
 			}
 		}
 	} else if (gl_object_isa(parent, "transformer")) {
-<<<<<<< HEAD
-    parent_string = const_cast<char*>("transformer");
+		parent_string = const_cast<char*>("transformer");
 		if (propTransformerOverloaded == NULL) propTransformerOverloaded = gl_get_property (parent, "overloaded_status");
 	} else if (gl_object_isa(parent, "line")) {
-    parent_string = const_cast<char*>("line");
-=======
-		parent_string = "transformer";
-		if (propTransformerOverloaded == NULL) propTransformerOverloaded = gl_get_property (parent, "overloaded_status");
-	} else if (gl_object_isa(parent, "line")) {
-		parent_string = "line";
->>>>>>> d85e8c78
+		parent_string = const_cast<char*>("line");
 		if (propLineOverloaded == NULL) propLineOverloaded = gl_get_property (parent, "overloaded_status");
 	} else if (gl_object_isa(parent, "evcharger_det")) {
-		parent_string = "evcharger_det";
+		parent_string = const_cast<char*>("evcharger_det");
 		if (propChargeRate == NULL) propChargeRate = gl_get_property (parent, "charge_rate");
 		if (propBatterySOC == NULL) propBatterySOC = gl_get_property (parent, "battery_SOC");
 	}
@@ -537,11 +530,7 @@
 		// Check
 		if (set_cooling_array == NULL)
 		{
-<<<<<<< HEAD
-			GL_THROW(const_cast<char *>("metrics_collector %d::init(): Failed to allocate dev_cooling_array array"), obj->id);
-=======
-			GL_THROW("metrics_collector %d::init(): Failed to allocate set_cooling_array array",obj->id);
->>>>>>> d85e8c78
+			GL_THROW(const_cast<char *>("metrics_collector %d::init(): Failed to allocate set_cooling_array array"), obj->id);
 			/*  TROUBLESHOOT
 			While attempting to allocate the array, an error was encountered.
 			Please try again.  If the error persists, please submit a bug report via the Trac system.
@@ -553,11 +542,7 @@
 		// Check
 		if (set_heating_array == NULL)
 		{
-<<<<<<< HEAD
-			GL_THROW(const_cast<char *>("metrics_collector %d::init(): Failed to allocate dev_heating_array array"), obj->id);
-=======
-			GL_THROW("metrics_collector %d::init(): Failed to allocate set_heating_array array",obj->id);
->>>>>>> d85e8c78
+			GL_THROW(const_cast<char *>("metrics_collector %d::init(): Failed to allocate set_heating_array array"), obj->id);
 			/*  TROUBLESHOOT
 			While attempting to allocate the array, an error was encountered.
 			Please try again.  If the error persists, please submit a bug report via the Trac system.
