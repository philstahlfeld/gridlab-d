--- conflicted
+++ resolved
@@ -119,8 +119,8 @@
 #else
 typedef struct s_doublearray {
 #endif
-	unsigned long long int n, m; /** n rows, m cols */
-    unsigned long long int max_val; /** current allocation size max_val x max_val */
+	size_t n, m; /** n rows, m cols */
+	size_t max_val; /** current allocation size max x max */
 	unsigned int *refs; /** reference count **/
 	double ***x; /** pointer to 2D array of pointers to double values */
 	unsigned char *f; /** pointer to array of flags: bit0=byref, */
@@ -182,28 +182,20 @@
 		name = a.name;
 		(*refs)++;
 	}
-	~double_array(void)
-	{
-		if ( (*refs)-- == 0 )
-		{
-			size_t r,c;
-			for ( r=0 ; r<n ; r++ )
-			{
-				for ( c=0 ; c<m ; c++ )
-				{
-					if ( tst_flag(r,c,BYREF) )
-<<<<<<< HEAD
-						free(x[r][c]); 
-				}
-=======
-						free(x[r][c]);
->>>>>>> 40e5ad85
-				free(x[r]);
-			}
-			free(x);
-			delete refs;
-		}
-	}
+	~double_array(void) {
+        if ((*refs)-- == 0) {
+            size_t r, c;
+            for (r = 0; r < n; r++) {
+                for (c = 0; c < m; c++) {
+                    if (tst_flag(r, c, BYREF))
+                        free(x[r][c]);
+                }
+                free(x[r]);
+            }
+            free(x);
+            delete refs;
+        }
+    }
 public:
 	void set_name(const char *v) { name = v; }; 
 	inline const char *get_name(void) const { return name; };
@@ -591,34 +583,27 @@
 private:
 	complex **data;
 public:
-	complex_vector(complex **x) 
-	{ 
-		data=x; 
-	};
-	complex &operator[] (const size_t n) 
-	{ 
-		if ( data[n]==NULL ) data[n]=new complex; 
-		return *data[n]; 
+	complex_vector(complex **x)
+	{
+		data=x;
+	};
+	complex &operator[] (const size_t n)
+	{
+		if ( data[n]==NULL ) data[n]=new complex;
+		return *data[n];
 	};
 	const complex operator[] (const size_t n) const
 	{
-		if ( data[n]==NULL ) data[n]=new complex; 
+		if ( data[n]==NULL ) data[n]=new complex;
 		return *data[n];
 	}
 };
 class complex_array {
 private:
-#else
-typedef struct s_complexarray {
-#endif
-<<<<<<< HEAD
-	size_t n, m; /** n rows, m cols */
-	size_t max; /** current allocation size max x max */
-	unsigned int *refs; /** reference count **/
-=======
+#endif
 	size_t n, m;
 	size_t max_val; /** current allocation size max_val x max_val */
->>>>>>> 40e5ad85
+	unsigned int *refs; /** reference count **/
 	complex ***x; /** pointer to 2D array of pointers to complex values */
 	unsigned char *f; /** pointer to array of flags: bit0=byref, */
 	const char *name;
@@ -629,12 +614,12 @@
 private:
 
 	inline void exception(const char *msg,...) const
-	{ 
-		static char buf[1024]; 
+	{
+		static char buf[1024];
 		va_list ptr;
 		va_start(ptr,msg);
-		sprintf(buf,"%s", name?name:""); 
-		vsprintf(buf+strlen(buf), msg, ptr); 
+		sprintf(buf,"%s", name?name:"");
+		vsprintf(buf+strlen(buf), msg, ptr);
 		throw (const char*)buf;
 		va_end(ptr);
 	};
@@ -643,20 +628,21 @@
 	inline void set_flag(const size_t r, size_t c, const unsigned char b) {f[r*m+c]|=b;};
 	inline void clr_flag(const size_t r, size_t c, const unsigned char b) {f[r*m+c]&=~b;};
 	inline bool tst_flag(const size_t r, size_t c, const unsigned char b) const {return (f[r*m+c]&b)==b;};
-	complex &my(const size_t r, const size_t c) 
-	{ 
+	complex &my(const size_t r, const size_t c)
+	{
 		if ( x[r][c]==NULL ) x[r][c] = new complex;
-		return (*x[r][c]); 
+		return (*x[r][c]);
 	};
 public:
-<<<<<<< HEAD
 	inline complex_vector operator[] (const size_t n) { return complex_vector(x[n]); }
 	inline const complex_vector operator[] (const size_t n) const { return complex_vector(x[n]); }
 	complex_array(const size_t rows=0, const size_t cols=0, complex **data=NULL)
 	{
 		refs = new unsigned int;
 		*refs = 0;
-		m = n = max = 0;
+		n = rows;
+		m = cols;
+		max_val = 0;
 		x = NULL;
 		f = NULL;
 		if ( rows>0 )
@@ -673,7 +659,7 @@
 	{
 		n = a.n;
 		m = a.m;
-		max = a.max;
+		max_val = a.max_val;
 		refs = a.refs;
 		x = a.x;
 		f = a.f;
@@ -690,7 +676,7 @@
 				for ( c=0 ; c<m ; c++ )
 				{
 					if ( tst_flag(r,c,BYREF) )
-						free(x[r][c]); 
+						free(x[r][c]);
 				}
 				free(x[r]);
 			}
@@ -699,23 +685,15 @@
 		}
 	}
 public:
-	void set_name(const char *v) { name = v; }; 
+	void set_name(const char *v) { name = v; };
 	inline const char *get_name(void) const { return name; };
 	void copy_name(const char *v) { char *s=(char*)malloc(strlen(v)+1); strcpy(s,v); name=(const char*)s; };
 	inline const size_t get_rows(void) const { return n; };
 	inline const size_t get_cols(void) const { return m; };
-	inline const size_t get_max(void) const { return max; };
-	void set_max(const size_t size) 
-	{
-		if ( size<=max ) exception(".set_max(%u): cannot shrink complex_array",size);
-=======
-	inline size_t get_rows(void) { return n; };
-	inline size_t get_cols(void) { return m; };
-	inline size_t get_max(void) { return max_val; };
-	inline void set_max(size_t size) 
-	{
-		if ( size<=max_val ) throw "cannot shrink double_array";
->>>>>>> 40e5ad85
+	inline const size_t get_max(void) const { return max_val; };
+	void set_max(const size_t size)
+	{
+		if ( size<=max_val ) exception(".set_max(%u): cannot shrink complex_array",size);
 		size_t r;
 		complex ***z = (complex***)malloc(sizeof(complex**)*size);
 		// create new rows
@@ -724,15 +702,9 @@
 			if ( x[r]!=NULL )
 			{
 				complex **y = (complex**)malloc(sizeof(complex*)*size);
-<<<<<<< HEAD
 				if ( y==NULL ) exception(".set_max(%u): unable to expand complex_array",size);
-				memcpy(y,x[r],sizeof(complex*)*max);
-				memset(y+max,0,sizeof(complex*)*(size-max));
-=======
-				if ( y==NULL ) throw "unable to expand double_array";
 				memcpy(y,x[r],sizeof(complex*)*max_val);
 				memset(y+max_val,0,sizeof(complex*)*(size-max_val));
->>>>>>> 40e5ad85
 				free(x[r]);
 				z[r] = y;
 			}
@@ -754,18 +726,14 @@
 		f = nf;
 		max_val=size;
 	};
-	void grow_to(const size_t r, const size_t c) 
+	void grow_to(const size_t r, const size_t c)
 	{ 
-<<<<<<< HEAD
-		size_t s = (max<1?1:max);
-=======
-		size_t s = max_val;
->>>>>>> 40e5ad85
+		size_t s = (max_val<1?1:max_val);
 		while ( c>=s || r>=s ) s*=2; 
 		if ( s>max_val )set_max(s);
 
 		// add rows
-		while ( n<r ) 
+		while ( n<r )
 		{
 			if ( x[n]==NULL ) 
 			{
@@ -806,7 +774,7 @@
 	};
 	inline bool is_nan(const size_t c) const { return is_nan(0,c); };
 	bool is_empty(void) const { return n==0 && m==0; };
-	void clr_at(const size_t r, const size_t c) 
+	void clr_at(const size_t r, const size_t c)
 	{ 
 		check_valid(r,c);
 		if ( tst_flag(r,c,BYREF) )
@@ -815,8 +783,8 @@
 	};
 	inline void clr_at(const size_t c) { return clr_at(0,c); };
 	/// make a new matrix (row major)
-	complex **copy_matrix(void) 
-	{   
+	complex **copy_matrix(void)
+	{
 		complex **y = new complex*[n];
 		unsigned int r;
 		for ( r=0 ; r<n ; r++ )
@@ -826,7 +794,7 @@
 			for ( c=0 ; c<m ; c++ )
 				y[r][c] = *(x[r][c]);
 		}
-		return y;               
+		return y;
 	};
 	/// free a matrix
 	void free_matrix(complex **y)
@@ -872,7 +840,7 @@
 	inline complex &get(const size_t r, const size_t c) { return *x[r][c]; };
 	inline complex &get(const size_t c) { return get(0,c); };
 	inline void set_at(const size_t c, const complex v) { set_at(0,c,v); };
-	void set_at(const size_t r, const size_t c, const complex v) 
+	void set_at(const size_t r, const size_t c, const complex v)
 	{ 
 		check_valid(r,c);
 		if ( x[r][c]==NULL ) 
@@ -880,7 +848,7 @@
 		*(x[r][c]) = v; 
 	};
 	inline void set_at(const size_t c, complex *v) { set_at(0,c,v); };
-	void set_at(const size_t r, const size_t c, complex *v) 
+	void set_at(const size_t r, const size_t c, complex *v)
 	{ 
 		check_valid(r,c);
 		if ( v==NULL ) 
@@ -909,7 +877,7 @@
 		if ( c2==-1 ) c2 = m-1;
 		if ( r2<r1 || c2<c1 ) exception(".dump(%u,%u,%u,%u): invalid (r,c)", r1,r2,c1,c2);
 		size_t r,c;
-		fprintf(stderr,"complex_array %s = {\n",name?name:"unnamed"); 
+		fprintf(stderr,"complex_array %s = {\n",name?name:"unnamed");
 		for ( r=r1 ; r<=n ; r++ )
 		{
 			for ( c=c1 ; c<=m ; c++ )
@@ -1069,7 +1037,7 @@
 		for ( r=0 ; r<get_rows() ; r++ )
 		{
 			for ( c=0 ; c<y.get_cols() ; c++ )
-			{	
+			{
 				complex b = 0;
 				for ( k=0 ; k<get_cols() ; k++ )
 					b += my(r,k) * y[k][c];
