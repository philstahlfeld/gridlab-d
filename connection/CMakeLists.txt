--- conflicted
+++ resolved
@@ -65,12 +65,7 @@
         )
 
 if (FNCS_FOUND)
-<<<<<<< HEAD
     target_link_libraries(${GLD_MODULE_NAME} PRIVATE
-            fncs
-=======
-    target_link_libraries(${PROJECT_NAME} PRIVATE
->>>>>>> e99b3b50
             ${GLD_FNCS_LIBRARIES}
             )
     target_compile_definitions(${GLD_MODULE_NAME} PRIVATE HAVE_FNCS)
