/** $Id: meter.cpp 1182 2008-12-22 22:08:36Z dchassin $
	Copyright (C) 2008 Battelle Memorial Institute
	@file meter.cpp
	@addtogroup powerflow_meter Meter
	@ingroup powerflow

	@note The meter object now only implements polyphase meters.  For a singlephase
	meter, see the triplex_meter object.

	Distribution meter can be either single phase or polyphase meters.
	For polyphase meters, the line voltages are nominally 277V line-to-line, and
	480V line-to-ground.  The ground is not presented explicitly (it is assumed).

	Total cumulative energy, instantantenous power and peak demand are metered.

	@{
 **/
#include <stdlib.h>
#include <stdio.h>
#include <errno.h>
#include <math.h>

#include "meter.h"
#include "timestamp.h"

// useful macros
#define TO_HOURS(t) (((double)t) / (3600 * TS_SECOND))

// meter reset function
EXPORT int64 meter_reset(OBJECT *obj)
{
	meter *pMeter = OBJECTDATA(obj,meter);
	pMeter->measured_demand = 0;
	return 0;
}

//////////////////////////////////////////////////////////////////////////
// meter CLASS FUNCTIONS
//////////////////////////////////////////////////////////////////////////
// class management data
CLASS* meter::oclass = NULL;
CLASS* meter::pclass = NULL;

// the constructor registers the class and properties and sets the defaults
meter::meter(MODULE *mod) : node(mod)
{
	// first time init
	if (oclass==NULL)
	{
		// link to parent class (used by isa)
		pclass = node::oclass;

		// register the class definition
		oclass = gl_register_class(mod,"meter",sizeof(meter),PC_PRETOPDOWN|PC_BOTTOMUP|PC_POSTTOPDOWN|PC_UNSAFE_OVERRIDE_OMIT|PC_AUTOLOCK);
		if (oclass==NULL)
			throw "unable to register class meter";
		else
			oclass->trl = TRL_PROVEN;

		// publish the class properties
		if (gl_publish_variable(oclass,
			PT_INHERIT, "node",
			PT_double, "measured_real_energy[Wh]", PADDR(measured_real_energy),PT_DESCRIPTION,"metered real energy consumption, cummalitive",
            PT_double, "measured_real_energy_delta[Wh]", PADDR(measured_real_energy_delta),PT_DESCRIPTION,"delta in metered real energy consumption from last specified measured_energy_delta_timestep",
			PT_double, "measured_reactive_energy[VAh]",PADDR(measured_reactive_energy),PT_DESCRIPTION,"metered reactive energy consumption, cummalitive",
            PT_double, "measured_reactive_energy_delta[VAh]",PADDR(measured_reactive_energy_delta),PT_DESCRIPTION,"delta in metered reactive energy consumption from last specified measured_energy_delta_timestep",
            PT_double, "measured_energy_delta_timestep[s]",PADDR(measured_energy_delta_timestep),PT_DESCRIPTION,"Period of timestep for real and reactive delta energy calculation",
			PT_complex, "measured_power[VA]", PADDR(measured_power),PT_DESCRIPTION,"metered real power",
			PT_complex, "measured_power_A[VA]", PADDR(indiv_measured_power[0]),PT_DESCRIPTION,"metered complex power on phase A",
			PT_complex, "measured_power_B[VA]", PADDR(indiv_measured_power[1]),PT_DESCRIPTION,"metered complex power on phase B",
			PT_complex, "measured_power_C[VA]", PADDR(indiv_measured_power[2]),PT_DESCRIPTION,"metered complex power on phase C",
			PT_double, "measured_demand[W]", PADDR(measured_demand),PT_DESCRIPTION,"greatest metered real power during simulation",
			PT_double, "measured_real_power[W]", PADDR(measured_real_power),PT_DESCRIPTION,"metered real power",
			PT_double, "measured_reactive_power[VAr]", PADDR(measured_reactive_power),PT_DESCRIPTION,"metered reactive power",
			PT_complex, "meter_power_consumption[VA]", PADDR(meter_power_consumption),PT_DESCRIPTION,"metered power used for operating the meter; standby and communication losses",
			
			// added to record last voltage/current
			PT_complex, "measured_voltage_A[V]", PADDR(measured_voltage[0]),PT_DESCRIPTION,"measured line-to-neutral voltage on phase A",
			PT_complex, "measured_voltage_B[V]", PADDR(measured_voltage[1]),PT_DESCRIPTION,"measured line-to-neutral voltage on phase B",
			PT_complex, "measured_voltage_C[V]", PADDR(measured_voltage[2]),PT_DESCRIPTION,"measured line-to-neutral voltage on phase C",
			PT_complex, "measured_voltage_AB[V]", PADDR(measured_voltageD[0]),PT_DESCRIPTION,"measured line-to-line voltage on phase AB",
			PT_complex, "measured_voltage_BC[V]", PADDR(measured_voltageD[1]),PT_DESCRIPTION,"measured line-to-line voltage on phase BC",
			PT_complex, "measured_voltage_CA[V]", PADDR(measured_voltageD[2]),PT_DESCRIPTION,"measured line-to-line voltage on phase CA",

			//Voltage items
			PT_double, "measured_real_max_voltage_A_in_interval[V]", PADDR(measured_real_max_voltage_in_interval[0]),PT_DESCRIPTION,"measured real max line-to-neutral voltage on phase A over a specified interval",
			PT_double, "measured_real_max_voltage_B_in_interval[V]", PADDR(measured_real_max_voltage_in_interval[1]),PT_DESCRIPTION,"measured real max line-to-neutral voltage on phase B over a specified interval",
			PT_double, "measured_real_max_voltage_C_in_interval[V]", PADDR(measured_real_max_voltage_in_interval[2]),PT_DESCRIPTION,"measured real max line-to-neutral voltage on phase C over a specified interval",
			PT_double, "measured_reactive_max_voltage_A_in_interval[V]", PADDR(measured_reactive_max_voltage_in_interval[0]),PT_DESCRIPTION,"measured reactive max line-to-neutral voltage on phase A over a specified interval",
			PT_double, "measured_reactive_max_voltage_B_in_interval[V]", PADDR(measured_reactive_max_voltage_in_interval[1]),PT_DESCRIPTION,"measured reactive max line-to-neutral voltage on phase B over a specified interval",
			PT_double, "measured_reactive_max_voltage_C_in_interval[V]", PADDR(measured_reactive_max_voltage_in_interval[2]),PT_DESCRIPTION,"measured reactive max line-to-neutral voltage on phase C over a specified interval",
			PT_double, "measured_real_max_voltage_AB_in_interval[V]", PADDR(measured_real_max_voltageD_in_interval[0]),PT_DESCRIPTION,"measured real max line-to-line voltage on phase A over a specified interval",
			PT_double, "measured_real_max_voltage_BC_in_interval[V]", PADDR(measured_real_max_voltageD_in_interval[1]),PT_DESCRIPTION,"measured real max line-to-line voltage on phase B over a specified interval",
			PT_double, "measured_real_max_voltage_CA_in_interval[V]", PADDR(measured_real_max_voltageD_in_interval[2]),PT_DESCRIPTION,"measured real max line-to-line voltage on phase C over a specified interval",
			PT_double, "measured_reactive_max_voltage_AB_in_interval[V]", PADDR(measured_reactive_max_voltageD_in_interval[0]),PT_DESCRIPTION,"measured reactive max line-to-line voltage on phase A over a specified interval",
			PT_double, "measured_reactive_max_voltage_BC_in_interval[V]", PADDR(measured_reactive_max_voltageD_in_interval[1]),PT_DESCRIPTION,"measured reactive max line-to-line voltage on phase B over a specified interval",
			PT_double, "measured_reactive_max_voltage_CA_in_interval[V]", PADDR(measured_reactive_max_voltageD_in_interval[2]),PT_DESCRIPTION,"measured reactive max line-to-line voltage on phase C over a specified interval",
			PT_double, "measured_real_min_voltage_A_in_interval[V]", PADDR(measured_real_min_voltage_in_interval[0]),PT_DESCRIPTION,"measured real min line-to-neutral voltage on phase A over a specified interval",
			PT_double, "measured_real_min_voltage_B_in_interval[V]", PADDR(measured_real_min_voltage_in_interval[1]),PT_DESCRIPTION,"measured real min line-to-neutral voltage on phase B over a specified interval",
			PT_double, "measured_real_min_voltage_C_in_interval[V]", PADDR(measured_real_min_voltage_in_interval[2]),PT_DESCRIPTION,"measured real min line-to-neutral voltage on phase C over a specified interval",
			PT_double, "measured_reactive_min_voltage_A_in_interval[V]", PADDR(measured_reactive_min_voltage_in_interval[0]),PT_DESCRIPTION,"measured reactive min line-to-neutral voltage on phase A over a specified interval",
			PT_double, "measured_reactive_min_voltage_B_in_interval[V]", PADDR(measured_reactive_min_voltage_in_interval[1]),PT_DESCRIPTION,"measured reactive min line-to-neutral voltage on phase B over a specified interval",
			PT_double, "measured_reactive_min_voltage_C_in_interval[V]", PADDR(measured_reactive_min_voltage_in_interval[2]),PT_DESCRIPTION,"measured reactive min line-to-neutral voltage on phase C over a specified interval",
			PT_double, "measured_real_min_voltage_AB_in_interval[V]", PADDR(measured_real_min_voltageD_in_interval[0]),PT_DESCRIPTION,"measured real min line-to-line voltage on phase A over a specified interval",
			PT_double, "measured_real_min_voltage_BC_in_interval[V]", PADDR(measured_real_min_voltageD_in_interval[1]),PT_DESCRIPTION,"measured real min line-to-line voltage on phase B over a specified interval",
			PT_double, "measured_real_min_voltage_CA_in_interval[V]", PADDR(measured_real_min_voltageD_in_interval[2]),PT_DESCRIPTION,"measured real min line-to-line voltage on phase C over a specified interval",
			PT_double, "measured_reactive_min_voltage_AB_in_interval[V]", PADDR(measured_reactive_min_voltageD_in_interval[0]),PT_DESCRIPTION,"measured reactive min line-to-line voltage on phase A over a specified interval",
			PT_double, "measured_reactive_min_voltage_BC_in_interval[V]", PADDR(measured_reactive_min_voltageD_in_interval[1]),PT_DESCRIPTION,"measured reactive min line-to-line voltage on phase B over a specified interval",
			PT_double, "measured_reactive_min_voltage_CA_in_interval[V]", PADDR(measured_reactive_min_voltageD_in_interval[2]),PT_DESCRIPTION,"measured reactive min line-to-line voltage on phase C over a specified interval",
			PT_double, "measured_avg_voltage_A_mag_in_interval[V]", PADDR(measured_avg_voltage_mag_in_interval[0]),PT_DESCRIPTION,"measured avg line-to-neutral voltage magnitude on phase A over a specified interval",
			PT_double, "measured_avg_voltage_B_mag_in_interval[V]", PADDR(measured_avg_voltage_mag_in_interval[1]),PT_DESCRIPTION,"measured avg line-to-neutral voltage magnitude on phase B over a specified interval",
			PT_double, "measured_avg_voltage_C_mag_in_interval[V]", PADDR(measured_avg_voltage_mag_in_interval[2]),PT_DESCRIPTION,"measured avg line-to-neutral voltage magnitude on phase C over a specified interval",
			PT_double, "measured_avg_voltage_AB_mag_in_interval[V]", PADDR(measured_avg_voltageD_mag_in_interval[0]),PT_DESCRIPTION,"measured avg line-to-line voltage magnitude on phase A over a specified interval",
			PT_double, "measured_avg_voltage_BC_mag_in_interval[V]", PADDR(measured_avg_voltageD_mag_in_interval[1]),PT_DESCRIPTION,"measured avg line-to-line voltage magnitude on phase B over a specified interval",
			PT_double, "measured_avg_voltage_CA_mag_in_interval[V]", PADDR(measured_avg_voltageD_mag_in_interval[2]),PT_DESCRIPTION,"measured avg line-to-line voltage magnitude on phase C over a specified interval",
			
			//power average items
			PT_double, "measured_real_max_power_in_interval[W]", PADDR(measured_real_max_power_in_interval),PT_DESCRIPTION,"measured maximum real power over a specified interval",
			PT_double, "measured_reactive_max_power_in_interval[VAr]", PADDR(measured_reactive_max_power_in_interval),PT_DESCRIPTION,"measured maximum reactive power over a specified interval",
			PT_double, "measured_real_min_power_in_interval[W]", PADDR(measured_real_min_power_in_interval),PT_DESCRIPTION,"measured minimum real power over a specified interval",
			PT_double, "measured_reactive_min_power_in_interval[VAr]", PADDR(measured_reactive_min_power_in_interval),PT_DESCRIPTION,"measured minimum reactive power over a specified interval",
			PT_double, "measured_avg_real_power_in_interval[W]", PADDR(measured_real_avg_power_in_interval),PT_DESCRIPTION,"measured average real power over a specified interval",
			PT_double, "measured_avg_reactive_power_in_interval[VAr]", PADDR(measured_reactive_avg_power_in_interval),PT_DESCRIPTION,"measured average reactive power over a specified interval",
			
			PT_complex, "measured_current_A[A]", PADDR(measured_current[0]),PT_DESCRIPTION,"measured current on phase A",
			PT_complex, "measured_current_B[A]", PADDR(measured_current[1]),PT_DESCRIPTION,"measured current on phase B",
			PT_complex, "measured_current_C[A]", PADDR(measured_current[2]),PT_DESCRIPTION,"measured current on phase C",
			PT_bool, "customer_interrupted", PADDR(meter_interrupted),PT_DESCRIPTION,"Reliability flag - goes active if the customer is in an 'interrupted' state",
			PT_bool, "customer_interrupted_secondary", PADDR(meter_interrupted_secondary),PT_DESCRIPTION,"Reliability flag - goes active if the customer is in an 'secondary interrupted' state - i.e., momentary",
#ifdef SUPPORT_OUTAGES
			PT_int16, "sustained_count", PADDR(sustained_count),	//reliability sustained event counter
			PT_int16, "momentary_count", PADDR(momentary_count),	//reliability momentary event counter
			PT_int16, "total_count", PADDR(total_count),		//reliability total event counter
			PT_int16, "s_flag", PADDR(s_flag),
			PT_int16, "t_flag", PADDR(t_flag),
			PT_complex, "pre_load", PADDR(pre_load),
#endif
			PT_double, "monthly_bill[$]", PADDR(monthly_bill),PT_DESCRIPTION,"Accumulator for the current month's bill",
			PT_double, "previous_monthly_bill[$]", PADDR(previous_monthly_bill),PT_DESCRIPTION,"Total monthly bill for the previous month",
			PT_double, "previous_monthly_energy[kWh]", PADDR(previous_monthly_energy),PT_DESCRIPTION,"Total monthly energy for the previous month",
			PT_double, "monthly_fee[$]", PADDR(monthly_fee),PT_DESCRIPTION,"Once a month flat fee for customer hook-up",
			PT_double, "monthly_energy[kWh]", PADDR(monthly_energy),PT_DESCRIPTION,"Accumulator for the current month's energy consumption",
			PT_enumeration, "bill_mode", PADDR(bill_mode),PT_DESCRIPTION,"Billing structure desired",
				PT_KEYWORD,"NONE",(enumeration)BM_NONE,
				PT_KEYWORD,"UNIFORM",(enumeration)BM_UNIFORM,
				PT_KEYWORD,"TIERED",(enumeration)BM_TIERED,
				PT_KEYWORD,"HOURLY",(enumeration)BM_HOURLY,
				PT_KEYWORD,"TIERED_RTP",(enumeration)BM_TIERED_RTP,
				PT_KEYWORD,"TIERED_TOU",(enumeration)BM_TIERED_TOU,
			PT_object, "power_market", PADDR(power_market),PT_DESCRIPTION,"Market (auction object) where the price is being received from",
			PT_int32, "bill_day", PADDR(bill_day),PT_DESCRIPTION,"day of month bill is to be processed (currently limited to days 1-28)",
			PT_double, "price[$/kWh]", PADDR(price),PT_DESCRIPTION,"current price of electricity",
			PT_double, "price_base[$/kWh]", PADDR(price_base), PT_DESCRIPTION, "Used only in TIERED_RTP mode to describe the price before the first tier",
			PT_double, "first_tier_price[$/kWh]", PADDR(tier_price[0]),PT_DESCRIPTION,"price of electricity between first tier and second tier energy usage",
			PT_double, "first_tier_energy[kWh]", PADDR(tier_energy[0]),PT_DESCRIPTION,"switching point between base price and first tier price",
			PT_double, "second_tier_price[$/kWh]", PADDR(tier_price[1]),PT_DESCRIPTION,"price of electricity between second tier and third tier energy usage",
			PT_double, "second_tier_energy[kWh]", PADDR(tier_energy[1]),PT_DESCRIPTION,"switching point between first tier price and second tier price",
			PT_double, "third_tier_price[$/kWh]", PADDR(tier_price[2]),PT_DESCRIPTION,"price of electricity when energy usage exceeds third tier energy usage",
			PT_double, "third_tier_energy[kWh]", PADDR(tier_energy[2]),PT_DESCRIPTION,"switching point between second tier price and third tier price",

			//PT_double, "measured_reactive[kVar]", PADDR(measured_reactive), has not implemented yet
			NULL)<1) GL_THROW("unable to publish properties in %s",__FILE__);

		// publish meter reset function
		if (gl_publish_function(oclass,"reset",(FUNCTIONADDR)meter_reset)==NULL)
			GL_THROW("unable to publish meter_reset function in %s",__FILE__);

		//Publish deltamode functions
		if (gl_publish_function(oclass,	"delta_linkage_node", (FUNCTIONADDR)delta_linkage)==NULL)
			GL_THROW("Unable to publish meter delta_linkage function");
		if (gl_publish_function(oclass,	"interupdate_pwr_object", (FUNCTIONADDR)interupdate_meter)==NULL)
			GL_THROW("Unable to publish meter deltamode function");
		if (gl_publish_function(oclass,	"delta_freq_pwr_object", (FUNCTIONADDR)delta_frequency_node)==NULL)
			GL_THROW("Unable to publish meter deltamode function");
		}
}

int meter::isa(char *classname)
{
	return strcmp(classname,"meter")==0 || node::isa(classname);
}

// Create a distribution meter from the defaults template, return 1 on success
int meter::create()
{
	int result = node::create();
	
#ifdef SUPPORT_OUTAGES
	sustained_count=0;	//reliability sustained event counter
	momentary_count=0;	//reliability momentary event counter
	total_count=0;		//reliability total event counter
	s_flag=0;
	t_flag=0;
	pre_load=0;
#endif

	measured_voltage[0] = measured_voltage[1] = measured_voltage[2] = complex(0,0,A);
	measured_voltageD[0] = measured_voltageD[1] = measured_voltageD[2] = complex(0,0,A);
	measured_real_max_voltage_in_interval[0] = measured_real_max_voltage_in_interval[1] = measured_real_max_voltage_in_interval[2] = 0.0;
	measured_reactive_max_voltage_in_interval[0] = measured_reactive_max_voltage_in_interval[1] = measured_reactive_max_voltage_in_interval[2] = 0.0;
	measured_real_max_voltageD_in_interval[0] = measured_real_max_voltageD_in_interval[1] = measured_real_max_voltageD_in_interval[2] = 0.0;
	measured_reactive_max_voltageD_in_interval[0] = measured_reactive_max_voltageD_in_interval[1] = measured_reactive_max_voltageD_in_interval[2] = 0.0;
	measured_real_min_voltage_in_interval[0] = measured_real_min_voltage_in_interval[1] = measured_real_min_voltage_in_interval[2] = 0.0;
	measured_reactive_min_voltage_in_interval[0] = measured_reactive_min_voltage_in_interval[1] = measured_reactive_min_voltage_in_interval[2] = 0.0;
	measured_real_min_voltageD_in_interval[0] = measured_real_min_voltageD_in_interval[1] = measured_real_min_voltageD_in_interval[2] = 0.0;
	measured_reactive_min_voltageD_in_interval[0] = measured_reactive_min_voltageD_in_interval[1] = measured_reactive_min_voltageD_in_interval[2] = 0.0;
	measured_avg_voltage_mag_in_interval[0] = measured_avg_voltage_mag_in_interval[1] = measured_avg_voltage_mag_in_interval[2] = 0.0;
	measured_current[0] = measured_current[1] = measured_current[2] = complex(0,0,J);
	measured_real_energy = measured_reactive_energy = 0.0;
    measured_real_energy_delta = measured_reactive_energy_delta = 0;
    last_measured_real_energy = last_measured_reactive_energy = 0;
    last_measured_real_power = last_measured_reactive_power = 0.0;
	measured_energy_delta_timestep = -1;
	measured_power = complex(0,0,J);
	measured_demand = 0.0;
	measured_real_power = 0.0;
	measured_reactive_power = 0.0;

	meter_interrupted = false;	//We default to being in service
	meter_interrupted_secondary = false;	//Default to no momentary interruptions

	hourly_acc = 0.0;
	monthly_bill = 0.0;
	monthly_energy = 0.0;
	previous_monthly_energy = 0.0;
	bill_mode = BM_NONE;
	power_market = 0;
	price_prop = 0;
	bill_day = 15;
	last_bill_month = -1;
	price = 0.0;
	tier_price[0] = tier_price[1] = tier_price[2] = 0;
	tier_energy[0] = tier_energy[1] = tier_energy[2] = 0;
	last_price = 0;
	last_tier_price[0] = 0;
	last_tier_price[1] = 0;
	last_tier_price[2] = 0;
	last_price_base = 0;
	meter_power_consumption = complex(0,0);

	//Flag us as a meter
	node_type = METER_NODE;

	meter_NR_servered = false;	//Assume we are just a normal meter at first

	//power average items
	measured_real_max_power_in_interval = 0.0;
	measured_reactive_max_power_in_interval = 0.0;
	measured_real_min_power_in_interval = 0.0;
	measured_reactive_min_power_in_interval = 0.0;
	measured_real_avg_power_in_interval = 0.0;
	measured_reactive_avg_power_in_interval = 0.0;

	last_measured_max_real_power = 0.0;
	last_measured_min_real_power = 0.0;
	last_measured_max_reactive_power = 0.0;
	last_measured_min_reactive_power = 0.0;
	last_measured_avg_real_power = 0.0;
	last_measured_avg_reactive_power = 0.0;

	return result;
}

// Initialize a distribution meter, return 1 on success
int meter::init(OBJECT *parent)
{
	char temp_buff[128];

	if(power_market != 0){
		price_prop = gl_get_property(power_market, "current_market.clearing_price");
		if(price_prop == 0){
			GL_THROW("meter::power_market object \'%s\' does not publish \'current_market.clearing_price\'", (power_market->name ? power_market->name : "(anon)"));
		}
	}

	// Count the number of phases...for use with meter_power_consumption
	if (meter_power_consumption != complex(0,0))
	{
		no_phases = 0;
		if (has_phase(PHASE_A))
			no_phases += 1;
		if (has_phase(PHASE_B))
			no_phases += 1;
		if (has_phase(PHASE_C))
			no_phases += 1;
	}

	check_prices();
	last_t = dt = 0;

	//Update tracking flag
	//Get server mode variable
	gl_global_getvar("multirun_mode",temp_buff,sizeof(temp_buff));

	//See if we're not in standalone
	if (strcmp(temp_buff,"STANDALONE"))	//strcmp returns a 0 if they are the same
	{
		if ((solver_method == SM_NR) && (bustype == SWING))
		{
			meter_NR_servered = true;	//Set this flag for later use

			//Allocate the storage vector
			prev_voltage_value = (complex *)gl_malloc(3*sizeof(complex));

			//Check it
			if (prev_voltage_value==NULL)
			{
				GL_THROW("Failure to allocate memory for voltage tracking array");
				/*  TROUBLESHOOT
				While attempting to allocate memory for the voltage tracking array used
				by the master/slave functionality, an error occurred.  Please try again.
				If the error persists, please submit your code and a bug report via the trac
				website.
				*/
			}

			//Populate it with zeros for now, just cause - init sets voltages in node
			prev_voltage_value[0] = complex(0.0,0.0);
			prev_voltage_value[1] = complex(0.0,0.0);
			prev_voltage_value[2] = complex(0.0,0.0);
		}
	}

	return node::init(parent);
}

int meter::check_prices(){
	if(bill_mode == BM_UNIFORM){
		if(price < 0.0){
			//GL_THROW("triplex_meter price is negative!"); // This shouldn't throw an error - negative prices are okay JCF
		}
	} else if(bill_mode == BM_TIERED || bill_mode == BM_TIERED_RTP){
		if(tier_price[1] == 0){
			tier_price[1] = tier_price[0];
			tier_energy[1] = tier_energy[0];
		}
		if(tier_price[2] == 0){
			tier_price[2] = tier_price[1];
			tier_energy[2] = tier_energy[1];
		}
		if(tier_energy[2] < tier_energy[1] || tier_energy[1] < tier_energy[0]){
			GL_THROW("meter energy tiers quantity trend improperly");
		}
		for(int i = 0; i < 3; ++i){
			if(tier_price[i] < 0.0 || tier_energy[i] < 0.0)
				GL_THROW("meter tiers cannot have negative values");
		}
	} else if (bill_mode == BM_TIERED_TOU) { // beware: TOU pricing schedules haven't pushed values yet
		if(tier_energy[1] == 0){ 
			tier_price[1] = tier_price[0];
			tier_energy[1] = DBL_MAX;
		}
		if(tier_energy[2] == 0){
			tier_price[2] = tier_price[1];
			tier_energy[2] = DBL_MAX;
		}
		if(tier_energy[2] < tier_energy[1] || tier_energy[1] < tier_energy[0]){
			GL_THROW("meter energy tiers quantity trend improperly");
		}
		for(int i = 0; i < 3; ++i){
			if(tier_price[i] < 0.0 || tier_energy[i] < 0.0)
				GL_THROW("meter tiers cannot have negative values");
		}
	}

	if(bill_mode == BM_HOURLY || bill_mode == BM_TIERED_RTP){
		if(power_market == 0 || price_prop == 0){
			GL_THROW("meter cannot use real time energy prices without a power market that publishes the next price");
		}
		//price = *gl_get_double(power_market,price_prop);
	}

	// initialize these to the same value
	last_price = price;
	last_price_base = price_base;
	last_tier_price[0] = tier_price[0];
	last_tier_price[1] = tier_price[1];
	last_tier_price[2] = tier_price[2];

	return 0;
}
TIMESTAMP meter::presync(TIMESTAMP t0)
{
	if (meter_power_consumption != complex(0,0))
		power[0] = power[1] = power[2] = 0.0;

	//Reliability addition - if momentary flag set - clear it
	if (meter_interrupted_secondary == true)
		meter_interrupted_secondary = false;
    
    // Capturing first timestamp of simulation for use in delta energy measurements.
    if (t0 != 0 && start_timestamp == 0)
        start_timestamp = t0;

	return node::presync(t0);
}

//Functionalized portion for deltamode compatibility
void meter::BOTH_meter_sync_fxn()
{
	int TempNodeRef;

	//Reliability check
	if ((fault_check_object != NULL) && (solver_method == SM_NR))	//proper solver and fault_object isn't null - may need to set a flag
	{
		if (NR_node_reference==-99)	//Childed
		{
			TempNodeRef=*NR_subnode_reference;
		}
		else	//Normal
		{
			//Just assign it to our normal index
			TempNodeRef=NR_node_reference;
		}

		if ((NR_busdata[TempNodeRef].origphases & NR_busdata[TempNodeRef].phases) != NR_busdata[TempNodeRef].origphases)	//We have a phase mismatch - something has been lost
		{
			meter_interrupted = true;	//Someone is out of service, they just may not know it

			//See if we're flagged for a momentary as well - if we are, clear it
			if (meter_interrupted_secondary == true)
				meter_interrupted_secondary = false;
		}
		else
		{
			meter_interrupted = false;	//All is well
		}
	}

	if (meter_power_consumption != complex(0,0))
	{
		if (has_phase(PHASE_A))
			power[0] += meter_power_consumption / no_phases;
		if (has_phase(PHASE_B))
			power[1] += meter_power_consumption / no_phases;
		if (has_phase(PHASE_C))
			power[2] += meter_power_consumption / no_phases;
	}
}

TIMESTAMP meter::sync(TIMESTAMP t0)
{
	//Call functionalized meter sync
	BOTH_meter_sync_fxn();

	return node::sync(t0);
}

TIMESTAMP meter::postsync(TIMESTAMP t0, TIMESTAMP t1)
{
	OBJECT *obj = OBJECTHDR(this);
	complex temp_current;
	TIMESTAMP tretval;

	//Perform node update - do it now, otherwise current_inj isn't populated
	tretval = node::postsync(t1);

	measured_voltage[0] = voltageA;
	measured_voltage[1] = voltageB;
	measured_voltage[2] = voltageC;

	measured_voltageD[0] = voltageA - voltageB;
	measured_voltageD[1] = voltageB - voltageC;
	measured_voltageD[2] = voltageC - voltageA;

	if ((solver_method == SM_NR)||solver_method  == SM_FBS)
	{
		if (t1 > last_t)
		{
			dt = t1 - last_t;
			last_t = t1;
		}
		else
			dt = 0;
		
		measured_current[0] = current_inj[0];
		measured_current[1] = current_inj[1];
		measured_current[2] = current_inj[2];

		// compute energy use from previous cycle
		// - everything below this can moved to commit function once tape player is collecting from commit function7
		if (dt > 0 && last_t != dt)
		{	
			measured_real_energy += measured_real_power * TO_HOURS(dt);
			measured_reactive_energy += measured_reactive_power * TO_HOURS(dt);
		}

		// compute demand power
		indiv_measured_power[0] = measured_voltage[0]*(~measured_current[0]);
		indiv_measured_power[1] = measured_voltage[1]*(~measured_current[1]);
		indiv_measured_power[2] = measured_voltage[2]*(~measured_current[2]);

		measured_power = indiv_measured_power[0] + indiv_measured_power[1] + indiv_measured_power[2];

		measured_real_power = (indiv_measured_power[0]).Re()
							+ (indiv_measured_power[1]).Re()
							+ (indiv_measured_power[2]).Re();

		measured_reactive_power = (indiv_measured_power[0]).Im()
								+ (indiv_measured_power[1]).Im()
								+ (indiv_measured_power[2]).Im();

		if (measured_real_power > measured_demand) 
			measured_demand = measured_real_power;
        
        // Delta energy calculation
		if (measured_energy_delta_timestep > 0) {
			if (t0 == start_timestamp) {
				last_delta_timestamp = start_timestamp;
				voltage_avg_count = 0;
				interval_dt = 0;

				//Voltage values
				measured_real_max_voltage_in_interval[0] = voltageA.Re();
				measured_real_max_voltage_in_interval[1] = voltageB.Re();
				measured_real_max_voltage_in_interval[2] = voltageC.Re();
				measured_real_max_voltageD_in_interval[0] = measured_voltageD[0].Re();
				measured_real_max_voltageD_in_interval[1] = measured_voltageD[1].Re();
				measured_real_max_voltageD_in_interval[2] = measured_voltageD[2].Re();
				measured_real_min_voltage_in_interval[0] = voltageA.Re();
				measured_real_min_voltage_in_interval[1] = voltageB.Re();
				measured_real_min_voltage_in_interval[2] = voltageC.Re();
				measured_real_min_voltageD_in_interval[0] = measured_voltageD[0].Re();
				measured_real_min_voltageD_in_interval[1] = measured_voltageD[1].Re();
				measured_real_min_voltageD_in_interval[2] = measured_voltageD[2].Re();
				measured_reactive_max_voltage_in_interval[0] = voltageA.Im();
				measured_reactive_max_voltage_in_interval[1] = voltageB.Im();
				measured_reactive_max_voltage_in_interval[2] = voltageC.Im();
				measured_reactive_max_voltageD_in_interval[0] = measured_voltageD[0].Im();
				measured_reactive_max_voltageD_in_interval[1] = measured_voltageD[1].Im();
				measured_reactive_max_voltageD_in_interval[2] = measured_voltageD[2].Im();
				measured_reactive_min_voltage_in_interval[0] = voltageA.Im();
				measured_reactive_min_voltage_in_interval[1] = voltageB.Im();
				measured_reactive_min_voltage_in_interval[2] = voltageC.Im();
				measured_reactive_min_voltageD_in_interval[0] = measured_voltageD[0].Im();
				measured_reactive_min_voltageD_in_interval[1] = measured_voltageD[1].Im();
				measured_reactive_min_voltageD_in_interval[2] = measured_voltageD[2].Im();
				measured_avg_voltage_mag_in_interval[0] = voltageA.Mag();
				measured_avg_voltage_mag_in_interval[1] = voltageB.Mag();
				measured_avg_voltage_mag_in_interval[2] = voltageC.Mag();
				measured_avg_voltageD_mag_in_interval[0] = measured_voltageD[0].Mag();
				measured_avg_voltageD_mag_in_interval[1] = measured_voltageD[1].Mag();
				measured_avg_voltageD_mag_in_interval[2] = measured_voltageD[2].Mag();
				
				//Power values
				measured_real_max_power_in_interval = measured_real_power;
				measured_real_min_power_in_interval = measured_real_power;
				measured_real_avg_power_in_interval = measured_real_power;

				measured_reactive_max_power_in_interval = measured_reactive_power;
				measured_reactive_min_power_in_interval = measured_reactive_power;
				measured_reactive_avg_power_in_interval = measured_reactive_power;
				
				last_measured_voltage[0] = voltageA;
				last_measured_voltage[1] = voltageB;
				last_measured_voltage[2] = voltageC;
				last_measured_voltageD[0] = measured_voltageD[0];
				last_measured_voltageD[1] = measured_voltageD[1];
				last_measured_voltageD[2] = measured_voltageD[2];
				if (tretval > last_delta_timestamp + TIMESTAMP(measured_energy_delta_timestep)) {
					tretval = last_delta_timestamp + TIMESTAMP(measured_energy_delta_timestep);
				}
			}


			if ((t1 > last_delta_timestamp) && (t1 < last_delta_timestamp + TIMESTAMP(measured_energy_delta_timestep)) && (t1 != t0)) {
				if (voltage_avg_count <= 0) {
					last_measured_max_voltage_mag[0] = voltageA;
					last_measured_max_voltage_mag[1] = voltageB;
					last_measured_max_voltage_mag[2] = voltageC;
					last_measured_max_voltageD_mag[0] = measured_voltageD[0];
					last_measured_max_voltageD_mag[1] = measured_voltageD[1];
					last_measured_max_voltageD_mag[2] = measured_voltageD[2];
					last_measured_min_voltage_mag[0] = voltageA;
					last_measured_min_voltage_mag[1] = voltageB;
					last_measured_min_voltage_mag[2] = voltageC;
					last_measured_min_voltageD_mag[0] = measured_voltageD[0];
					last_measured_min_voltageD_mag[1] = measured_voltageD[1];
					last_measured_min_voltageD_mag[2] = measured_voltageD[2];
					last_measured_avg_voltage_mag[0] = last_measured_voltage[0].Mag();
					last_measured_avg_voltage_mag[1] = last_measured_voltage[1].Mag();
					last_measured_avg_voltage_mag[2] = last_measured_voltage[2].Mag();
					last_measured_avg_voltageD_mag[0] = last_measured_voltageD[0].Mag();
					last_measured_avg_voltageD_mag[1] = last_measured_voltageD[1].Mag();
					last_measured_avg_voltageD_mag[2] = last_measured_voltageD[2].Mag();

					//Power
					last_measured_min_real_power = last_measured_real_power;
					last_measured_max_real_power = last_measured_real_power;
					last_measured_avg_real_power = last_measured_real_power;
					last_measured_min_reactive_power = last_measured_reactive_power;
					last_measured_max_reactive_power = last_measured_reactive_power;
					last_measured_avg_reactive_power = last_measured_reactive_power;

				} else {
					if ( last_measured_voltage[0].Mag() > last_measured_max_voltage_mag[0].Mag()) {
						last_measured_max_voltage_mag[0] = last_measured_voltage[0];
					}
					if ( last_measured_voltage[1].Mag() > last_measured_max_voltage_mag[1].Mag()) {
						last_measured_max_voltage_mag[1] = last_measured_voltage[1];
					}
					if ( last_measured_voltage[2].Mag() > last_measured_max_voltage_mag[2].Mag()) {
						last_measured_max_voltage_mag[2] = last_measured_voltage[2];
					}
					if (last_measured_voltageD[0].Mag() > last_measured_max_voltageD_mag[0].Mag()) {
						last_measured_max_voltageD_mag[0] = last_measured_voltageD[0];
					}
					if (last_measured_voltageD[1].Mag() > last_measured_max_voltageD_mag[1].Mag()) {
						last_measured_max_voltageD_mag[1] = last_measured_voltageD[1];
					}
					if (last_measured_voltageD[2].Mag() > last_measured_max_voltageD_mag[2].Mag()) {
						last_measured_max_voltageD_mag[2] = last_measured_voltageD[2];
					}
					if ( last_measured_voltage[0].Mag() < last_measured_min_voltage_mag[0].Mag()) {
						last_measured_min_voltage_mag[0] = last_measured_voltage[0];
					}
					if ( last_measured_voltage[0].Mag() < last_measured_min_voltage_mag[1].Mag()) {
						last_measured_min_voltage_mag[1] = last_measured_voltage[0];
					}
					if ( last_measured_voltage[0].Mag() < last_measured_min_voltage_mag[2].Mag()) {
						last_measured_min_voltage_mag[2] = last_measured_voltage[0];
					}
					if (last_measured_voltageD[0].Mag() < last_measured_min_voltageD_mag[0].Mag()) {
						last_measured_min_voltageD_mag[0] = last_measured_voltageD[0];
					}
					if (last_measured_voltageD[1].Mag() < last_measured_min_voltageD_mag[1].Mag()) {
						last_measured_min_voltageD_mag[1] = last_measured_voltageD[1];
					}
					if (last_measured_voltageD[2].Mag() < last_measured_min_voltageD_mag[2].Mag()) {
						last_measured_min_voltageD_mag[2] = last_measured_voltageD[2];
					}

					//Power min/max check
					if (last_measured_max_real_power < last_measured_real_power)
					{
						last_measured_max_real_power = last_measured_real_power;
					}
					if (last_measured_max_reactive_power < last_measured_reactive_power)
					{
						last_measured_max_reactive_power = last_measured_reactive_power;
					}
					if (last_measured_min_real_power > last_measured_real_power)
					{
						last_measured_min_real_power = last_measured_real_power;
					}
					if (last_measured_min_reactive_power > last_measured_reactive_power)
					{
						last_measured_min_reactive_power = last_measured_reactive_power;
					}

					last_measured_avg_voltage_mag[0] = ((interval_dt * last_measured_avg_voltage_mag[0]) + (dt * last_measured_voltage[0].Mag()))/(interval_dt + dt);
					last_measured_avg_voltage_mag[1] = ((interval_dt * last_measured_avg_voltage_mag[1]) + (dt * last_measured_voltage[1].Mag()))/(interval_dt + dt);
					last_measured_avg_voltage_mag[2] = ((interval_dt * last_measured_avg_voltage_mag[2]) + (dt * last_measured_voltage[2].Mag()))/(interval_dt + dt);
					last_measured_avg_voltageD_mag[0] = ((interval_dt * last_measured_avg_voltageD_mag[0]) + (dt * last_measured_voltageD[0].Mag()))/(interval_dt + dt);
					last_measured_avg_voltageD_mag[1] = ((interval_dt * last_measured_avg_voltageD_mag[1]) + (dt * last_measured_voltageD[1].Mag()))/(interval_dt + dt);
					last_measured_avg_voltageD_mag[2] = ((interval_dt * last_measured_avg_voltageD_mag[2]) + (dt * last_measured_voltageD[2].Mag()))/(interval_dt + dt);

					//Update the power averages
					last_measured_avg_real_power = ((interval_dt * last_measured_avg_real_power) + (dt * last_measured_real_power))/(dt + interval_dt);
					last_measured_avg_reactive_power = ((interval_dt * last_measured_avg_reactive_power) + (dt * last_measured_reactive_power))/(dt + interval_dt);
				}
				last_measured_voltage[0] = voltageA.Mag();
				last_measured_voltage[1] = voltageB.Mag();
				last_measured_voltage[2] = voltageC.Mag();
				last_measured_voltageD[0] = measured_voltageD[0].Mag();
				last_measured_voltageD[1] = measured_voltageD[1].Mag();
				last_measured_voltageD[2] = measured_voltageD[2].Mag();
				if (t1 != last_delta_timestamp + TIMESTAMP(measured_energy_delta_timestep)) {
					voltage_avg_count++;
					interval_dt = interval_dt + dt;
				}
				if (tretval > last_delta_timestamp + TIMESTAMP(measured_energy_delta_timestep)) {
					tretval = last_delta_timestamp + TIMESTAMP(measured_energy_delta_timestep);
				}
			}

			if ((t1 == last_delta_timestamp + TIMESTAMP(measured_energy_delta_timestep)) && (t1 != t0) && measured_energy_delta_timestep > 0) {
				measured_real_energy_delta = measured_real_energy - last_measured_real_energy;
				measured_reactive_energy_delta = measured_reactive_energy - last_measured_reactive_energy;
				last_measured_real_energy = measured_real_energy;
				last_measured_reactive_energy = measured_reactive_energy;
				last_delta_timestamp = t1;
				if ( last_measured_voltage[0].Mag() > last_measured_max_voltage_mag[0].Mag()) {
					last_measured_max_voltage_mag[0] = last_measured_voltage[0];
				}
				if ( last_measured_voltage[1].Mag() > last_measured_max_voltage_mag[1].Mag()) {
					last_measured_max_voltage_mag[1] = last_measured_voltage[1];
				}
				if ( last_measured_voltage[2].Mag() > last_measured_max_voltage_mag[2].Mag()) {
					last_measured_max_voltage_mag[2] = last_measured_voltage[2];
				}
				if (last_measured_voltageD[0].Mag() > last_measured_max_voltageD_mag[0].Mag()) {
					last_measured_max_voltageD_mag[0] = last_measured_voltageD[0];
				}
				if (last_measured_voltageD[1].Mag() > last_measured_max_voltageD_mag[1].Mag()) {
					last_measured_max_voltageD_mag[1] = last_measured_voltageD[1];
				}
				if (last_measured_voltageD[2].Mag() > last_measured_max_voltageD_mag[2].Mag()) {
					last_measured_max_voltageD_mag[2] = last_measured_voltageD[2];
				}
				if ( last_measured_voltage[0].Mag() < last_measured_min_voltage_mag[0].Mag()) {
					last_measured_min_voltage_mag[0] = last_measured_voltage[0];
				}
				if ( last_measured_voltage[0].Mag() < last_measured_min_voltage_mag[1].Mag()) {
					last_measured_min_voltage_mag[1] = last_measured_voltage[0];
				}
				if ( last_measured_voltage[0].Mag() < last_measured_min_voltage_mag[2].Mag()) {
					last_measured_min_voltage_mag[2] = last_measured_voltage[0];
				}
				if (last_measured_voltageD[0].Mag() < last_measured_min_voltageD_mag[0].Mag()) {
					last_measured_min_voltageD_mag[0] = last_measured_voltageD[0];
				}
				if (last_measured_voltageD[1].Mag() < last_measured_min_voltageD_mag[1].Mag()) {
					last_measured_min_voltageD_mag[1] = last_measured_voltageD[1];
				}
				if (last_measured_voltageD[2].Mag() < last_measured_min_voltageD_mag[2].Mag()) {
					last_measured_min_voltageD_mag[2] = last_measured_voltageD[2];
				}

				//Power min/max check
				if (last_measured_max_real_power < last_measured_real_power)
				{
					last_measured_max_real_power = last_measured_real_power;
				}
				if (last_measured_max_reactive_power < last_measured_reactive_power)
				{
					last_measured_max_reactive_power = last_measured_reactive_power;
				}
				if (last_measured_min_real_power > last_measured_real_power)
				{
					last_measured_min_real_power = last_measured_real_power;
				}
				if (last_measured_min_reactive_power > last_measured_reactive_power)
				{
					last_measured_min_reactive_power = last_measured_reactive_power;
				}

				last_measured_avg_voltage_mag[0] = ((interval_dt * last_measured_avg_voltage_mag[0]) + (dt * last_measured_voltage[0].Mag()))/(interval_dt + dt);
				last_measured_avg_voltage_mag[1] = ((interval_dt * last_measured_avg_voltage_mag[1]) + (dt * last_measured_voltage[1].Mag()))/(interval_dt + dt);
				last_measured_avg_voltage_mag[2] = ((interval_dt * last_measured_avg_voltage_mag[2]) + (dt * last_measured_voltage[2].Mag()))/(interval_dt + dt);
				last_measured_avg_voltageD_mag[0] = ((interval_dt * last_measured_avg_voltageD_mag[0]) + (dt * last_measured_voltageD[0].Mag()))/(interval_dt + dt);
				last_measured_avg_voltageD_mag[1] = ((interval_dt * last_measured_avg_voltageD_mag[1]) + (dt * last_measured_voltageD[1].Mag()))/(interval_dt + dt);
				last_measured_avg_voltageD_mag[2] = ((interval_dt * last_measured_avg_voltageD_mag[2]) + (dt * last_measured_voltageD[2].Mag()))/(interval_dt + dt);
				last_measured_voltage[0] = voltageA.Mag();
				last_measured_voltage[1] = voltageB.Mag();
				last_measured_voltage[2] = voltageC.Mag();
				last_measured_voltageD[0] = measured_voltageD[0].Mag();
				last_measured_voltageD[1] = measured_voltageD[1].Mag();
				last_measured_voltageD[2] = measured_voltageD[2].Mag();

				//Update the power averages
				last_measured_avg_real_power = ((interval_dt * last_measured_avg_real_power) + (dt * last_measured_real_power))/(dt + interval_dt);
				last_measured_avg_reactive_power = ((interval_dt * last_measured_avg_reactive_power) + (dt * last_measured_reactive_power))/(dt + interval_dt);

				interval_dt = 0;
				voltage_avg_count = 0;
				measured_real_max_voltage_in_interval[0] = last_measured_max_voltage_mag[0].Re();
				measured_real_max_voltage_in_interval[1] = last_measured_max_voltage_mag[1].Re();
				measured_real_max_voltage_in_interval[2] = last_measured_max_voltage_mag[2].Re();
				measured_real_max_voltageD_in_interval[0] = last_measured_max_voltageD_mag[0].Re();
				measured_real_max_voltageD_in_interval[1] = last_measured_max_voltageD_mag[1].Re();
				measured_real_max_voltageD_in_interval[2] = last_measured_max_voltageD_mag[2].Re();
				measured_real_min_voltage_in_interval[0] = last_measured_min_voltage_mag[0].Re();
				measured_real_min_voltage_in_interval[1] = last_measured_min_voltage_mag[1].Re();
				measured_real_min_voltage_in_interval[2] = last_measured_min_voltage_mag[2].Re();
				measured_real_min_voltageD_in_interval[0] = last_measured_min_voltageD_mag[0].Re();
				measured_real_min_voltageD_in_interval[1] = last_measured_min_voltageD_mag[1].Re();
				measured_real_min_voltageD_in_interval[2] = last_measured_min_voltageD_mag[2].Re();
				measured_reactive_max_voltage_in_interval[0] = last_measured_max_voltageD_mag[0].Im();
				measured_reactive_max_voltage_in_interval[1] = last_measured_max_voltageD_mag[1].Im();
				measured_reactive_max_voltage_in_interval[2] = last_measured_max_voltageD_mag[2].Im();
				measured_reactive_max_voltageD_in_interval[0] = last_measured_max_voltageD_mag[0].Im();
				measured_reactive_max_voltageD_in_interval[1] = last_measured_max_voltageD_mag[1].Im();
				measured_reactive_max_voltageD_in_interval[2] = last_measured_max_voltageD_mag[2].Im();
				measured_reactive_min_voltage_in_interval[0] = last_measured_min_voltage_mag[0].Im();
				measured_reactive_min_voltage_in_interval[1] = last_measured_min_voltage_mag[1].Im();
				measured_reactive_min_voltage_in_interval[2] = last_measured_min_voltage_mag[2].Im();
				measured_reactive_min_voltageD_in_interval[0] = last_measured_min_voltageD_mag[0].Im();
				measured_reactive_min_voltageD_in_interval[1] = last_measured_min_voltageD_mag[1].Im();
				measured_reactive_min_voltageD_in_interval[2] = last_measured_min_voltageD_mag[2].Im();

				//Power values
				measured_real_max_power_in_interval = last_measured_max_real_power;
				measured_real_min_power_in_interval = last_measured_min_real_power;
				measured_real_avg_power_in_interval = last_measured_avg_real_power;
				
				measured_reactive_max_power_in_interval = last_measured_max_reactive_power;
				measured_reactive_min_power_in_interval = last_measured_min_reactive_power;
				measured_reactive_avg_power_in_interval = last_measured_avg_reactive_power;

				if (tretval > last_delta_timestamp + TIMESTAMP(measured_energy_delta_timestep)) {
					tretval = last_delta_timestamp + TIMESTAMP(measured_energy_delta_timestep);
				}
			}
		}

		monthly_energy = measured_real_energy/1000 - previous_energy_total;

		if (bill_mode == BM_UNIFORM || bill_mode == BM_TIERED)
		{
			if (dt > 0)
				process_bill(t1);

			// Decide when the next billing HAS to be processed (one month later)
			if (monthly_bill == previous_monthly_bill)
			{
				DATETIME t_next;
				gl_localtime(t1,&t_next);

				t_next.day = bill_day;

				if (t_next.month != 12)
					t_next.month += 1;
				else
				{
					t_next.month = 1;
					t_next.year += 1;
				}
				t_next.tz[0] = 0;
				next_time =	gl_mktime(&t_next);
			}
		}

		if(bill_mode == BM_HOURLY || bill_mode == BM_TIERED_RTP || bill_mode == BM_TIERED_TOU){
			double seconds;
			if (dt != last_t)
				seconds = (double)(dt);
			else
				seconds = 0;
			
			if (seconds > 0)
			{
				double acc_price = price;
				if (bill_mode == BM_TIERED_TOU)
				{
					if(monthly_energy < tier_energy[0])
						acc_price = last_price;
					else if(monthly_energy < tier_energy[1])
						acc_price = last_tier_price[0];
					else if(monthly_energy < tier_energy[2])
						acc_price = last_tier_price[1];
					else
						acc_price = last_tier_price[2];
				}
				hourly_acc += seconds/3600 * acc_price * last_measured_real_power/1000;
				process_bill(t1);
			}

<<<<<<< HEAD
			// Now that we've accumulated the bill for the last time period, update to the new price (if using the market)
			if (bill_mode != BM_TIERED_TOU && power_market != NULL && price_prop != NULL)
			{
				double *pprice = (gl_get_double(power_market, price_prop));
				last_price = price = *pprice;
			}
			last_measured_real_power = measured_real_power;
=======
			// Now that we've accumulated the bill for the last time period, update to the new price
			double *pprice = (gl_get_double(power_market, price_prop));
			last_price = price = *pprice;
>>>>>>> 8bddf668

			// copied logic on when the next bill must be processed
			if (monthly_bill == previous_monthly_bill)
			{
				DATETIME t_next;
				gl_localtime(t1,&t_next);

				t_next.day = bill_day;

				if (t_next.month != 12)
					t_next.month += 1;
				else
				{
					t_next.month = 1;
					t_next.year += 1;
				}
				t_next.tz[0] = 0;
				next_time =	gl_mktime(&t_next);
			}
		}

		//Update trackers -- could probably be one more level out
		last_measured_real_power = measured_real_power;
		last_measured_reactive_power = measured_reactive_power;
	}

	//Multi run (for now) updates to power values
	if (meter_NR_servered)
	{
		// compute demand power
		indiv_measured_power[0] = voltage[0]*(~current_inj[0]);
		indiv_measured_power[1] = voltage[1]*(~current_inj[1]);
		indiv_measured_power[2] = voltage[2]*(~current_inj[2]);
	}

	return tretval;
}

double meter::process_bill(TIMESTAMP t1){
	DATETIME dtime;
	gl_localtime(t1,&dtime);

	monthly_bill = monthly_fee;
	switch(bill_mode){
		case BM_NONE:
			break;
		case BM_UNIFORM:
			monthly_bill += monthly_energy * price;
			break;
		case BM_TIERED:
			if(monthly_energy < tier_energy[0])
				monthly_bill += last_price * monthly_energy;
			else if(monthly_energy < tier_energy[1])
				monthly_bill += last_price*tier_energy[0] + last_tier_price[0]*(monthly_energy - tier_energy[0]);
			else if(monthly_energy < tier_energy[2])
				monthly_bill += last_price*tier_energy[0] + last_tier_price[0]*(tier_energy[1] - tier_energy[0]) + last_tier_price[1]*(monthly_energy - tier_energy[1]);
			else
				monthly_bill += last_price*tier_energy[0] + last_tier_price[0]*(tier_energy[1] - tier_energy[0]) + last_tier_price[1]*(tier_energy[2] - tier_energy[1]) + last_tier_price[2]*(monthly_energy - tier_energy[2]);
			break;
		case BM_HOURLY:
		case BM_TIERED_TOU:
			monthly_bill += hourly_acc;
			break;
		case BM_TIERED_RTP:
			monthly_bill += hourly_acc;
			if(monthly_energy < tier_energy[0])
				monthly_bill += last_price_base * monthly_energy;
			else if(monthly_energy < tier_energy[1])
				monthly_bill += last_price_base*tier_energy[0] + last_tier_price[0]*(monthly_energy - tier_energy[0]);
			else if(monthly_energy < tier_energy[2])
				monthly_bill += last_price_base*tier_energy[0] + last_tier_price[0]*(tier_energy[1] - tier_energy[0]) + last_tier_price[1]*(monthly_energy - tier_energy[1]);
			else
				monthly_bill += last_price_base*tier_energy[0] + last_tier_price[0]*(tier_energy[1] - tier_energy[0]) + last_tier_price[1]*(tier_energy[2] - tier_energy[1]) + last_tier_price[2]*(monthly_energy - tier_energy[2]);
			break;
	}

	if (dtime.day == bill_day && dtime.hour == 0 && dtime.month != last_bill_month)
	{
		previous_monthly_bill = monthly_bill;
		previous_monthly_energy = monthly_energy;
		previous_energy_total = measured_real_energy/1000;
		last_bill_month = dtime.month;
		hourly_acc = 0;
	}

	last_price = price;
	last_price_base = price_base;
	last_tier_price[0] = tier_price[0];
	last_tier_price[1] = tier_price[1];
	last_tier_price[2] = tier_price[2];

	return monthly_bill;
}

//Module-level call
SIMULATIONMODE meter::inter_deltaupdate_meter(unsigned int64 delta_time, unsigned long dt, unsigned int iteration_count_val,bool interupdate_pos)
{
	unsigned char pass_mod;
	OBJECT *hdr = OBJECTHDR(this);
	double deltat, deltatimedbl;
	STATUS return_status_val;

	//Create delta_t variable
	deltat = (double)dt/(double)DT_SECOND;

	//Update time tracking variable - mostly for GFA functionality calls
	if (iteration_count_val == 0)	//Only update timestamp tracker on first iteration
	{
		//Get decimal timestamp value
		deltatimedbl = (double)delta_time/(double)DT_SECOND; 

		//Update tracking variable
		prev_time_dbl = (double)gl_globalclock + deltatimedbl;
	}

	//Initialization items
	if ((delta_time==0) && (iteration_count_val==0) && (interupdate_pos == false))	//First run of new delta call
	{
		//Initialize dynamics
		init_freq_dynamics(&curr_state);
	}//End first pass and timestep of deltamode (initial condition stuff)

	//Perform the GFA update, if enabled
	if ((GFA_enable == true) && (iteration_count_val == 0) && (interupdate_pos == false))	//Always just do on the first pass
	{
		//Do the checks
		GFA_Update_time = perform_GFA_checks(deltat);
	}

	//See what we're on, for tracking
	pass_mod = iteration_count_val - ((iteration_count_val >> 1) << 1);

	if (interupdate_pos == false)	//Before powerflow call
	{
		//Meter-specific presync items
		if (meter_power_consumption != complex(0,0))
			power[0] = power[1] = power[2] = 0.0;

		//Reliability addition - if momentary flag set - clear it
		if (meter_interrupted_secondary == true)
			meter_interrupted_secondary = false;

		//Call presync-equivalent items
		NR_node_presync_fxn(0);

		//Meter sync objects
		BOTH_meter_sync_fxn();

		//Call sync-equivalent items (solver occurs at end of sync)
		NR_node_sync_fxn(hdr);

		return SM_DELTA;	//Just return something other than SM_ERROR for this call
	}
	else	//After the call
	{
		//Perform postsync-like updates on the values
		BOTH_node_postsync_fxn(hdr);

		//Frequency measurement stuff
		if (fmeas_type != FM_NONE)
		{
			return_status_val = calc_freq_dynamics(deltat,pass_mod);

			//Check it
			if (return_status_val == FAILED)
			{
				return SM_ERROR;
			}
		}//End frequency measurement desired
		//Default else -- don't calculate it

		//Perform postsync meter functions -- doesn't do energy right now
		measured_voltage[0] = voltageA;
		measured_voltage[1] = voltageB;
		measured_voltage[2] = voltageC;

		measured_voltageD[0] = voltageA - voltageB;
		measured_voltageD[1] = voltageB - voltageC;
		measured_voltageD[2] = voltageC - voltageA;
		
		measured_current[0] = current_inj[0];
		measured_current[1] = current_inj[1];
		measured_current[2] = current_inj[2];

		// compute demand power
		indiv_measured_power[0] = measured_voltage[0]*(~measured_current[0]);
		indiv_measured_power[1] = measured_voltage[1]*(~measured_current[1]);
		indiv_measured_power[2] = measured_voltage[2]*(~measured_current[2]);

		measured_power = indiv_measured_power[0] + indiv_measured_power[1] + indiv_measured_power[2];

		measured_real_power = (indiv_measured_power[0]).Re()
							+ (indiv_measured_power[1]).Re()
							+ (indiv_measured_power[2]).Re();

		measured_reactive_power = (indiv_measured_power[0]).Im()
								+ (indiv_measured_power[1]).Im()
								+ (indiv_measured_power[2]).Im();

		if (measured_real_power > measured_demand) 
			measured_demand = measured_real_power;

		//See if GFA functionality is required, since it may require iterations or "continance"
		if (GFA_enable == true)
		{
			//See if our return is value
			if ((GFA_Update_time > 0.0) && (GFA_Update_time < 1.7))
			{
				//Force us to stay
				return SM_DELTA;
			}
			else	//Just return whatever we were going to do
			{
				return SM_EVENT;
			}
		}
		else	//Normal mode
		{
			return SM_EVENT;
		}

		//No control required at this time - powerflow defers to the whims of other modules
		//Code below implements predictor/corrector-type logic, even though it effectively does nothing
		//return SM_EVENT;

		////Do deltamode-related logic
		//if (bustype==SWING)	//We're the SWING bus, control our destiny (which is really controlled elsewhere)
		//{
		//	//See what we're on
		//	pass_mod = iteration_count_val - ((iteration_count_val >> 1) << 1);

		//	//Check pass
		//	if (pass_mod==0)	//Predictor pass
		//	{
		//		return SM_DELTA_ITER;	//Reiterate - to get us to corrector pass
		//	}
		//	else	//Corrector pass
		//	{
		//		//As of right now, we're always ready to leave
		//		//Other objects will dictate if we stay (powerflow is indifferent)
		//		return SM_EVENT;
		//	}//End corrector pass
		//}//End SWING bus handling
		//else	//Normal bus
		//{
		//	return SM_EVENT;	//Normal nodes want event mode all the time here - SWING bus will
		//						//control the reiteration process for pred/corr steps
		//}
	}
}

//////////////////////////////////////////////////////////////////////////
// IMPLEMENTATION OF CORE LINKAGE
//////////////////////////////////////////////////////////////////////////

EXPORT int isa_meter(OBJECT *obj, char *classname)
{
	return OBJECTDATA(obj,meter)->isa(classname);
}

EXPORT int create_meter(OBJECT **obj, OBJECT *parent)
{
	try
	{
		*obj = gl_create_object(meter::oclass);
		if (*obj!=NULL)
		{
			meter *my = OBJECTDATA(*obj,meter);
			gl_set_parent(*obj,parent);
			return my->create();
		}
		else
			return 0;
	}
	CREATE_CATCHALL(meter);
}

EXPORT int init_meter(OBJECT *obj)
{
	try {
		meter *my = OBJECTDATA(obj,meter);
		return my->init(obj->parent);
	}
	INIT_CATCHALL(meter);
}

EXPORT TIMESTAMP sync_meter(OBJECT *obj, TIMESTAMP t0, PASSCONFIG pass)
{
	try {
		meter *pObj = OBJECTDATA(obj,meter);
		TIMESTAMP t1;
		switch (pass) {
		case PC_PRETOPDOWN:
			return pObj->presync(t0);
		case PC_BOTTOMUP:
			return pObj->sync(t0);
		case PC_POSTTOPDOWN:
			t1 = pObj->postsync(obj->clock,t0);
			obj->clock = t0;
			return t1;
		default:
			throw "invalid pass request";
		}
		throw "invalid pass request";
	}
	SYNC_CATCHALL(meter);
}

EXPORT int notify_meter(OBJECT *obj, int update_mode, PROPERTY *prop, char *value){
	meter *n = OBJECTDATA(obj, meter);
	int rv = 1;

	rv = n->notify(update_mode, prop, value);

	return rv;
}

//Deltamode export
EXPORT SIMULATIONMODE interupdate_meter(OBJECT *obj, unsigned int64 delta_time, unsigned long dt, unsigned int iteration_count_val, bool interupdate_pos)
{
	meter *my = OBJECTDATA(obj,meter);
	SIMULATIONMODE status = SM_ERROR;
	try
	{
		status = my->inter_deltaupdate_meter(delta_time,dt,iteration_count_val,interupdate_pos);
		return status;
	}
	catch (char *msg)
	{
		gl_error("interupdate_meter(obj=%d;%s): %s", obj->id, obj->name?obj->name:"unnamed", msg);
		return status;
	}
}

int meter::kmldata(int (*stream)(const char*,...))
{
	int phase[3] = {has_phase(PHASE_A),has_phase(PHASE_B),has_phase(PHASE_C)};
	double basis[3] = {0,240,120};

	// power
	stream("<TR><TH ALIGN=LEFT>Power</TH>");
	for ( int i = 0 ; i<sizeof(phase)/sizeof(phase[0]) ; i++ )
	{
		if ( phase[i] )
			stream("<TD ALIGN=RIGHT STYLE=\"font-family:courier;\"><NOBR>%.3f</NOBR></TD><TD ALIGN=LEFT>kVA</TD>", indiv_measured_power[i].Mag()/1000);
		else
			stream("<TD ALIGN=RIGHT STYLE=\"font-family:courier;\">&mdash;</TD><TD>&nbsp;</TD>");
	}
	stream("</TR>\n");

	// energy
	stream("<TR><TH ALIGN=LEFT>Energy</TH>");
	stream("<TD ALIGN=RIGHT COLSPAN=3 STYLE=\"font-family:courier;\"><NOBR>%.3f kWh</NOBR></TD>", measured_real_energy/1000);
	stream("<TD ALIGN=RIGHT COLSPAN=3 STYLE=\"font-family:courier;\"><NOBR>%.3f kVARh</NOBR></TD>", measured_reactive_energy/1000);
	stream("</TR>\n");

	return 0;
}

/**@}**/<|MERGE_RESOLUTION|>--- conflicted
+++ resolved
@@ -583,7 +583,7 @@
 					last_measured_avg_voltageD_mag[0] = last_measured_voltageD[0].Mag();
 					last_measured_avg_voltageD_mag[1] = last_measured_voltageD[1].Mag();
 					last_measured_avg_voltageD_mag[2] = last_measured_voltageD[2].Mag();
-
+		
 					//Power
 					last_measured_min_real_power = last_measured_real_power;
 					last_measured_max_real_power = last_measured_real_power;
@@ -793,7 +793,6 @@
 				}
 			}
 		}
-
 		monthly_energy = measured_real_energy/1000 - previous_energy_total;
 
 		if (bill_mode == BM_UNIFORM || bill_mode == BM_TIERED)
@@ -846,7 +845,6 @@
 				process_bill(t1);
 			}
 
-<<<<<<< HEAD
 			// Now that we've accumulated the bill for the last time period, update to the new price (if using the market)
 			if (bill_mode != BM_TIERED_TOU && power_market != NULL && price_prop != NULL)
 			{
@@ -854,11 +852,6 @@
 				last_price = price = *pprice;
 			}
 			last_measured_real_power = measured_real_power;
-=======
-			// Now that we've accumulated the bill for the last time period, update to the new price
-			double *pprice = (gl_get_double(power_market, price_prop));
-			last_price = price = *pprice;
->>>>>>> 8bddf668
 
 			// copied logic on when the next bill must be processed
 			if (monthly_bill == previous_monthly_bill)
