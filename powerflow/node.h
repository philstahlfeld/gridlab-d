--- conflicted
+++ resolved
@@ -18,7 +18,7 @@
 EXPORT STATUS attach_vfd_to_node(OBJECT *obj,OBJECT *calledVFD);
 EXPORT STATUS node_update_shunt_values(OBJECT *obj);
 
-#define I_INJ(V, S, Z, I) (I_S(S, V) + ((Z.IsFinite()) ? I_Z(Z, V) : complex(0.0)) + I_I(I))
+#define I_INJ(V, S, Z, I) (I_S(S, V) + ((Z.IsFinite()) ? I_Z(Z, V) : gld::complex(0.0)) + I_I(I))
 #define I_S(S, V) (~((S) / (V)))  // Current injection - constant power load
 #define I_Z(Z, V) ((V) / (Z))     // Current injection - constant impedance load
 #define I_I(I) (I)                // Current injection - constant current load
@@ -113,9 +113,9 @@
 	gld::complex *LoadHistTermL;			///< Pointer for array used to store load history value for deltamode-based in-rush computations -- Inductive terms
 	gld::complex *LoadHistTermC;			///< Pointer for array used to store load history value for deltamode-based in-rush computations -- Shunt capacitance terms
 
-	complex shunt_change_check[3];		///< Change tracker for FPI - to trigger update of "standard" loads
-	complex shunt_change_check_dy[6];	///< Change tracker for FPI - trigger update of explicit Wye-Delta loads
-	complex *Extra_Data_Track_FPI;		///Link to extra data tracker information (NR-FPI)
+	gld::complex shunt_change_check[3];		///< Change tracker for FPI - to trigger update of "standard" loads
+	gld::complex shunt_change_check_dy[6];	///< Change tracker for FPI - trigger update of explicit Wye-Delta loads
+	gld::complex *Extra_Data_Track_FPI;		///Link to extra data tracker information (NR-FPI)
 
 	//Frequently measurement variables
 	FREQM_STATES curr_freq_state;		//Current state of all vari
@@ -142,7 +142,7 @@
 	FUNCTIONADDR VFD_updating_function;		///< Address for VFD updating function, if it is present
 	OBJECT *VFD_object;						///< Object pointer for the VFD - for later function calls
 
-	complex *tn_values;		//Variable (mostly for FBS) to map triplex multipliers for neutral current.  Mostly so saves API calls.
+	gld::complex *tn_values;		//Variable (mostly for FBS) to map triplex multipliers for neutral current.  Mostly so saves API calls.
 
 	double compute_angle_diff(double angle_B, double angle_A);	//Function to do differences, but handle the phase wrap/jump
 	STATUS shunt_update_fxn(void);	//Function to do shunt update for FPI, so sequencing happens correctly
@@ -214,22 +214,6 @@
 	double maximum_voltage_error;  // convergence voltage limit
 
 	// properties
-<<<<<<< HEAD
-	complex voltage[3];		/// bus voltage to ground
-	complex voltaged[3];	/// bus voltage differences
-	complex current[3];		/// bus current injection (positive = in)
-	complex pre_rotated_current[3];	/// bus current that has been rotated already for deltamode (direct post to powerflow)
-	complex deltamode_dynamic_current[3];	/// bus current that is pre-rotated, but also has ability to be reset within powerflow
-	complex deltamode_PGenTotal;			/// Bus generated power - used deltamode
-	complex power[3];		/// bus power injection (positive = in)
-	complex shunt[3];		/// bus shunt admittance 
-	complex current_dy[6];	/// bus current injection (positive = in), explicitly specify delta and wye portions
-	complex power_dy[6];	/// bus power injection (positive = in), explicitly specify delta and wye portions
-	complex shunt_dy[6];	/// bus shunt admittance, explicitly specify delta and wye portions
-	complex *full_Y;		/// full 3x3 bus shunt admittance - populate as necessary
-	complex full_Y_load[3][3];	/// 3x3 bus shunt admittance - meant to update - used for in-rush or FPI
-	complex *full_Y_all;	/// Full 3x3 bus admittance with "other" contributions (self of full admittance) - populate as necessary
-=======
 	gld::complex voltage[3];		/// bus voltage to ground
 	gld::complex voltaged[3];	/// bus voltage differences
 	gld::complex current[3];		/// bus current injection (positive = in)
@@ -237,14 +221,13 @@
 	gld::complex deltamode_dynamic_current[3];	/// bus current that is pre-rotated, but also has ability to be reset within powerflow
 	gld::complex deltamode_PGenTotal;			/// Bus generated power - used deltamode
 	gld::complex power[3];		/// bus power injection (positive = in)
-	gld::complex shunt[3];		/// bus shunt admittance
+	gld::complex shunt[3];		/// bus shunt admittance 
 	gld::complex current_dy[6];	/// bus current injection (positive = in), explicitly specify delta and wye portions
 	gld::complex power_dy[6];	/// bus power injection (positive = in), explicitly specify delta and wye portions
 	gld::complex shunt_dy[6];	/// bus shunt admittance, explicitly specify delta and wye portions
 	gld::complex *full_Y;		/// full 3x3 bus shunt admittance - populate as necessary
-	gld::complex *full_Y_load;	/// 3x1 bus shunt admittance - meant to update (not part of BA_diag) - populate as necessary
+	gld::complex full_Y_load[3][3];	/// 3x3 bus shunt admittance - meant to update - used for in-rush or FPI
 	gld::complex *full_Y_all;	/// Full 3x3 bus admittance with "other" contributions (self of full admittance) - populate as necessary
->>>>>>> 342d54fe
 	DYN_NODE_TYPE node_type;/// Variable to indicate what we are - prevents needing a gl_object_isa EVERY...SINGLE...TIME in an already slow dynamic simulation
 	gld::complex current12;		/// Used for phase 1-2 current injections in triplex
 	gld::complex nom_res_curr[3];/// Used for the inclusion of nominal residential currents (for angle adjustments)
@@ -286,7 +269,7 @@
 	TIMESTAMP NR_node_presync_fxn(TIMESTAMP t0_val);
 	void NR_node_sync_fxn(OBJECT *obj);
 	void BOTH_node_postsync_fxn(OBJECT *obj);
-	static OBJECT *NR_master_swing_search(const char *node_type_value,bool main_swing);
+	OBJECT *NR_master_swing_search(const char *node_type_value,bool main_swing);
 
 	void init_freq_dynamics(double deltat);
 	STATUS calc_freq_dynamics(double deltat);
