--- conflicted
+++ resolved
@@ -2218,20 +2218,8 @@
 			//Post our loads up to our parent
 			node *ParToLoad = OBJECTDATA(SubNodeParent,node);
 
-<<<<<<< HEAD
-			if (gl_object_isa(SubNodeParent,const_cast<char*>("load"),const_cast<char*>("powerflow")))	//Load gets cleared at every presync, so reaggregate :(
-			{
-				//Lock the parent for accumulation
-				LOCK_OBJECT(SubNodeParent);
-
-				//Import power and "load" characteristics
-				ParToLoad->power[0]+=power[0];
-				ParToLoad->power[1]+=power[1];
-				ParToLoad->power[2]+=power[2];
-=======
 			//Lock the parent for accumulation
 			LOCK_OBJECT(SubNodeParent);
->>>>>>> ba9460c8
 
 			//Import power and "load" characteristics
 			ParToLoad->power[0]+=power[0]-last_child_power[0][0];
@@ -2259,48 +2247,6 @@
 				deltamode_dynamic_current[1] = ParToLoad->deltamode_dynamic_current[1];
 				deltamode_dynamic_current[2] = ParToLoad->deltamode_dynamic_current[2];
 			}
-<<<<<<< HEAD
-			else if (gl_object_isa(SubNodeParent,const_cast<char*>("node"),const_cast<char*>("powerflow")))	//"parented" node - update values - This has to go to the bottom
-			{												//since load/meter share with node (and load handles power in presync)
-				//Lock the parent for accumulation
-				LOCK_OBJECT(SubNodeParent);
-
-				//Import power and "load" characteristics
-				ParToLoad->power[0]+=power[0]-last_child_power[0][0];
-				ParToLoad->power[1]+=power[1]-last_child_power[0][1];
-				ParToLoad->power[2]+=power[2]-last_child_power[0][2];
-
-				ParToLoad->shunt[0]+=shunt[0]-last_child_power[1][0];
-				ParToLoad->shunt[1]+=shunt[1]-last_child_power[1][1];
-				ParToLoad->shunt[2]+=shunt[2]-last_child_power[1][2];
-
-				ParToLoad->current[0]+=current[0]-last_child_power[2][0];
-				ParToLoad->current[1]+=current[1]-last_child_power[2][1];
-				ParToLoad->current[2]+=current[2]-last_child_power[2][2];
-
-				ParToLoad->pre_rotated_current[0] += pre_rotated_current[0]-last_child_power[3][0];
-				ParToLoad->pre_rotated_current[1] += pre_rotated_current[1]-last_child_power[3][1];
-				ParToLoad->pre_rotated_current[2] += pre_rotated_current[2]-last_child_power[3][2];
-
-				//And the deltamode accumulators too -- if deltamode
-				if (deltamode_inclusive == true)
-				{
-					//Pull our parent value down -- everything is being pushed up there anyways
-					//Pulling to keep meters accurate (theoretically)
-					deltamode_dynamic_current[0] = ParToLoad->deltamode_dynamic_current[0];
-					deltamode_dynamic_current[1] = ParToLoad->deltamode_dynamic_current[1];
-					deltamode_dynamic_current[2] = ParToLoad->deltamode_dynamic_current[2];
-				}
-
-				//Do the same for the explicit delta/wye loads - last_child_power is set up as columns of ZIP, not ABC
-				for (loop_index_var=0; loop_index_var<6; loop_index_var++)
-				{
-					ParToLoad->power_dy[loop_index_var] += power_dy[loop_index_var] - last_child_power_dy[loop_index_var][0];
-					ParToLoad->shunt_dy[loop_index_var] += shunt_dy[loop_index_var] - last_child_power_dy[loop_index_var][1];
-					ParToLoad->current_dy[loop_index_var] += current_dy[loop_index_var] - last_child_power_dy[loop_index_var][2];
-				}
-=======
->>>>>>> ba9460c8
 
 			//Do the same for the explicit delta/wye loads - last_child_power is set up as columns of ZIP, not ABC
 			for (loop_index_var=0; loop_index_var<6; loop_index_var++)
@@ -2318,17 +2264,9 @@
 			//See if we have a house!
 			if (house_present==true)	//Add our values into our parent's accumulator!
 			{
-<<<<<<< HEAD
-				GL_THROW(const_cast<char*>("NR: Object %d is a child of something that it shouldn't be!"),obj->id);
-				/*  TROUBLESHOOT
-				A Newton-Raphson object is childed to something it should not be (not a load, node, or meter).
-				This should have been caught earlier and is likely a bug.  Submit your code and a bug report using the trac website.
-				*/
-=======
 				ParToLoad->nom_res_curr[0] += nom_res_curr[0];
 				ParToLoad->nom_res_curr[1] += nom_res_curr[1];
 				ParToLoad->nom_res_curr[2] += nom_res_curr[2];
->>>>>>> ba9460c8
 			}
 
 			//Unlock the parent now that we are done
@@ -2457,7 +2395,7 @@
 	complex temp_current_val[3];
 	char loop_index_val;
 	complex temp_curr_rotate_value, temp_curr_calc_value;
-	
+
 	//Generic time keeping variable - used for phase checks (GS does this explicitly below)
 	if (t0!=prev_NTime)
 	{
