--- conflicted
+++ resolved
@@ -151,7 +151,6 @@
 			//Deltamode functions
 			if (gl_publish_function(oclass,	"interupdate_pwr_object", (FUNCTIONADDR)interupdate_triplex_meter)==NULL)
 				GL_THROW("Unable to publish triplex_meter deltamode function");
-<<<<<<< HEAD
 			if (gl_publish_function(oclass,	"pwr_object_swing_swapper", (FUNCTIONADDR)swap_node_swing_status)==NULL)
 				GL_THROW("Unable to publish triplex_meter swing-swapping function");
 			if (gl_publish_function(oclass,	"pwr_current_injection_update_map", (FUNCTIONADDR)node_map_current_update_function)==NULL)
@@ -160,13 +159,6 @@
 				GL_THROW("Unable to publish triplex_meter VFD attachment function");
 			if (gl_publish_function(oclass, "pwr_object_reset_disabled_status", (FUNCTIONADDR)node_reset_disabled_status) == NULL)
 				GL_THROW("Unable to publish triplex_meter island-status-reset function");
-
-			// market price name
-			gl_global_create("powerflow::market_price_name",PT_char1024,&market_price_name,NULL);
-=======
-			if (gl_publish_function(oclass,	"delta_freq_pwr_object", (FUNCTIONADDR)delta_frequency_node)==NULL)
-				GL_THROW("Unable to publish triplex_meter deltamode function");
->>>>>>> 5a460989
 		}
 }
 
