// $Id: jsondump.cpp
/**	Copyright (C) 2017 Battelle Memorial Institute
*/

#include <stdlib.h>
#include <stdio.h>
#include <errno.h>
#include <math.h>
#include <string.h>

#include <iostream>
#include <fstream>
#include <cstring>
#include <json/json.h> //jsoncpp library
#include <string>
#include <sstream>
using namespace std;

#include "jsondump.h"

//////////////////////////////////////////////////////////////////////////
// jsondump CLASS FUNCTIONS
//////////////////////////////////////////////////////////////////////////

CLASS* jsondump::oclass = NULL;


jsondump::jsondump(MODULE *mod)
{
	if (oclass==NULL)
	{
		// register the class definition
		oclass = gl_register_class(mod,"jsondump",sizeof(jsondump),PC_AUTOLOCK);

		if (oclass == nullptr)
			GL_THROW("unable to register object class implemented by %s",__FILE__);

		// publish the class properties
		if (gl_publish_variable(oclass,
			PT_char32,"group",PADDR(group),PT_DESCRIPTION,"the group ID to output data for (all objects if empty)",
			PT_char256,"filename_dump_system",PADDR(filename_dump_system),PT_DESCRIPTION,"the file to dump the current data into",
			PT_char256,"filename_dump_reliability",PADDR(filename_dump_reliability),PT_DESCRIPTION,"the file to dump the current data into",
			PT_timestamp,"runtime",PADDR(runtime),PT_DESCRIPTION,"the time to check voltage data",
			PT_int32,"runcount",PADDR(runcount),PT_ACCESS,PA_REFERENCE,PT_DESCRIPTION,"the number of times the file has been written to",
			PT_bool,"write_system_info",PADDR(write_system),PT_DESCRIPTION,"Flag indicating whether system information will be written into JSON file or not",
			PT_bool,"write_reliability",PADDR(write_reliability),PT_DESCRIPTION,"Flag indicating whether reliabililty information will be written into JSON file or not",
			PT_bool,"write_per_unit",PADDR(write_per_unit),PT_DESCRIPTION,"Output the quantities as per-unit values",
			PT_double,"system_base[VA]",PADDR(system_VA_base),PT_DESCRIPTION,"System base power rating for per-unit calculations",
			PT_double,"min_node_voltage[pu]",PADDR(min_volt_value),PT_DESCRIPTION,"Per-unit minimum voltage level allowed for nodes",
			PT_double,"max_node_voltage[pu]",PADDR(max_volt_value),PT_DESCRIPTION,"Per-unit maximum voltage level allowed for nodes",

			NULL)<1) GL_THROW("unable to publish properties in %s",__FILE__);
	}
}

int jsondump::create(void)
{
	// Set write flag default as false
	write_system = false;
	write_reliability = false;
	write_per_unit = false;	//By default, do full values
	system_VA_base = -1.0;		//Flag value

	group.erase();
	runcount = 0;

	min_volt_value = 0.8;
	max_volt_value = 1.2;

	return 1;
}

int jsondump::init(OBJECT *parent)
{
	OBJECT *hdr = OBJECTHDR(this);

	// Check if we need to dump line and line configuration to JSON file
	if ((filename_dump_system[0] == '\0') && (write_system == true)){
		filename_dump_system = "JSON_dump_line.json";
	}

	// Check if we need to dump reliability to JSON file
	if ((filename_dump_reliability[0] == '\0') && (write_reliability == true)){
		filename_dump_reliability = "JSON_dump_reliability.json";
	}

	//Check per-unitization
	if ((filename_dump_system[0] != '\0') && (write_system == true) && (write_per_unit == true))
	{
		//Make sure the base value is proper
		if (system_VA_base <= 0.0)
		{
			gl_warning("jsondump:%d-%s -- If per-unit impedance is desired, a valid system_base must be specified - defaulting to 100 MVA",hdr->id,(hdr->name ? hdr->name : "Unnamed"));
			/*  TROUBLESHOOT
			To use the per-unit functionality of the jsdondump object, a valid system base must be specified (>0.0).  Either none was specified, or an invalid one was specified.
			As such, the base is adjusted to an assumed base of 100 MVA.  If this is not a valid base, please specify the proper value.
			Please try again.
			*/

			system_VA_base = 100.0e6;
		}
	}

	return 1;
}

STATUS jsondump::dump_system(void)
{
	//TODO: See if the object arrays need to be maintained/are even needed!

	FINDLIST *ohlines, *tplines, *uglines, *switches, *regulators, *regConfs, *lineConfs, *tpLineConfs, *TransformerList, *TransConfsList, *nodes, *meters, *loads, *inverters, *diesels, *fuses;
	FINDLIST *reclosers, *sectionalizers;
	OBJECT *objhdr = OBJECTHDR(this);
	OBJECT *obj = NULL;
	OBJECT *obj_lineConf = NULL;
	OBJECT *obj_tplineConf = NULL;
	char buffer[1024];
	FILE *fn = NULL;
	int index = 0;
	int phaseCount;
	double per_unit_base, temp_impedance_base, temp_voltage_base, temp_de_pu_base;
	gld::complex temp_complex_voltage_value[3];
	gld::complex temp_complex_power_value[3];
	double temp_voltage_output_value;
	int indexA, indexB, indexC;
	gld::complex *b_mat_pu;
	bool *b_mat_defined;
	gld::complex *b_mat_tp_pu;
	bool  *b_mat_tp_defined;
	gld::complex *b_mat_trans_pu;
	bool *b_mat_trans_defined;
	int *trans_phase_count;
	gld::complex *b_mat_reg_pu;
	bool *b_mat_reg_defined;
	int *reg_phase_count;
	gld::complex b_mat_switch_pu[9];
	bool b_mat_switch_defined;
	int switch_phase_count;
	gld::complex b_mat_fuse_pu[9];
	bool b_mat_fuse_defined;
	int fuse_phase_count;
	set temp_set_value;
	enumeration temp_enum_value;
	bool found_match_config;

	// metrics JSON value
	Json::Value metrics_lines;	// Output dictionary for line and line configuration metrics
	Json::Value node_object;
	Json::Value load_object;
	Json::Value line_object;
	Json::Value line_configuration_object;
	Json::Value jsonArray;
	Json::Value jsonSecondArray;
	Json::Value jsonArray1; // for storing rmatrix and xmatrix
	Json::Value jsonArray2; // for storing rmatrix and xmatrix
	// Start write to file
	Json::StyledWriter writer;
	// Open file for writing
	ofstream out_file;

	//find the link objects
	if(group[0] == '\0'){
		ohlines = gl_find_objects(FL_NEW,FT_CLASS,SAME,"overhead_line",AND,FT_MODULE,SAME,"powerflow",FT_END);				//find all overhead_lines
		tplines = gl_find_objects(FL_NEW,FT_CLASS,SAME,"triplex_line",AND,FT_MODULE,SAME,"powerflow",FT_END);				//find all triplex_lines
		uglines = gl_find_objects(FL_NEW,FT_CLASS,SAME,"underground_line",AND,FT_MODULE,SAME,"powerflow",FT_END);			//find all underground_lines
		switches = gl_find_objects(FL_NEW,FT_CLASS,SAME,"switch",AND,FT_MODULE,SAME,"powerflow",FT_END);					//find all switches
		sectionalizers = gl_find_objects(FL_NEW,FT_CLASS,SAME,"sectionalizer",AND,FT_MODULE,SAME,"powerflow",FT_END);		//find all sectionalizer
		reclosers = gl_find_objects(FL_NEW,FT_CLASS,SAME,"recloser",AND,FT_MODULE,SAME,"powerflow",FT_END);					//find all recloser
		fuses = gl_find_objects(FL_NEW,FT_CLASS,SAME,"fuse",AND,FT_MODULE,SAME,"powerflow",FT_END);							//Find all fuses
		regulators = gl_find_objects(FL_NEW,FT_CLASS,SAME,"regulator",AND,FT_MODULE,SAME,"powerflow",FT_END);				//find all regulators
		regConfs = gl_find_objects(FL_NEW,FT_CLASS,SAME,"regulator_configuration",AND,FT_MODULE,SAME,"powerflow",FT_END);	//find all regulator configurations
		lineConfs = gl_find_objects(FL_NEW,FT_CLASS,SAME,"line_configuration",AND,FT_MODULE,SAME,"powerflow",FT_END);			//find all line configurations
		tpLineConfs = gl_find_objects(FL_NEW,FT_CLASS,SAME,"triplex_line_configuration",AND,FT_MODULE,SAME,"powerflow",FT_END);//find all triplex line configurations
		TransConfsList = gl_find_objects(FL_NEW,FT_CLASS,SAME,"transformer_configuration",AND,FT_MODULE,SAME,"powerflow",FT_END);//find all transformer configurations
		TransformerList = gl_find_objects(FL_NEW,FT_CLASS,SAME,"transformer",AND,FT_MODULE,SAME,"powerflow",FT_END);			//find all transformers
		nodes = gl_find_objects(FL_NEW,FT_CLASS,SAME,"node",AND,FT_MODULE,SAME,"powerflow",FT_END);								//Find all nodes
		meters = gl_find_objects(FL_NEW,FT_CLASS,SAME,"meter",AND,FT_MODULE,SAME,"powerflow",FT_END);							//Find all meters
		loads = gl_find_objects(FL_NEW,FT_CLASS,SAME,"load",AND,FT_MODULE,SAME,"powerflow",FT_END);								//Find all loads

		inverters = gl_find_objects(FL_NEW,FT_CLASS,SAME,"inverter",AND,FT_MODULE,SAME,"generators",FT_END);					//Find all inverters
		diesels = gl_find_objects(FL_NEW,FT_CLASS,SAME,"diesel_dg",AND,FT_MODULE,SAME,"generators",FT_END);						//Find all diesels
	} else {
		ohlines = gl_find_objects(FL_NEW,FT_CLASS,SAME,"overhead_line",AND,FT_GROUPID,SAME,group.get_string(),AND,FT_MODULE,SAME,"powerflow",FT_END);
		tplines = gl_find_objects(FL_NEW,FT_CLASS,SAME,"triplex_line",AND,FT_GROUPID,SAME,group.get_string(),AND,FT_MODULE,SAME,"powerflow",FT_END);
		uglines = gl_find_objects(FL_NEW,FT_CLASS,SAME,"underground_line",AND,FT_GROUPID,SAME,group.get_string(),AND,FT_MODULE,SAME,"powerflow",FT_END);
		switches = gl_find_objects(FL_NEW,FT_CLASS,SAME,"switch",AND,FT_GROUPID,SAME,group.get_string(),AND,FT_MODULE,SAME,"powerflow",FT_END);
		sectionalizers = gl_find_objects(FL_NEW,FT_CLASS,SAME,"sectionalizer",AND,FT_GROUPID,SAME,group.get_string(),AND,FT_MODULE,SAME,"powerflow",FT_END);
		reclosers = gl_find_objects(FL_NEW,FT_CLASS,SAME,"recloser",AND,FT_GROUPID,SAME,group.get_string(),AND,FT_MODULE,SAME,"powerflow",FT_END);
		fuses = gl_find_objects(FL_NEW,FT_CLASS,SAME,"fuse",AND,FT_GROUPID,SAME,group.get_string(),AND,FT_MODULE,SAME,"powerflow",FT_END);
		regulators = gl_find_objects(FL_NEW,FT_CLASS,SAME,"regulator",AND,FT_GROUPID,SAME,group.get_string(),AND,FT_MODULE,SAME,"powerflow",FT_END);
		regConfs = gl_find_objects(FL_NEW,FT_CLASS,SAME,"regulator_configuration",AND,FT_GROUPID,SAME,group.get_string(),AND,FT_MODULE,SAME,"powerflow",FT_END);
		lineConfs = gl_find_objects(FL_NEW,FT_CLASS,SAME,"line_configuration",AND,FT_GROUPID,SAME,group.get_string(),AND,FT_MODULE,SAME,"powerflow",FT_END);
		tpLineConfs = gl_find_objects(FL_NEW,FT_CLASS,SAME,"triplex_line_configuration",AND,FT_GROUPID,SAME,group.get_string(),AND,FT_MODULE,SAME,"powerflow",FT_END);
		TransConfsList = gl_find_objects(FL_NEW,FT_CLASS,SAME,"transformer_configuration",AND,FT_GROUPID,SAME,group.get_string(),AND,FT_MODULE,SAME,"powerflow",FT_END);
		TransformerList = gl_find_objects(FL_NEW,FT_CLASS,SAME,"transformer",AND,FT_GROUPID,SAME,group.get_string(),AND,FT_MODULE,SAME,"powerflow",FT_END);
		nodes = gl_find_objects(FL_NEW,FT_CLASS,SAME,"node",AND,FT_GROUPID,SAME,group.get_string(),AND,FT_MODULE,SAME,"powerflow",FT_END);
		meters = gl_find_objects(FL_NEW,FT_CLASS,SAME,"meter",AND,FT_GROUPID,SAME,group.get_string(),AND,FT_MODULE,SAME,"powerflow",FT_END);
		loads = gl_find_objects(FL_NEW,FT_CLASS,SAME,"load",AND,FT_GROUPID,SAME,group.get_string(),AND,FT_MODULE,SAME,"powerflow",FT_END);

		inverters = gl_find_objects(FL_NEW,FT_CLASS,SAME,"inverter",AND,FT_GROUPID,SAME,group.get_string(),AND,FT_MODULE,SAME,"generators",FT_END);
		diesels = gl_find_objects(FL_NEW,FT_CLASS,SAME,"diesel_dg",AND,FT_GROUPID,SAME,group.get_string(),AND,FT_MODULE,SAME,"generators",FT_END);
	}

	if ((ohlines->hit_count==0) && (tplines->hit_count==0) && (uglines->hit_count==0) && (nodes->hit_count==0) && (meters->hit_count==0) && (loads->hit_count==0))
	{
		gl_error("No line or bus objects were found.");
		/* TROUBLESHOOT
		No line or bus objects were found in your .glm file. if you specified a group id double check to make sure you have line objects with the specified group id.
		*/

		return FAILED;
	}

	//write style sheet info
	metrics_lines["$schema"] = "http://json-schema.org/draft-04/schema#";
	metrics_lines["description"] = "This file describes the system topology information (bus and lines) and line configuration data";

	// Define b_mat_pu and b_mat_tp_pu to store per unit bmatrix values
	if (lineConfs->hit_count > 0)
	{
		// Overhead and underground line configurations
		pLineConf = (OBJECT **)gl_malloc((lineConfs->hit_count)*sizeof(OBJECT*));

		//Check it
		if (pLineConf == nullptr)
		{
			GL_THROW("jsdondump:%d %s - Unable to allocate memory",objhdr->id,(objhdr->name ? objhdr->name : "Unnamed"));
			/*  TROUBLESHOOT
			While attempting to allocate memory for one of the search and output arrays, an error was
			encountered.  Please try again.  If the error persists, please submit your code and a bug
			report via the ticketing system.
			*/
		}


		//Define b_mat_pu
		b_mat_pu = (gld::complex *)gl_malloc((lineConfs->hit_count)*9*sizeof(gld::complex));

		//Check it
		if (b_mat_pu == nullptr)
		{
			GL_THROW("jsdondump:%d %s - Unable to allocate memory",objhdr->id,(objhdr->name ? objhdr->name : "Unnamed"));
			//Defined above
		}

		//Define b_mat_defined
		b_mat_defined = (bool *)gl_malloc((lineConfs->hit_count)*sizeof(bool));

		//Check it
		if (b_mat_defined == nullptr)
		{
			GL_THROW("jsdondump:%d %s - Unable to allocate memory",objhdr->id,(objhdr->name ? objhdr->name : "Unnamed"));
			//Defined above
		}

		//Loop through and zero everything, just because
		for (indexA=0; indexA < (lineConfs->hit_count); indexA++)
		{
			pLineConf[indexA] = nullptr;
			b_mat_defined[indexA] = false;

			for (indexB=0; indexB<9; indexB++)
			{
				b_mat_pu[indexA*9+indexB] = gld::complex(0.0,0.0);
			}
		}

		//Pull the first line config
		obj_lineConf = gl_find_next(lineConfs,NULL);
		
		//Zero the index
		index = 0;
		
		//Loop
		while (obj_lineConf != nullptr)
		{
			pLineConf[index] = obj_lineConf;

			//increment
			index++;

			//Next object
			obj_lineConf = gl_find_next(lineConfs,obj_lineConf);
		}
	}
	else
	{
		pLineConf = NULL;
		b_mat_defined = NULL;
		b_mat_pu = NULL;
	}

	// Triplex line configurations
	if (tpLineConfs->hit_count > 0)
	{
		pTpLineConf = (OBJECT **)gl_malloc((tpLineConfs->hit_count)*sizeof(OBJECT*));

		//Check it
		if (pTpLineConf == NULL)
		{
			GL_THROW("jsdondump:%d %s - Unable to allocate memory",objhdr->id,(objhdr->name ? objhdr->name : "Unnamed"));
			//Defined above
		}

		//Define b_mat_tp_pu
		b_mat_tp_pu = (gld::complex *)gl_malloc((tpLineConfs->hit_count)*9*sizeof(gld::complex));

		//Check it
		if (b_mat_tp_pu == NULL)
		{
			GL_THROW("jsdondump:%d %s - Unable to allocate memory",objhdr->id,(objhdr->name ? objhdr->name : "Unnamed"));
			//Defined above
		}

		//Define b_mat_tp_defined
		b_mat_tp_defined = (bool *)gl_malloc((tpLineConfs->hit_count)*sizeof(bool));

		//Check it
		if (b_mat_tp_defined == NULL)
		{
			GL_THROW("jsdondump:%d %s - Unable to allocate memory",objhdr->id,(objhdr->name ? objhdr->name : "Unnamed"));
			//Defined above
		}


		//Loop through and zero everything, just because
		for (indexA=0; indexA < (tpLineConfs->hit_count); indexA++)
		{
			pTpLineConf[indexA] = NULL;
			b_mat_tp_defined[indexA] = false;

			for (indexB=0; indexB<9; indexB++)
			{
				b_mat_tp_pu[indexA*9+indexB] = gld::complex(0.0,0.0);
			}
		}

		//Pull the first line config
		obj_lineConf = gl_find_next(tpLineConfs,NULL);
		
		//Zero the index
		index = 0;
		
		//Loop
		while (obj_lineConf != NULL)
		{
			pTpLineConf[index] = obj_lineConf;

			//increment
			index++;

			//Next object
			obj_lineConf = gl_find_next(tpLineConfs,obj_lineConf);
		}
	}
	else
	{
		pTpLineConf = NULL;
		b_mat_tp_defined = NULL;
		b_mat_tp_pu = NULL;
	}

	//Transformer configurations
	if (TransConfsList->hit_count > 0)
	{
		// Define b_mat_pu and b_mat_tp_pu to store per unit bmatrix values
		// 
		pTransConf = (OBJECT **)gl_malloc((TransConfsList->hit_count)*sizeof(OBJECT*));

		//Check it
		if (pTransConf == NULL)
		{
			GL_THROW("jsdondump:%d %s - Unable to allocate memory",objhdr->id,(objhdr->name ? objhdr->name : "Unnamed"));
			//Defined above
		}

		//Define b_mat_trans_pu
		b_mat_trans_pu = (gld::complex *)gl_malloc((TransConfsList->hit_count)*9*sizeof(gld::complex));

		//Check it
		if (b_mat_trans_pu == NULL)
		{
			GL_THROW("jsdondump:%d %s - Unable to allocate memory",objhdr->id,(objhdr->name ? objhdr->name : "Unnamed"));
			//Defined above
		}

		//Zero it, to be safe
		for (indexA=0; indexA < (TransConfsList->hit_count*9); indexA++)
		{
			b_mat_trans_pu[indexA] = gld::complex(0.0,0.0);
		}

		//Define b_mat_trans_defined
		b_mat_trans_defined = (bool *)gl_malloc((TransConfsList->hit_count)*sizeof(bool));

		//Check it
		if (b_mat_trans_defined == NULL)
		{
			GL_THROW("jsdondump:%d %s - Unable to allocate memory",objhdr->id,(objhdr->name ? objhdr->name : "Unnamed"));
			//Defined above
		}

		//Zero it, to be safe
		for (indexA=0; indexA < (TransConfsList->hit_count); indexA++)
		{
			b_mat_trans_defined[indexA] = false;
		}

		//Allocate the phase count matrix
		trans_phase_count = (int *)gl_malloc((TransConfsList->hit_count)*sizeof(int));

		//Make sure it worked
		if (trans_phase_count == NULL)
		{
			GL_THROW("jsdondump:%d %s - Unable to allocate memory",objhdr->id,(objhdr->name ? objhdr->name : "Unnamed"));
			//Defined above
		}

		//Zero it
		for (indexA=0; indexA < (TransConfsList->hit_count); indexA++)
		{
			trans_phase_count[indexA] = 0;
		}

		//Grab the first object
		obj_lineConf = gl_find_next(TransConfsList,NULL);

		index=0;
		while(obj_lineConf != NULL)
		{
			pTransConf[index] = obj_lineConf;
			index++;

			//Grab the next one
			obj_lineConf = gl_find_next(TransConfsList,obj_lineConf);
		}
	}
	else //No transformers, just NULL everything
	{
		pTransConf = NULL;
		b_mat_trans_pu = NULL;
		b_mat_trans_defined = NULL;
		trans_phase_count = NULL;
	}

	//Regulator configurations
	if (regConfs->hit_count > 0)
	{
		// Define b_mat_pu and b_mat_tp_pu to store per unit bmatrix values
		// 
		pRegConf = (OBJECT **)gl_malloc((regConfs->hit_count)*sizeof(OBJECT*));

		//Check it
		if (pRegConf == NULL)
		{
			GL_THROW("jsdondump:%d %s - Unable to allocate memory",objhdr->id,(objhdr->name ? objhdr->name : "Unnamed"));
			//Defined above
		}

		//Define b_mat_trans_pu
		b_mat_reg_pu = (gld::complex *)gl_malloc((regConfs->hit_count)*9*sizeof(gld::complex));

		//Check it
		if (b_mat_reg_pu == NULL)
		{
			GL_THROW("jsdondump:%d %s - Unable to allocate memory",objhdr->id,(objhdr->name ? objhdr->name : "Unnamed"));
			//Defined above
		}

		//Zero it, to be safe
		for (indexA=0; indexA < (regConfs->hit_count*9); indexA++)
		{
			b_mat_reg_pu[indexA] = gld::complex(0.0,0.0);
		}

		//Define b_mat_trans_defined
		b_mat_reg_defined = (bool *)gl_malloc((regConfs->hit_count)*sizeof(bool));

		//Check it
		if (b_mat_reg_defined == NULL)
		{
			GL_THROW("jsdondump:%d %s - Unable to allocate memory",objhdr->id,(objhdr->name ? objhdr->name : "Unnamed"));
			//Defined above
		}

		//Zero it, to be safe
		for (indexA=0; indexA < (regConfs->hit_count); indexA++)
		{
			b_mat_reg_defined[indexA] = false;
		}

		//Allocate the phase count matrix
		reg_phase_count = (int *)gl_malloc((regConfs->hit_count)*sizeof(int));

		//Make sure it worked
		if (reg_phase_count == NULL)
		{
			GL_THROW("jsdondump:%d %s - Unable to allocate memory",objhdr->id,(objhdr->name ? objhdr->name : "Unnamed"));
			//Defined above
		}

		//Zero it
		for (indexA=0; indexA < (regConfs->hit_count); indexA++)
		{
			reg_phase_count[indexA] = 0;
		}

		//Grab the first object
		obj_lineConf = gl_find_next(regConfs,NULL);

		index=0;
		while(obj_lineConf != NULL)
		{
			pRegConf[index] = obj_lineConf;
			index++;

			//Grab the next one
			obj_lineConf = gl_find_next(regConfs,obj_lineConf);
		}
	}
	else //No transformers, just NULL everything
	{
		pRegConf = NULL;
		b_mat_reg_pu = NULL;
		b_mat_reg_defined = NULL;
		reg_phase_count = NULL;
	}

	// clear jsonArray - just in case
	jsonArray.clear();

	//Clear the node array too -- just in case
	node_object.clear();

	//Do generators - start with inverters
	if (inverters->hit_count > 0)
	{
		//Get the first one
		obj = gl_find_next(inverters,NULL);

		//Loop until done
		while (obj != NULL)
		{
			//Write out the name
			if (obj->name != NULL)
			{
				node_object["id"] = obj->name;
			}
			else
			{
				//"Make" a value
				sprintf(buffer,"inverter:%d",obj->id);
				node_object["id"] = buffer;
			}

			//Write out our connection's name
			if (obj->parent->name != NULL)
			{
				node_object["node_id"] = obj->parent->name;
			}
			else
			{
				//"Make" a value
				sprintf(buffer,"%s:%d",obj->parent->oclass->name,obj->parent->id);
				node_object["node_id"] = buffer;
			}

			//Pull the phases and figure out those
			temp_set_value = get_set_value(obj,"phases");
			
			//Clear the output array
			jsonArray2.clear();

			//Do the tests -- we're in powerflow, so the master definitions still work
			//Phase A
			if ((temp_set_value & PHASE_A) == PHASE_A)
			{
				jsonArray2.append(true);
			}
			else
			{
				jsonArray2.append(false);
			}
				
			//Phase B
			if ((temp_set_value & PHASE_B) == PHASE_B)
			{
				jsonArray2.append(true);
			}
			else
			{
				jsonArray2.append(false);
			}

			//Phase C
			if ((temp_set_value & PHASE_C) == PHASE_C)
			{
				jsonArray2.append(true);
			}
			else
			{
				jsonArray2.append(false);
			}

			//Append it in
			node_object["has_phase"] = jsonArray2;
			jsonArray2.clear();

			//Extract the power values
			temp_complex_power_value[0] = get_complex_value(obj,"power_A");
			temp_complex_power_value[1] = get_complex_value(obj,"power_B");
			temp_complex_power_value[2] = get_complex_value(obj,"power_C");

			//See if we need to be per-unitized
			if (write_per_unit)
			{
				temp_complex_power_value[0] /= (system_VA_base / 3.0);
				temp_complex_power_value[1] /= (system_VA_base / 3.0);
				temp_complex_power_value[2] /= (system_VA_base / 3.0);
			}

			//Write out the real value
			jsonArray2.append(temp_complex_power_value[0].Re());
			jsonArray2.append(temp_complex_power_value[1].Re());
			jsonArray2.append(temp_complex_power_value[2].Re());

			//Write it
			node_object["max_real_phase"] = jsonArray2;

			//clear it
			jsonArray2.clear();

			//Now do reactive power
			//Write out the real value
			jsonArray2.append(temp_complex_power_value[0].Im());
			jsonArray2.append(temp_complex_power_value[1].Im());
			jsonArray2.append(temp_complex_power_value[2].Im());

			//Write it
			node_object["max_reactive_phase"] = jsonArray2;

			//clear it
			jsonArray2.clear();

			//Default values that may be read in later (if populated)
			node_object["microgrid_cost"] = 1.0e30;
      		node_object["microgrid_fixed_cost"] = 0.0;
      		node_object["max_microgrid"] = 0.0;
      		node_object["is_new"] = false;

			//Add the object to the array
			jsonArray.append(node_object);

			//Clear the node
			node_object.clear();

			//Get the next one
			obj = gl_find_next(inverters,obj);
		}//End inverter findlist search
	}//End Inverters

	//Do diesels now too
	if (diesels->hit_count > 0)
	{
		//Get the first one
		obj = gl_find_next(diesels,NULL);

		//Loop until done
		while (obj != NULL)
		{
			//Write out the name
			if (obj->name != NULL)
			{
				node_object["id"] = obj->name;
			}
			else
			{
				//"Make" a value
				sprintf(buffer,"diesel_dg:%d",obj->id);
				node_object["id"] = buffer;
			}

			//Write out our connection's name
			if (obj->parent->name != NULL)
			{
				node_object["node_id"] = obj->parent->name;
			}
			else
			{
				//"Make" a value
				sprintf(buffer,"%s:%d",obj->parent->oclass->name,obj->parent->id);
				node_object["node_id"] = buffer;
			}

			//Pull the phases and figure out those
			temp_set_value = get_set_value(obj,"phases");
			
			//Clear the output array
			jsonArray2.clear();

			//Do the tests -- we're in powerflow, so the master definitions still work
			//Phase A
			if ((temp_set_value & PHASE_A) == PHASE_A)
			{
				jsonArray2.append(true);
			}
			else
			{
				jsonArray2.append(false);
			}
				
			//Phase B
			if ((temp_set_value & PHASE_B) == PHASE_B)
			{
				jsonArray2.append(true);
			}
			else
			{
				jsonArray2.append(false);
			}

			//Phase C
			if ((temp_set_value & PHASE_C) == PHASE_C)
			{
				jsonArray2.append(true);
			}
			else
			{
				jsonArray2.append(false);
			}

			//Append it in
			node_object["has_phase"] = jsonArray2;
			jsonArray2.clear();

			//Extract the power values
			temp_complex_power_value[0] = get_complex_value(obj,"power_out_A");
			temp_complex_power_value[1] = get_complex_value(obj,"power_out_B");
			temp_complex_power_value[2] = get_complex_value(obj,"power_out_C");

			//See if we need to be per-unitized
			if (write_per_unit)
			{
				temp_complex_power_value[0] /= (system_VA_base / 3.0);
				temp_complex_power_value[1] /= (system_VA_base / 3.0);
				temp_complex_power_value[2] /= (system_VA_base / 3.0);
			}

			//Write out the real value
			jsonArray2.append(temp_complex_power_value[0].Re());
			jsonArray2.append(temp_complex_power_value[1].Re());
			jsonArray2.append(temp_complex_power_value[2].Re());

			//Write it
			node_object["max_real_phase"] = jsonArray2;

			//clear it
			jsonArray2.clear();

			//Now do reactive power
			//Write out the real value
			jsonArray2.append(temp_complex_power_value[0].Im());
			jsonArray2.append(temp_complex_power_value[1].Im());
			jsonArray2.append(temp_complex_power_value[2].Im());

			//Write it
			node_object["max_reactive_phase"] = jsonArray2;

			//clear it
			jsonArray2.clear();

			//Default values that may be read in later (if populated)
			node_object["microgrid_cost"] = 1.0e30;
      		node_object["microgrid_fixed_cost"] = 0.0;
      		node_object["max_microgrid"] = 0.0;
      		node_object["is_new"] = false;

			//Add the object to the array
			jsonArray.append(node_object);

			//Clear the node
			node_object.clear();

			//Get the next one
			obj = gl_find_next(diesels,obj);
		}//End diesel findlist search
	}//End diesels

	//Write the values to the overall JSON
	metrics_lines["properties"]["generators"] = jsonArray;

	//Clear the array and object
	node_object.clear();
	jsonArray.clear();

	//Write nodes
	if (nodes->hit_count > 0)
	{
		//Find the first one
		obj = gl_find_next(nodes,NULL);

		//Loop through nodes list
		while (obj != NULL)
		{
			//If per-unit - adjust the values
			if (write_per_unit)
			{
				temp_voltage_base = get_double_value(obj,"nominal_voltage");
				temp_de_pu_base = 1.0;	//Don't need to "de-per-unit it"
			}//End per-unit
			else	//No per-unit desired
			{
				temp_voltage_base = 1.0;	//Divide by unity - does nothing really, but easier to code this way
				temp_de_pu_base = get_double_value(obj,"nominal_voltage");	//But we do need to get the "real value"
			}

			//Write out the name
			if (obj->name != NULL)
			{
				node_object["id"] = obj->name;
			}
			else
			{
				//"Make" a value
				sprintf(buffer,"node:%d",obj->id);
				node_object["id"] = buffer;
			}

			//Write min and max voltage values
			node_object["min_voltage"] = min_volt_value * temp_de_pu_base;
			node_object["max_voltage"] = max_volt_value * temp_de_pu_base;

			//Obtain current voltage - assume that's the reference - per-unitize, if necessary
			temp_complex_voltage_value[0] = get_complex_value(obj,"voltage_A");
			temp_complex_voltage_value[1] = get_complex_value(obj,"voltage_B");
			temp_complex_voltage_value[2] = get_complex_value(obj,"voltage_C");

			//Now write it
			jsonArray2.clear();

			for (indexA=0; indexA<3; indexA++)
			{
				//Magnitude and "per-unitize" it, as necessary
				temp_voltage_output_value = temp_complex_voltage_value[indexA].Mag() / temp_voltage_base;

				//Append to the JSON array
				jsonArray2.append(temp_voltage_output_value);
			}
			
			//Actually output it
			node_object["ref_voltage"] = jsonArray2;
			jsonArray2.clear();

			//Check phases
			temp_set_value = get_set_value(obj,"phases");
			
			//Clear the output array
			jsonArray2.clear();

			//Do the tests -- we're in powerflow, so the master definitions still work
			//Phase A
			if ((temp_set_value & PHASE_A) == PHASE_A)
			{
				jsonArray2.append(true);
			}
			else
			{
				jsonArray2.append(false);
			}
				
			//Phase B
			if ((temp_set_value & PHASE_B) == PHASE_B)
			{
				jsonArray2.append(true);
			}
			else
			{
				jsonArray2.append(false);
			}

			//Phase C
			if ((temp_set_value & PHASE_C) == PHASE_C)
			{
				jsonArray2.append(true);
			}
			else
			{
				jsonArray2.append(false);
			}

			//Append it in
			node_object["has_phase"] = jsonArray2;
			jsonArray2.clear();
			
			// Append to node array
			jsonArray.append(node_object);

			// clear JSON value
			node_object.clear();

			//Get the next object in the list
			obj = gl_find_next(nodes,obj);
			
		}//End of node list traversion
	}//End of nodes non-empty

	//Search for meters too - replicate the nodes list, since we'll just leave them the same way
	if (meters->hit_count > 0)
	{
		//Find the first one
		obj = gl_find_next(meters,NULL);

		//Loop through meters list
		while (obj != NULL)
		{
			//If per-unit - adjust the values
			if (write_per_unit == true)
			{
				temp_voltage_base = get_double_value(obj,"nominal_voltage");
				temp_de_pu_base = 1.0;	//Don't need to "de-per-unit it"
			}//End per-unit
			else	//No per-unit desired
			{
				temp_voltage_base = 1.0;	//Divide by unity - does nothing really, but easier to code this way
				temp_de_pu_base = get_double_value(obj,"nominal_voltage");	//But we do need to get the "real value"
			}

			//Write out the name
			if (obj->name != NULL)
			{
				node_object["id"] = obj->name;
			}
			else
			{
				//"Make" a value
				sprintf(buffer,"meter:%d",obj->id);
				node_object["id"] = buffer;
			}

			//Write min and max voltage values
			node_object["min_voltage"] = min_volt_value * temp_de_pu_base;
			node_object["max_voltage"] = max_volt_value * temp_de_pu_base;

			//Obtain current voltage - assume that's the reference - per-unitize, if necessary
			temp_complex_voltage_value[0] = get_complex_value(obj,"voltage_A");
			temp_complex_voltage_value[1] = get_complex_value(obj,"voltage_B");
			temp_complex_voltage_value[2] = get_complex_value(obj,"voltage_C");

			//Now write it
			jsonArray2.clear();

			for (indexA=0; indexA<3; indexA++)
			{
				//Magnitude and "per-unitize" it, as necessary
				temp_voltage_output_value = temp_complex_voltage_value[indexA].Mag() / temp_voltage_base;

				//Append to the JSON array
				jsonArray2.append(temp_voltage_output_value);
			}
			
			//Actually output it
			node_object["ref_voltage"] = jsonArray2;
			jsonArray2.clear();

			//Check phases
			temp_set_value = get_set_value(obj,"phases");
			
			//Clear the output array
			jsonArray2.clear();

			//Do the tests -- we're in powerflow, so the master definitions still work
			//Phase A
			if ((temp_set_value & PHASE_A) == PHASE_A)
			{
				jsonArray2.append(true);
			}
			else
			{
				jsonArray2.append(false);
			}
				
			//Phase B
			if ((temp_set_value & PHASE_B) == PHASE_B)
			{
				jsonArray2.append(true);
			}
			else
			{
				jsonArray2.append(false);
			}

			//Phase C
			if ((temp_set_value & PHASE_C) == PHASE_C)
			{
				jsonArray2.append(true);
			}
			else
			{
				jsonArray2.append(false);
			}

			//Append it in
			node_object["has_phase"] = jsonArray2;
			jsonArray2.clear();
			
			// Append to node array
			jsonArray.append(node_object);

			// clear JSON value
			node_object.clear();

			//Get the next object in the list
			obj = gl_find_next(meters,obj);
			
		}//End of meter list traversion
	}//End of meters non-empty

	//Clear load-related arrays and objects
	load_object.clear();
	jsonSecondArray.clear();

	//Search for loads too - replicate the nodes list, since we'll just leave them the same way
	if (loads->hit_count > 0)
	{
		//Find the first one
		obj = gl_find_next(loads,NULL);

		//Loop through loads list
		while (obj != NULL)
		{
			//If per-unit - adjust the values
			if (write_per_unit)
			{
				temp_voltage_base = get_double_value(obj,"nominal_voltage");
				temp_de_pu_base = 1.0;	//Don't need to "de-per-unit it"
			}//End per-unit
			else	//No per-unit desired
			{
				temp_voltage_base = 1.0;	//Divide by unity - does nothing really, but easier to code this way
				temp_de_pu_base = get_double_value(obj,"nominal_voltage");	//But we do need to get the "real value"
			}

			//Write out the name
			if (obj->name != NULL)
			{
				node_object["id"] = obj->name;

				//Load array portions
				load_object["node_id"] = obj->name;

				sprintf(buffer,"load_%s",obj->name);
				load_object["id"] = buffer;
			}
			else
			{
				//"Make" a value
				sprintf(buffer,"load:%d",obj->id);
				node_object["id"] = buffer;

				//Load array portions
				load_object["node_id"] = buffer;

				sprintf(buffer,"load_object_%d",obj->id);
				load_object["id"] = buffer;
			}

			//Pull the enumeration value for the load - see if we're critical or not
			temp_enum_value = get_enum_value(obj,"load_priority");

			//See if we're "appropriately critical"
			if (temp_enum_value == 2)
			{
				load_object["is_critical"] = true;
			}
			else
			{
				load_object["is_critical"] = false;
			}

			//Write min and max voltage values
			node_object["min_voltage"] = min_volt_value * temp_de_pu_base;
			node_object["max_voltage"] = max_volt_value * temp_de_pu_base;

			//Obtain current voltage - assume that's the reference - per-unitize, if necessary
			temp_complex_voltage_value[0] = get_complex_value(obj,"voltage_A");
			temp_complex_voltage_value[1] = get_complex_value(obj,"voltage_B");
			temp_complex_voltage_value[2] = get_complex_value(obj,"voltage_C");

			//Now write it
			jsonArray2.clear();

			for (indexA=0; indexA<3; indexA++)
			{
				//Magnitude and "per-unitize" it, as necessary
				temp_voltage_output_value = temp_complex_voltage_value[indexA].Mag() / temp_voltage_base;

				//Append to the JSON array
				jsonArray2.append(temp_voltage_output_value);
			}
			
			//Actually output it
			node_object["ref_voltage"] = jsonArray2;
			jsonArray2.clear();

			//Check phases
			temp_set_value = get_set_value(obj,"phases");
			
			//Clear the output array
			jsonArray2.clear();

			//Do the tests -- we're in powerflow, so the master definitions still work
			//Phase A
			if ((temp_set_value & PHASE_A) == PHASE_A)
			{
				jsonArray2.append(true);
			}
			else
			{
				jsonArray2.append(false);
			}
				
			//Phase B
			if ((temp_set_value & PHASE_B) == PHASE_B)
			{
				jsonArray2.append(true);
			}
			else
			{
				jsonArray2.append(false);
			}

			//Phase C
			if ((temp_set_value & PHASE_C) == PHASE_C)
			{
				jsonArray2.append(true);
			}
			else
			{
				jsonArray2.append(false);
			}

			//Append it in
			node_object["has_phase"] = jsonArray2;
			load_object["has_phase"] = jsonArray2;
			jsonArray2.clear();
			
			//Now pull the load values - only constant power for now
			temp_complex_power_value[0] = get_complex_value(obj,"constant_power_A");
			temp_complex_power_value[1] = get_complex_value(obj,"constant_power_B");
			temp_complex_power_value[2] = get_complex_value(obj,"constant_power_C");

			//See if we need to be per-unitized
			if (write_per_unit)
			{
				temp_complex_power_value[0] /= (system_VA_base / 3.0);
				temp_complex_power_value[1] /= (system_VA_base / 3.0);
				temp_complex_power_value[2] /= (system_VA_base / 3.0);
			}

			//Write out the real value
			jsonArray2.append(temp_complex_power_value[0].Re());
			jsonArray2.append(temp_complex_power_value[1].Re());
			jsonArray2.append(temp_complex_power_value[2].Re());

			//Write it
			load_object["max_real_phase"] = jsonArray2;

			//clear it
			jsonArray2.clear();

			//Now do reactive power
			//Write out the real value
			jsonArray2.append(temp_complex_power_value[0].Im());
			jsonArray2.append(temp_complex_power_value[1].Im());
			jsonArray2.append(temp_complex_power_value[2].Im());

			//Write it
			load_object["max_reactive_phase"] = jsonArray2;

			//clear it
			jsonArray2.clear();

			// Append to node array
			jsonArray.append(node_object);

			// clear JSON value
			node_object.clear();

			//Do the same for the load value
			jsonSecondArray.append(load_object);

			//Clear the JSON value
			load_object.clear();

			//Get the next object in the list
			obj = gl_find_next(loads,obj);
			
		}//End of load list traversion
	}//End of loads non-empty

	// Write bus quantities metrics_lines dictionary
	metrics_lines["properties"]["buses"] = jsonArray;

	// clear jsonArray
	jsonArray.clear();

	//Now do loads -- print out their special properties

	// Write bus quantities metrics_lines dictionary
	metrics_lines["properties"]["loads"] = jsonSecondArray;

	// clear jsonSecondArray
	jsonSecondArray.clear();
	
	//write transformers
	index = 0;
	line_object.clear();

	if(TransformerList->hit_count > 0)
	{
		//Allocate the master array
		pTransformer = (transformer **)gl_malloc(TransformerList->hit_count*sizeof(transformer*));

		//Check it
		if (pTransformer == NULL)
		{
			GL_THROW("jsdondump:%d %s - Unable to allocate memory",objhdr->id,(objhdr->name ? objhdr->name : "Unnamed"));
			//Defined above
		}

		//Grab the first object
		obj = gl_find_next(TransformerList,NULL);

		//Zero the index
		index = 0;

		while(obj != NULL)
		{
			if(index >= TransformerList->hit_count){
				break;
			}

			pTransformer[index] = OBJECTDATA(obj,transformer);
			if(pTransformer[index] == NULL){
				gl_error("Unable to map object as transformer object.");
				return FAILED;
			}

			// Write the transformer metrics
			// Write the name (not id) - if it exists
			if (obj->name != NULL)
			{
				line_object["id"] = obj->name;
			}
			else
			{
				//"Make" a value
				sprintf(buffer,"transformer:%d",obj->id);
				line_object["id"] = buffer;
			}

			//write from node name
			if (pTransformer[index]->from->name != NULL)
			{
				line_object["node1_id"] = pTransformer[index]->from->name;
			}
			else
			{
				//Make value
				sprintf(buffer,"%s:%d",pTransformer[index]->from->oclass->name,pTransformer[index]->from->id);
				line_object["node1_id"] = buffer;
			}

			//write to node name
			if (pTransformer[index]->to->name != NULL)
			{
				line_object["node2_id"] = pTransformer[index]->to->name;
			}
			else
			{
				//Make value
				sprintf(buffer,"%s:%d",pTransformer[index]->to->oclass->name,pTransformer[index]->to->id);
				line_object["node2_id"] = buffer;
			}

			//Pull the phases and figure out those
			temp_set_value = get_set_value(obj,"phases");
			
			//Clear the output array
			jsonArray2.clear();

			//Do the tests -- we're in powerflow, so the master definitions still work
			//Get phase count too
			phaseCount = 0;
			//Phase A
			if ((temp_set_value & PHASE_A) == PHASE_A)
			{
				jsonArray2.append(true);
				phaseCount++;
			}
			else
			{
				jsonArray2.append(false);
			}
				
			//Phase B
			if ((temp_set_value & PHASE_B) == PHASE_B)
			{
				jsonArray2.append(true);
				phaseCount++;
			}
			else
			{
				jsonArray2.append(false);
			}

			//Phase C
			if ((temp_set_value & PHASE_C) == PHASE_C)
			{
				jsonArray2.append(true);
				phaseCount++;
			}
			else
			{
				jsonArray2.append(false);
			}

			//Append it in
			line_object["has_phase"] = jsonArray2;
			jsonArray2.clear();

			//write capacity - I wanted to use link emergency limit (A), but its private field, write only default value
			line_object["capacity"] = 1e30;
			
			//write the length
			line_object["length"] = 1.0;

			//write the num_phases
			line_object["num_phases"] = phaseCount;

			//write is_transformer
			line_object["is_transformer"] = true;

			//If per-unit - adjust the values
			if (write_per_unit)
			{
				//Compute the per-unit base - use the nominal value off of the secondary
				per_unit_base = get_double_value(pTransformer[index]->to,"nominal_voltage");

				//Calculate the base impedance
				temp_impedance_base = (per_unit_base * per_unit_base) / (system_VA_base / 3.0);
			}//End per-unit
			else	//No per-unit desired
			{
				temp_impedance_base = 1.0;	//Divide by unity - does nothing really, but easier to code this way
			}

			//write line configuration, if we're unique
			found_match_config = false;
			for (indexA=0; indexA<TransConfsList->hit_count; indexA++)
			{
				//Just see if we're a match
				if (pTransformer[index]->configuration == pTransConf[indexA])
				{
					found_match_config = true;
					break;
				}
			}

			//See if it worked - if so, store us
			if (found_match_config)
			{
				if (!b_mat_trans_defined[indexA])
				{
					for (indexB = 0; indexB < 3; indexB++)
					{
						for (indexC = 0; indexC < 3; indexC++)
						{
							b_mat_trans_pu[indexA*9+indexB*3+indexC] = pTransformer[index]->b_mat[indexB][indexC]/temp_impedance_base;
						}
					}
					trans_phase_count[indexA] = phaseCount;
					b_mat_trans_defined[indexA] = true;
				}
			}

			//write line_code
			if (pTransformer[index]->configuration->name == NULL)
			{
				sprintf(buffer,"trans_config:%d",pTransformer[index]->configuration->id);
				line_object["line_code"] = buffer;
			}
			else
			{
				line_object["line_code"] = pTransformer[index]->configuration->name;
			}

			//write construction cost - only default value
			line_object["construction_cost"] = 1e30;
			//write hardening cost - only default cost
			line_object["harden_cost"] = 1e30;
			//write switch cost - only default cost
			line_object["switch_cost"] = 1e30;
			//write flag of new construction - only default cost
			line_object["is_new"] = false;
			//write flag of harden - only default cost
			line_object["can_harden"] = false;
			//write flag of add switch - only default cost
			line_object["can_add_switch"] = false;
			//write flag of switch existence - only default cost
			line_object["has_switch"] = false;
			// End of line codes

			// Append to line array
			jsonArray.append(line_object);

			// clear JSON value
			line_object.clear();

			//Get next value
			obj = gl_find_next(TransformerList,obj);

			index++;
		}//End of transformer
	}

	//Regulators
	if(regulators->hit_count > 0)
	{
		//Allocate the master array
		pRegulator = (regulator **)gl_malloc(regulators->hit_count*sizeof(regulator*));

		//Check it
		if (pRegulator == NULL)
		{
			GL_THROW("jsdondump:%d %s - Unable to allocate memory",objhdr->id,(objhdr->name ? objhdr->name : "Unnamed"));
			//Defined above
		}

		//Grab the first object
		obj = gl_find_next(regulators,NULL);

		//Zero the index
		index = 0;

		while(obj != NULL)
		{
			if(index >= regulators->hit_count){
				break;
			}

			pRegulator[index] = OBJECTDATA(obj,regulator);
			if(pRegulator[index] == NULL){
				gl_error("Unable to map object as regulator object.");
				return FAILED;
			}

			// Write the regulator metrics
			// Write the name (not id) - if it exists
			if (obj->name != NULL)
			{
				line_object["id"] = obj->name;
			}
			else
			{
				//"Make" a value
				sprintf(buffer,"regulator:%d",obj->id);
				line_object["id"] = buffer;
			}

			//write from node name
			if (pRegulator[index]->from->name != NULL)
			{
				line_object["node1_id"] = pRegulator[index]->from->name;
			}
			else
			{
				//Make value
				sprintf(buffer,"%s:%d",pRegulator[index]->from->oclass->name,pRegulator[index]->from->id);
				line_object["node1_id"] = buffer;
			}

			//write to node name
			if (pRegulator[index]->to->name != NULL)
			{
				line_object["node2_id"] = pRegulator[index]->to->name;
			}
			else
			{
				//Make value
				sprintf(buffer,"%s:%d",pRegulator[index]->to->oclass->name,pRegulator[index]->to->id);
				line_object["node2_id"] = buffer;
			}

			//Pull the phases and figure out those
			temp_set_value = get_set_value(obj,"phases");
			
			//Clear the output array
			jsonArray2.clear();

			//Do the tests -- we're in powerflow, so the master definitions still work
			//Get phase count too
			phaseCount = 0;
			//Phase A
			if ((temp_set_value & PHASE_A) == PHASE_A)
			{
				jsonArray2.append(true);
				phaseCount++;
			}
			else
			{
				jsonArray2.append(false);
			}
				
			//Phase B
			if ((temp_set_value & PHASE_B) == PHASE_B)
			{
				jsonArray2.append(true);
				phaseCount++;
			}
			else
			{
				jsonArray2.append(false);
			}

			//Phase C
			if ((temp_set_value & PHASE_C) == PHASE_C)
			{
				jsonArray2.append(true);
				phaseCount++;
			}
			else
			{
				jsonArray2.append(false);
			}

			//Append it in
			line_object["has_phase"] = jsonArray2;
			jsonArray2.clear();

			//write capacity - I wanted to use link emergency limit (A), but its private field, write only default value
			line_object["capacity"] = 1e30;
			
			//write the length
			line_object["length"] = 1.0;

			//write the num_phases
			line_object["num_phases"] = phaseCount;

			//write is_transformer
			line_object["is_transformer"] = true;

			//If per-unit - adjust the values
			if (write_per_unit == true)
			{
				//Compute the per-unit base - use the nominal value off of the secondary
				per_unit_base = get_double_value(pRegulator[index]->to,"nominal_voltage");

				//Calculate the base impedance
				temp_impedance_base = (per_unit_base * per_unit_base) / (system_VA_base / 3.0);
			}//End per-unit
			else	//No per-unit desired
			{
				temp_impedance_base = 1.0;	//Divide by unity - does nothing really, but easier to code this way
			}

			//write line configuration, if we're unique
			found_match_config = false;
			for (indexA=0; indexA<regConfs->hit_count; indexA++)
			{
				//Just see if we're a match
				if (pRegulator[index]->configuration == pRegConf[indexA])
				{
					found_match_config = true;
					break;
				}
			}

			//See if it worked - if so, store us
			if (found_match_config == true)
			{
				if (b_mat_reg_defined[indexA] != true)
				{
					for (indexB = 0; indexB < 3; indexB++)
					{
						for (indexC = 0; indexC < 3; indexC++)
						{
							b_mat_reg_pu[indexA*9+indexB*3+indexC] = pRegulator[index]->b_mat[indexB][indexC]/temp_impedance_base;
						}
					}
					reg_phase_count[indexA] = phaseCount;
					b_mat_reg_defined[indexA] = true;
				}
			}

			//write line_code
			if (pRegulator[index]->configuration->name == NULL)
			{
				sprintf(buffer,"reg_config:%d",pRegulator[index]->configuration->id);
				line_object["line_code"] = buffer;
			}
			else
			{
				line_object["line_code"] = pRegulator[index]->configuration->name;
			}

			//write construction cost - only default value
			line_object["construction_cost"] = 1e30;
			//write hardening cost - only default cost
			line_object["harden_cost"] = 1e30;
			//write switch cost - only default cost
			line_object["switch_cost"] = 1e30;
			//write flag of new construction - only default cost
			line_object["is_new"] = false;
			//write flag of harden - only default cost
			line_object["can_harden"] = false;
			//write flag of add switch - only default cost
			line_object["can_add_switch"] = false;
			//write flag of switch existence - only default cost
			line_object["has_switch"] = false;
			// End of line codes

			// Append to line array
			jsonArray.append(line_object);

			// clear JSON value
			line_object.clear();

			//Get next value
			obj = gl_find_next(regulators,obj);

			index++;
		}//End of regulator
	}

	//write the overhead_lines
	if(ohlines->hit_count > 0)
	{
		pOhLine = (line **)gl_malloc(ohlines->hit_count*sizeof(line*));

		//Check it
		if (pOhLine == NULL)
		{
			GL_THROW("jsdondump:%d %s - Unable to allocate memory",objhdr->id,(objhdr->name ? objhdr->name : "Unnamed"));
			//Defined above
		}

		//Grab the first object
		obj = gl_find_next(ohlines,NULL);

		//Zero the index
		index = 0;

		while(obj != NULL)
		{
			if(index >= ohlines->hit_count){
				break;
			}

			pOhLine[index] = OBJECTDATA(obj,line);
			if(pOhLine[index] == NULL){
				gl_error("Unable to map object as overhead_line object.");
				return FAILED;
			}

			// Write the overhead_line metrics
			// Write the name (not id) - if it exists
			if (obj->name != NULL)
			{
				line_object["id"] = obj->name;
			}
			else
			{
				//"Make" a value
				sprintf(buffer,"overhead_line:%d",obj->id);
				line_object["id"] = buffer;
			}

			//write from node name
			if (pOhLine[index]->from->name != NULL)
			{
				line_object["node1_id"] = pOhLine[index]->from->name;
			}
			else
			{
				//Make value
				sprintf(buffer,"%s:%d",pOhLine[index]->from->oclass->name,pOhLine[index]->from->id);
				line_object["node1_id"] = buffer;
			}

			//write to node name
			if (pOhLine[index]->to->name != NULL)
			{
				line_object["node2_id"] = pOhLine[index]->to->name;
			}
			else
			{
				//Make value
				sprintf(buffer,"%s:%d",pOhLine[index]->to->oclass->name,pOhLine[index]->to->id);
				line_object["node2_id"] = buffer;
			}

			//Pull the phases and figure out those
			temp_set_value = get_set_value(obj,"phases");
			
			//Clear the output array
			jsonArray2.clear();

			//Do the tests -- we're in powerflow, so the master definitions still work
			//Get phase count too
			phaseCount = 0;
			//Phase A
			if ((temp_set_value & PHASE_A) == PHASE_A)
			{
				jsonArray2.append(true);
				phaseCount++;
			}
			else
			{
				jsonArray2.append(false);
			}
				
			//Phase B
			if ((temp_set_value & PHASE_B) == PHASE_B)
			{
				jsonArray2.append(true);
				phaseCount++;
			}
			else
			{
				jsonArray2.append(false);
			}

			//Phase C
			if ((temp_set_value & PHASE_C) == PHASE_C)
			{
				jsonArray2.append(true);
				phaseCount++;
			}
			else
			{
				jsonArray2.append(false);
			}

			//Append it in
			line_object["has_phase"] = jsonArray2;
			jsonArray2.clear();

			//write capacity - I wanted to use link emergency limit (A), but its private field, write only default value
			line_object["capacity"] = 1e30;
			
			//write the length
			line_object["length"] = pOhLine[index]->length;
			
			//write the num_phases
			line_object["num_phases"] = phaseCount;

			//write is_transformer (now only write line object, so will only be false)
			line_object["is_transformer"] = false;

			//If per-unit - adjust the values
			if (write_per_unit)
			{
				//Compute the per-unit base - use the nominal value off of the secondary
				per_unit_base = get_double_value(pOhLine[index]->to,"nominal_voltage");

				//Calculate the base impedance
				temp_impedance_base = (per_unit_base * per_unit_base) / (system_VA_base / 3.0);
			}//End per-unit
			else	//No per-unit desired
			{
				temp_impedance_base = 1.0;	//Divide by unity - does nothing really, but easier to code this way
			}

			//write line configuration, if we're unique
			found_match_config = false;
			for (indexA=0; indexA<lineConfs->hit_count; indexA++)
			{
				//Just see if we're a match
				if (pOhLine[index]->configuration == pLineConf[indexA])
				{
					found_match_config = true;
					break;
				}
			}

			//See if it worked - if so, store us
			if (found_match_config)
			{
				if (!b_mat_defined[indexA])
				{
					for (indexB = 0; indexB < 3; indexB++)
					{
						for (indexC = 0; indexC < 3; indexC++)
						{
							b_mat_pu[indexA*9+indexB*3+indexC] = (pOhLine[index]->b_mat[indexB][indexC])/(((pOhLine[index]->length)/5280.0)/temp_impedance_base);
						}
					}
					b_mat_defined[indexA] = true;
				}
			}

			//write line_code
			if (pOhLine[index]->configuration->name == NULL)
			{
				sprintf(buffer,"line_config:%d",pOhLine[index]->configuration->id);
				line_object["line_code"] = buffer;
			}
			else
			{
				line_object["line_code"] = pOhLine[index]->configuration->name;
			}

			//write construction cost - only default value
			line_object["construction_cost"] = 1e30;
			//write hardening cost - only default cost
			line_object["harden_cost"] = 1e30;
			//write switch cost - only default cost
			line_object["switch_cost"] = 1e30;
			//write flag of new construction - only default cost
			line_object["is_new"] = false;
			//write flag of harden - only default cost
			line_object["can_harden"] = false;
			//write flag of add switch - only default cost
			line_object["can_add_switch"] = false;
			//write flag of switch existence - only default cost
			line_object["has_switch"] = false;
			// End of line codes

			// Append to line array
			jsonArray.append(line_object);

			// clear JSON value
			line_object.clear();

			//Get next value
			obj = gl_find_next(ohlines,obj);

			index++;
		}
	}

	//write the underground lines
	if(uglines->hit_count > 0)
	{
		pUgLine = (line **)gl_malloc(uglines->hit_count*sizeof(line*));

		//Check it
		if (pUgLine == NULL)
		{
			GL_THROW("jsdondump:%d %s - Unable to allocate memory",objhdr->id,(objhdr->name ? objhdr->name : "Unnamed"));
			//Defined above
		}

		//Grab the first object
		obj = gl_find_next(uglines,NULL);

		//Zero the index
		index = 0;

		while(obj != NULL)
		{
			if(index >= uglines->hit_count){
				break;
			}

			pUgLine[index] = OBJECTDATA(obj,line);
			if(pUgLine[index] == NULL){
				gl_error("Unable to map object as underground_line object.");
				return FAILED;
			}

			// Write the underground_line metrics
			// Write the name (not id) - if it exists
			if (obj->name != NULL)
			{
				line_object["id"] = obj->name;
			}
			else
			{
				//"Make" a value
				sprintf(buffer,"underground_line:%d",obj->id);
				line_object["id"] = buffer;
			}

			//write from node name
			if (pUgLine[index]->from->name != NULL)
			{
				line_object["node1_id"] = pUgLine[index]->from->name;
			}
			else
			{
				//Make value
				sprintf(buffer,"%s:%d",pUgLine[index]->from->oclass->name,pUgLine[index]->from->id);
				line_object["node1_id"] = buffer;
			}

			//write to node name
			if (pUgLine[index]->to->name != NULL)
			{
				line_object["node2_id"] = pUgLine[index]->to->name;
			}
			else
			{
				//Make value
				sprintf(buffer,"%s:%d",pUgLine[index]->to->oclass->name,pUgLine[index]->to->id);
				line_object["node2_id"] = buffer;
			}

			//Pull the phases and figure out those
			temp_set_value = get_set_value(obj,"phases");
			
			//Clear the output array
			jsonArray2.clear();

			//Do the tests -- we're in powerflow, so the master definitions still work
			//Get phase count too
			phaseCount = 0;
			//Phase A
			if ((temp_set_value & PHASE_A) == PHASE_A)
			{
				jsonArray2.append(true);
				phaseCount++;
			}
			else
			{
				jsonArray2.append(false);
			}
				
			//Phase B
			if ((temp_set_value & PHASE_B) == PHASE_B)
			{
				jsonArray2.append(true);
				phaseCount++;
			}
			else
			{
				jsonArray2.append(false);
			}

			//Phase C
			if ((temp_set_value & PHASE_C) == PHASE_C)
			{
				jsonArray2.append(true);
				phaseCount++;
			}
			else
			{
				jsonArray2.append(false);
			}

			//Append it in
			line_object["has_phase"] = jsonArray2;
			jsonArray2.clear();

			//write capacity - I wanted to use link emergency limit (A), but its private field, write only default value
			line_object["capacity"] = 1e30;
			
			//write the length
			line_object["length"] = pUgLine[index]->length;
			
			//write the num_phases
			line_object["num_phases"] = phaseCount;

			//write is_transformer (now only write line object, so will only be false)
			line_object["is_transformer"] = false;

			//If per-unit - adjust the values
			if (write_per_unit == true)
			{
				//Compute the per-unit base - use the nominal value off of the secondary
				per_unit_base = get_double_value(pUgLine[index]->to,"nominal_voltage");

				//Calculate the base impedance
				temp_impedance_base = (per_unit_base * per_unit_base) / (system_VA_base / 3.0);
			}//End per-unit
			else	//No per-unit desired
			{
				temp_impedance_base = 1.0;	//Divide by unity - does nothing really, but easier to code this way
			}

			//write line configuration, if we're unique
			found_match_config = false;
			for (indexA=0; indexA<lineConfs->hit_count; indexA++)
			{
				//Just see if we're a match
				if (pUgLine[index]->configuration == pLineConf[indexA])
				{
					found_match_config = true;
					break;
				}
			}

			//See if it worked - if so, store us
			if (found_match_config == true)
			{
				if (b_mat_defined[indexA] != true)
				{
					for (indexB = 0; indexB < 3; indexB++)
					{
						for (indexC = 0; indexC < 3; indexC++)
						{
							b_mat_pu[indexA*9+indexB*3+indexC] = (pUgLine[index]->b_mat[indexB][indexC])/(((pUgLine[index]->length)/5280.0)/temp_impedance_base);
						}
					}
					b_mat_defined[indexA] = true;
				}
			}

			//write line_code
			if (pUgLine[index]->configuration->name == NULL)
			{
				sprintf(buffer,"line_config:%d",pUgLine[index]->configuration->id);
				line_object["line_code"] = buffer;
			}
			else
			{
				line_object["line_code"] = pUgLine[index]->configuration->name;
			}

			//write construction cost - only default value
			line_object["construction_cost"] = 1e30;
			//write hardening cost - only default cost
			line_object["harden_cost"] = 1e30;
			//write switch cost - only default cost
			line_object["switch_cost"] = 1e30;
			//write flag of new construction - only default cost
			line_object["is_new"] = false;
			//write flag of harden - only default cost
			line_object["can_harden"] = false;
			//write flag of add switch - only default cost
			line_object["can_add_switch"] = false;
			//write flag of switch existence - only default cost
			line_object["has_switch"] = false;
			// End of line codes

			// Append to line array
			jsonArray.append(line_object);

			// clear JSON value
			line_object.clear();

			//Get next value
			obj = gl_find_next(uglines,obj);

			index++;
		}
	}//End UgLines traversion

	//write the triplex lines
	if(tplines->hit_count > 0)
	{
		pTpLine = (line **)gl_malloc(tplines->hit_count*sizeof(line*));

		//Check it
		if (pTpLine == NULL)
		{
			GL_THROW("jsdondump:%d %s - Unable to allocate memory",objhdr->id,(objhdr->name ? objhdr->name : "Unnamed"));
			//Defined above
		}

		//Grab the first object
		obj = gl_find_next(tplines,NULL);

		//Zero the index
		index = 0;

		while(obj != NULL)
		{
			if(index >= tplines->hit_count){
				break;
			}

			pTpLine[index] = OBJECTDATA(obj,line);
			if(pTpLine[index] == NULL){
				gl_error("Unable to map object as triplex_line object.");
				return FAILED;
			}

			// Write the triplex_line metrics
			// Write the name (not id) - if it exists
			if (obj->name != NULL)
			{
				line_object["id"] = obj->name;
			}
			else
			{
				//"Make" a value
				sprintf(buffer,"triplex_line:%d",obj->id);
				line_object["id"] = buffer;
			}

			//write from node name
			if (pTpLine[index]->from->name != NULL)
			{
				line_object["node1_id"] = pTpLine[index]->from->name;
			}
			else
			{
				//Make value
				sprintf(buffer,"%s:%d",pTpLine[index]->from->oclass->name,pTpLine[index]->from->id);
				line_object["node1_id"] = buffer;
			}

			//write to node name
			if (pTpLine[index]->to->name != NULL)
			{
				line_object["node2_id"] = pTpLine[index]->to->name;
			}
			else
			{
				//Make value
				sprintf(buffer,"%s:%d",pTpLine[index]->to->oclass->name,pTpLine[index]->to->id);
				line_object["node2_id"] = buffer;
			}

			//Pull the phases and figure out those
			temp_set_value = get_set_value(obj,"phases");
			
			//Clear the output array
			jsonArray2.clear();

			//Do the tests -- we're in powerflow, so the master definitions still work
			//Get phase count too
			phaseCount = 0;
			//Phase A
			if ((temp_set_value & PHASE_A) == PHASE_A)
			{
				jsonArray2.append(true);
				phaseCount++;
			}
			else
			{
				jsonArray2.append(false);
			}
				
			//Phase B
			if ((temp_set_value & PHASE_B) == PHASE_B)
			{
				jsonArray2.append(true);
				phaseCount++;
			}
			else
			{
				jsonArray2.append(false);
			}

			//Phase C
			if ((temp_set_value & PHASE_C) == PHASE_C)
			{
				jsonArray2.append(true);
				phaseCount++;
			}
			else
			{
				jsonArray2.append(false);
			}

			//Append it in
			line_object["has_phase"] = jsonArray2;
			jsonArray2.clear();

			//write capacity - I wanted to use link emergency limit (A), but its private field, write only default value
			line_object["capacity"] = 1e30;
			
			//write the length
			line_object["length"] = pTpLine[index]->length;
			
			//write the num_phases
			line_object["num_phases"] = phaseCount;

			//write is_transformer (now only write line object, so will only be false)
			line_object["is_transformer"] = false;

			//If per-unit - adjust the values
			if (write_per_unit == true)
			{
				//Compute the per-unit base - use the nominal value off of the secondary
				per_unit_base = get_double_value(pTpLine[index]->to,"nominal_voltage");

				//Calculate the base impedance
				temp_impedance_base = (per_unit_base * per_unit_base) / (system_VA_base / 3.0);
			}//End per-unit
			else	//No per-unit desired
			{
				temp_impedance_base = 1.0;	//Divide by unity - does nothing really, but easier to code this way
			}

			//write line configuration, if we're unique
			found_match_config = false;
			for (indexA=0; indexA<lineConfs->hit_count; indexA++)
			{
				//Just see if we're a match
				if (pTpLine[index]->configuration == pTpLineConf[indexA])
				{
					found_match_config = true;
					break;
				}
			}

			//See if it worked - if so, store us
			if (found_match_config == true)
			{
				if (b_mat_tp_defined[indexA] != true)
				{
					for (indexB = 0; indexB < 3; indexB++)
					{
						for (indexC = 0; indexC < 3; indexC++)
						{
							b_mat_tp_pu[indexA*9+indexB*3+indexC] = (pTpLine[index]->b_mat[indexB][indexC])/(((pTpLine[index]->length)/5280.0)/temp_impedance_base);
						}
					}
					b_mat_tp_defined[indexA] = true;
				}
			}

			//write line_code
			if (pTpLine[index]->configuration->name == NULL)
			{
				sprintf(buffer,"line_config:%d",pTpLine[index]->configuration->id);
				line_object["line_code"] = buffer;
			}
			else
			{
				line_object["line_code"] = pTpLine[index]->configuration->name;
			}

			//write construction cost - only default value
			line_object["construction_cost"] = 1e30;
			//write hardening cost - only default cost
			line_object["harden_cost"] = 1e30;
			//write switch cost - only default cost
			line_object["switch_cost"] = 1e30;
			//write flag of new construction - only default cost
			line_object["is_new"] = false;
			//write flag of harden - only default cost
			line_object["can_harden"] = false;
			//write flag of add switch - only default cost
			line_object["can_add_switch"] = false;
			//write flag of switch existence - only default cost
			line_object["has_switch"] = false;
			// End of line codes

			// Append to line array
			jsonArray.append(line_object);

			// clear JSON value
			line_object.clear();

			//Get next value
			obj = gl_find_next(tplines,obj);

			index++;
		}
	}

	//Initial value for swtiches
	b_mat_switch_defined = false;

	//Write switches
	if(switches->hit_count > 0)
	{

		//Allocate the master array
		pSwitch = (switch_object **)gl_malloc(switches->hit_count*sizeof(switch_object*));

		//Check it
		if (pSwitch == NULL)
		{
			GL_THROW("jsdondump:%d %s - Unable to allocate memory",objhdr->id,(objhdr->name ? objhdr->name : "Unnamed"));
			//Defined above
		}

		//Grab the first object
		obj = gl_find_next(switches,NULL);

		//Zero the index
		index = 0;

		while(obj != NULL)
		{
			if(index >= switches->hit_count){
				break;
			}

			pSwitch[index] = OBJECTDATA(obj,switch_object);
			if(pSwitch[index] == NULL){
				gl_error("Unable to map object as switch object.");
				return FAILED;
			}

			// Write the switch metrics
			// Write the name (not id) - if it exists
			if (obj->name != NULL)
			{
				line_object["id"] = obj->name;
			}
			else
			{
				//"Make" a value
				sprintf(buffer,"switch:%d",obj->id);
				line_object["id"] = buffer;
			}

			//write from node name
			if (pSwitch[index]->from->name != NULL)
			{
				line_object["node1_id"] = pSwitch[index]->from->name;
			}
			else
			{
				//Make value
				sprintf(buffer,"%s:%d",pSwitch[index]->from->oclass->name,pSwitch[index]->from->id);
				line_object["node1_id"] = buffer;
			}

			//write to node name
			if (pSwitch[index]->to->name != NULL)
			{
				line_object["node2_id"] = pSwitch[index]->to->name;
			}
			else
			{
				//Make value
				sprintf(buffer,"%s:%d",pSwitch[index]->to->oclass->name,pSwitch[index]->to->id);
				line_object["node2_id"] = buffer;
			}

			//Pull the phases and figure out those
			temp_set_value = get_set_value(obj, "phases");
			
			//Clear the output array
			jsonArray2.clear();

			//Do the tests -- we're in powerflow, so the master definitions still work
			//Get phase count too
			phaseCount = 0;
			//Phase A
			if ((temp_set_value & PHASE_A) == PHASE_A)
			{
				jsonArray2.append(true);
				phaseCount++;
			}
			else
			{
				jsonArray2.append(false);
			}
				
			//Phase B
			if ((temp_set_value & PHASE_B) == PHASE_B)
			{
				jsonArray2.append(true);
				phaseCount++;
			}
			else
			{
				jsonArray2.append(false);
			}

			//Phase C
			if ((temp_set_value & PHASE_C) == PHASE_C)
			{
				jsonArray2.append(true);
				phaseCount++;
			}
			else
			{
				jsonArray2.append(false);
			}

			//Append it in
			line_object["has_phase"] = jsonArray2;
			jsonArray2.clear();

			//write capacity - I wanted to use link emergency limit (A), but its private field, write only default value
			line_object["capacity"] = 1e30;
			
			//write the length
			line_object["length"] = 1.0;

			//write the num_phases
			line_object["num_phases"] = phaseCount;

			//write is_transformer
			line_object["is_transformer"] = false;

			//If per-unit - adjust the values
			if (write_per_unit == true)
			{
				//Compute the per-unit base - use the nominal value off of the secondary
				per_unit_base = get_double_value(pSwitch[index]->to,"nominal_voltage");

				//Calculate the base impedance
				temp_impedance_base = (per_unit_base * per_unit_base) / (system_VA_base / 3.0);
			}//End per-unit
			else	//No per-unit desired
			{
				temp_impedance_base = 1.0;	//Divide by unity - does nothing really, but easier to code this way
			}

			//write line configuration, if we're unique
			if (b_mat_switch_defined==false)
			{
				for (indexB = 0; indexB < 3; indexB++)
				{
					for (indexC = 0; indexC < 3; indexC++)
					{
						b_mat_switch_pu[indexB*3+indexC] = pSwitch[index]->b_mat[indexB][indexC]/temp_impedance_base;
					}
				}
				b_mat_switch_defined = true;
				switch_phase_count = phaseCount;	//Just store the first one
			}

			//write line_code
			line_object["line_code"] = "switch_config";

			//write construction cost - only default value
			line_object["construction_cost"] = 1e30;
			//write hardening cost - only default cost
			line_object["harden_cost"] = 1e30;
			//write switch cost - only default cost
			line_object["switch_cost"] = 1e30;
			//write flag of new construction - only default cost
			line_object["is_new"] = false;
			//write flag of harden - only default cost
			line_object["can_harden"] = false;
			//write flag of add switch - only default cost
			line_object["can_add_switch"] = false;
			//write flag of switch existence - only default cost
			line_object["has_switch"] = true;
			// End of line codes

			// Append to line array
			jsonArray.append(line_object);

			// clear JSON value
			line_object.clear();

			//Get next value
			obj = gl_find_next(switches,obj);

			index++;
		}//End of switches
	}

	//Write sectionalizers
	if(sectionalizers->hit_count > 0)
	{
		//Allocate the master array
		pSectionalizer = (sectionalizer **)gl_malloc(sectionalizers->hit_count*sizeof(sectionalizer*));

		//Check it
		if (pSectionalizer == NULL)
		{
			GL_THROW("jsdondump:%d %s - Unable to allocate memory",objhdr->id,(objhdr->name ? objhdr->name : "Unnamed"));
			//Defined above
		}

		//Grab the first object
		obj = gl_find_next(sectionalizers,NULL);

		//Zero the index
		index = 0;

		while(obj != NULL)
		{
			if(index >= sectionalizers->hit_count){
				break;
			}

			pSectionalizer[index] = OBJECTDATA(obj,sectionalizer);
			if(pSectionalizer[index] == NULL){
				gl_error("Unable to map object as sectionalizer object.");
				return FAILED;
			}

			// Write the sectionalizer metrics
			// Write the name (not id) - if it exists
			if (obj->name != NULL)
			{
				line_object["id"] = obj->name;
			}
			else
			{
				//"Make" a value
				sprintf(buffer,"sectionalizer:%d",obj->id);
				line_object["id"] = buffer;
			}

			//write from node name
			if (pSectionalizer[index]->from->name != NULL)
			{
				line_object["node1_id"] = pSectionalizer[index]->from->name;
			}
			else
			{
				//Make value
				sprintf(buffer,"%s:%d",pSectionalizer[index]->from->oclass->name,pSectionalizer[index]->from->id);
				line_object["node1_id"] = buffer;
			}

			//write to node name
			if (pSectionalizer[index]->to->name != NULL)
			{
				line_object["node2_id"] = pSectionalizer[index]->to->name;
			}
			else
			{
				//Make value
				sprintf(buffer,"%s:%d",pSectionalizer[index]->to->oclass->name,pSectionalizer[index]->to->id);
				line_object["node2_id"] = buffer;
			}

			//Pull the phases and figure out those
			temp_set_value = get_set_value(obj,"phases");
			
			//Clear the output array
			jsonArray2.clear();

			//Do the tests -- we're in powerflow, so the master definitions still work
			//Get phase count too
			phaseCount = 0;
			//Phase A
			if ((temp_set_value & PHASE_A) == PHASE_A)
			{
				jsonArray2.append(true);
				phaseCount++;
			}
			else
			{
				jsonArray2.append(false);
			}
				
			//Phase B
			if ((temp_set_value & PHASE_B) == PHASE_B)
			{
				jsonArray2.append(true);
				phaseCount++;
			}
			else
			{
				jsonArray2.append(false);
			}

			//Phase C
			if ((temp_set_value & PHASE_C) == PHASE_C)
			{
				jsonArray2.append(true);
				phaseCount++;
			}
			else
			{
				jsonArray2.append(false);
			}

			//Append it in
			line_object["has_phase"] = jsonArray2;
			jsonArray2.clear();

			//write capacity - I wanted to use link emergency limit (A), but its private field, write only default value
			line_object["capacity"] = 1e30;
			
			//write the length
			line_object["length"] = 1.0;

			//write the num_phases
			line_object["num_phases"] = phaseCount;

			//write is_transformer
			line_object["is_transformer"] = false;

			//If per-unit - adjust the values
			if (write_per_unit == true)
			{
				//Compute the per-unit base - use the nominal value off of the secondary
				per_unit_base = get_double_value(pSectionalizer[index]->to,"nominal_voltage");

				//Calculate the base impedance
				temp_impedance_base = (per_unit_base * per_unit_base) / (system_VA_base / 3.0);
			}//End per-unit
			else	//No per-unit desired
			{
				temp_impedance_base = 1.0;	//Divide by unity - does nothing really, but easier to code this way
			}

			//write line configuration, if we're unique
			if (b_mat_switch_defined==false)
			{
				for (indexB = 0; indexB < 3; indexB++)
				{
					for (indexC = 0; indexC < 3; indexC++)
					{
						b_mat_switch_pu[indexB*3+indexC] = pSectionalizer[index]->b_mat[indexB][indexC]/temp_impedance_base;
					}
				}
				b_mat_switch_defined = true;
				switch_phase_count = phaseCount;	//Just store the first one
			}

			//write line_code
			line_object["line_code"] = "switch_config";

			//write construction cost - only default value
			line_object["construction_cost"] = 1e30;
			//write hardening cost - only default cost
			line_object["harden_cost"] = 1e30;
			//write switch cost - only default cost
			line_object["switch_cost"] = 1e30;
			//write flag of new construction - only default cost
			line_object["is_new"] = false;
			//write flag of harden - only default cost
			line_object["can_harden"] = false;
			//write flag of add switch - only default cost
			line_object["can_add_switch"] = false;
			//write flag of switch existence - only default cost
			line_object["has_switch"] = true;
			// End of line codes

			// Append to line array
			jsonArray.append(line_object);

			// clear JSON value
			line_object.clear();

			//Get next value
			obj = gl_find_next(sectionalizers,obj);

			index++;
		}//End of sectionalizers
	}

	//Write reclosers
	if(reclosers->hit_count > 0)
	{

		//Allocate the master array
		pRecloser = (recloser **)gl_malloc(reclosers->hit_count*sizeof(recloser*));

		//Check it
		if (pRecloser == NULL)
		{
			GL_THROW("jsdondump:%d %s - Unable to allocate memory",objhdr->id,(objhdr->name ? objhdr->name : "Unnamed"));
			//Defined above
		}

		//Grab the first object
		obj = gl_find_next(reclosers,NULL);

		//Zero the index
		index = 0;

		while(obj != NULL)
		{
			if(index >= reclosers->hit_count){
				break;
			}

			pRecloser[index] = OBJECTDATA(obj,recloser);
			if(pRecloser[index] == NULL){
				gl_error("Unable to map object as recloser object.");
				return FAILED;
			}

			// Write the recloser metrics
			// Write the name (not id) - if it exists
			if (obj->name != NULL)
			{
				line_object["id"] = obj->name;
			}
			else
			{
				//"Make" a value
				sprintf(buffer,"recloser:%d",obj->id);
				line_object["id"] = buffer;
			}

			//write from node name
			if (pRecloser[index]->from->name != NULL)
			{
				line_object["node1_id"] = pRecloser[index]->from->name;
			}
			else
			{
				//Make value
				sprintf(buffer,"%s:%d",pRecloser[index]->from->oclass->name,pRecloser[index]->from->id);
				line_object["node1_id"] = buffer;
			}

			//write to node name
			if (pRecloser[index]->to->name != NULL)
			{
				line_object["node2_id"] = pRecloser[index]->to->name;
			}
			else
			{
				//Make value
				sprintf(buffer,"%s:%d",pRecloser[index]->to->oclass->name,pRecloser[index]->to->id);
				line_object["node2_id"] = buffer;
			}

			//Pull the phases and figure out those
			temp_set_value = get_set_value(obj,"phases");
			
			//Clear the output array
			jsonArray2.clear();

			//Do the tests -- we're in powerflow, so the master definitions still work
			//Get phase count too
			phaseCount = 0;
			//Phase A
			if ((temp_set_value & PHASE_A) == PHASE_A)
			{
				jsonArray2.append(true);
				phaseCount++;
			}
			else
			{
				jsonArray2.append(false);
			}
				
			//Phase B
			if ((temp_set_value & PHASE_B) == PHASE_B)
			{
				jsonArray2.append(true);
				phaseCount++;
			}
			else
			{
				jsonArray2.append(false);
			}

			//Phase C
			if ((temp_set_value & PHASE_C) == PHASE_C)
			{
				jsonArray2.append(true);
				phaseCount++;
			}
			else
			{
				jsonArray2.append(false);
			}

			//Append it in
			line_object["has_phase"] = jsonArray2;
			jsonArray2.clear();

			//write capacity - I wanted to use link emergency limit (A), but its private field, write only default value
			line_object["capacity"] = 1e30;
			
			//write the length
			line_object["length"] = 1.0;

			//write the num_phases
			line_object["num_phases"] = phaseCount;

			//write is_transformer
			line_object["is_transformer"] = false;

			//If per-unit - adjust the values
			if (write_per_unit == true)
			{
				//Compute the per-unit base - use the nominal value off of the secondary
				per_unit_base = get_double_value(pRecloser[index]->to,"nominal_voltage");

				//Calculate the base impedance
				temp_impedance_base = (per_unit_base * per_unit_base) / (system_VA_base / 3.0);
			}//End per-unit
			else	//No per-unit desired
			{
				temp_impedance_base = 1.0;	//Divide by unity - does nothing really, but easier to code this way
			}

			//write line configuration, if we're unique
			if (b_mat_switch_defined==false)
			{
				for (indexB = 0; indexB < 3; indexB++)
				{
					for (indexC = 0; indexC < 3; indexC++)
					{
						b_mat_switch_pu[indexB*3+indexC] = pRecloser[index]->b_mat[indexB][indexC]/temp_impedance_base;
					}
				}
				b_mat_switch_defined = true;
				switch_phase_count = phaseCount;	//Just store the first one
			}

			//write line_code
			line_object["line_code"] = "switch_config";

			//write construction cost - only default value
			line_object["construction_cost"] = 1e30;
			//write hardening cost - only default cost
			line_object["harden_cost"] = 1e30;
			//write switch cost - only default cost
			line_object["switch_cost"] = 1e30;
			//write flag of new construction - only default cost
			line_object["is_new"] = false;
			//write flag of harden - only default cost
			line_object["can_harden"] = false;
			//write flag of add switch - only default cost
			line_object["can_add_switch"] = false;
			//write flag of switch existence - only default cost
			line_object["has_switch"] = true;
			// End of line codes

			// Append to line array
			jsonArray.append(line_object);

			// clear JSON value
			line_object.clear();

			//Get next value
			obj = gl_find_next(reclosers,obj);

			index++;
		}//End of reclosers
	}

	//Initial value for fuses
	b_mat_fuse_defined = false;

	//Write fuses
	if(fuses->hit_count > 0)
	{

		//Allocate the master array
		pFuse = (fuse **)gl_malloc(fuses->hit_count*sizeof(fuse*));

		//Check it
		if (pFuse == NULL)
		{
			GL_THROW("jsdondump:%d %s - Unable to allocate memory",objhdr->id,(objhdr->name ? objhdr->name : "Unnamed"));
			//Defined above
		}

		//Grab the first object
		obj = gl_find_next(fuses,NULL);

		//Zero the index
		index = 0;

		while(obj != NULL)
		{
			if(index >= fuses->hit_count){
				break;
			}

			pFuse[index] = OBJECTDATA(obj,fuse);
			if(pFuse[index] == NULL){
				gl_error("Unable to map object as fuse object.");
				return FAILED;
			}

			// Write the fuse metrics
			// Write the name (not id) - if it exists
			if (obj->name != NULL)
			{
				line_object["id"] = obj->name;
			}
			else
			{
				//"Make" a value
				sprintf(buffer,"fuse:%d",obj->id);
				line_object["id"] = buffer;
			}

			//write from node name
			if (pFuse[index]->from->name != NULL)
			{
				line_object["node1_id"] = pFuse[index]->from->name;
			}
			else
			{
				//Make value
				sprintf(buffer,"%s:%d",pFuse[index]->from->oclass->name,pFuse[index]->from->id);
				line_object["node1_id"] = buffer;
			}

			//write to node name
			if (pFuse[index]->to->name != NULL)
			{
				line_object["node2_id"] = pFuse[index]->to->name;
			}
			else
			{
				//Make value
				sprintf(buffer,"%s:%d",pFuse[index]->to->oclass->name,pFuse[index]->to->id);
				line_object["node2_id"] = buffer;
			}

			//Pull the phases and figure out those
			temp_set_value = get_set_value(obj,"phases");
			
			//Clear the output array
			jsonArray2.clear();

			//Do the tests -- we're in powerflow, so the master definitions still work
			//Get phase count too
			phaseCount = 0;
			//Phase A
			if ((temp_set_value & PHASE_A) == PHASE_A)
			{
				jsonArray2.append(true);
				phaseCount++;
			}
			else
			{
				jsonArray2.append(false);
			}
				
			//Phase B
			if ((temp_set_value & PHASE_B) == PHASE_B)
			{
				jsonArray2.append(true);
				phaseCount++;
			}
			else
			{
				jsonArray2.append(false);
			}

			//Phase C
			if ((temp_set_value & PHASE_C) == PHASE_C)
			{
				jsonArray2.append(true);
				phaseCount++;
			}
			else
			{
				jsonArray2.append(false);
			}

			//Append it in
			line_object["has_phase"] = jsonArray2;
			jsonArray2.clear();

			//write capacity - I wanted to use link emergency limit (A), but its private field, write only default value
			line_object["capacity"] = 1e30;
			
			//write the length
			line_object["length"] = 1.0;

			//write the num_phases
			line_object["num_phases"] = phaseCount;

			//write is_transformer
			line_object["is_transformer"] = false;

			//If per-unit - adjust the values
			if (write_per_unit == true)
			{
				//Compute the per-unit base - use the nominal value off of the secondary
				per_unit_base = get_double_value(pFuse[index]->to,"nominal_voltage");

				//Calculate the base impedance
				temp_impedance_base = (per_unit_base * per_unit_base) / (system_VA_base / 3.0);
			}//End per-unit
			else	//No per-unit desired
			{
				temp_impedance_base = 1.0;	//Divide by unity - does nothing really, but easier to code this way
			}

			//write line configuration, if we're unique
			if (b_mat_fuse_defined==false)
			{
				for (indexB = 0; indexB < 3; indexB++)
				{
					for (indexC = 0; indexC < 3; indexC++)
					{
						b_mat_fuse_pu[indexB*3+indexC] = pFuse[index]->b_mat[indexB][indexC]/temp_impedance_base;
					}
				}
				b_mat_fuse_defined = true;
				fuse_phase_count = phaseCount;	//Just store the first one
			}

			//write line_code
			line_object["line_code"] = "fuse_config";

			//write construction cost - only default value
			line_object["construction_cost"] = 1e30;
			//write hardening cost - only default cost
			line_object["harden_cost"] = 1e30;
			//write switch cost - only default cost
			line_object["switch_cost"] = 1e30;
			//write flag of new construction - only default cost
			line_object["is_new"] = false;
			//write flag of harden - only default cost
			line_object["can_harden"] = false;
			//write flag of add switch - only default cost
			line_object["can_add_switch"] = false;
			//write flag of switch existence - only default cost
			line_object["has_switch"] = true;
			// End of line codes

			// Append to line array
			jsonArray.append(line_object);

			// clear JSON value
			line_object.clear();

			//Get next value
			obj = gl_find_next(fuses,obj);

			index++;
		}//End of fuses
	}

	// Write line metrics into metrics_lines dictionary
	metrics_lines["properties"]["lines"] = jsonArray;

	// clear jsonArray
	jsonArray.clear();

	//Write a "fuse config", if it exists - assume that if one exists, this needs written
	if (fuses->hit_count > 0)
	{
		line_configuration_object["line_code"] = "fuse_config";

		//write num_phases
		line_configuration_object["num_phases"] = fuse_phase_count;

		//Clear the arrays, just to be safe
		jsonArray1.clear();
		jsonArray2.clear();

		// write rmatrix
		for (indexA = 0; indexA < 3; indexA++)
		{
			for (indexB = 0; indexB < 3; indexB++)
			{
				jsonArray1.append(b_mat_fuse_pu[indexA*3+indexB].Re());
			}
			jsonArray2.append(jsonArray1);
			jsonArray1.clear();
		}
		line_configuration_object["rmatrix"] = jsonArray2;
		jsonArray2.clear();

		//write xmatrix
		for (indexA = 0; indexA < 3; indexA++)
		{
			for (indexB = 0; indexB < 3; indexB++)
			{
				jsonArray1.append(b_mat_fuse_pu[indexA*3+indexB].Im());
			}
			jsonArray2.append(jsonArray1);
			jsonArray1.clear();
		}
		line_configuration_object["xmatrix"] = jsonArray2;
		jsonArray2.clear();
		// end this line configuration

		// Append to line array
		jsonArray.append(line_configuration_object);

		// clear JSON value
		line_configuration_object.clear();
	}//End fuses "configuration"

	//Write a "switch config", if it exists - assume that if one exists, this needs written
	if ((switches->hit_count > 0) || (reclosers->hit_count > 0) || (sectionalizers->hit_count > 0))
	{
		line_configuration_object["line_code"] = "switch_config";

		//write num_phases -- always three
		line_configuration_object["num_phases"] = switch_phase_count;

		//Clear the arrays, just to be safe
		jsonArray1.clear();
		jsonArray2.clear();

		// write rmatrix
		for (indexA = 0; indexA < 3; indexA++)
		{
			for (indexB = 0; indexB < 3; indexB++)
			{
				jsonArray1.append(b_mat_switch_pu[indexA*3+indexB].Re());
			}
			jsonArray2.append(jsonArray1);
			jsonArray1.clear();
		}
		line_configuration_object["rmatrix"] = jsonArray2;
		jsonArray2.clear();

		//write xmatrix
		for (indexA = 0; indexA < 3; indexA++)
		{
			for (indexB = 0; indexB < 3; indexB++)
			{
				jsonArray1.append(b_mat_switch_pu[indexA*3+indexB].Im());
			}
			jsonArray2.append(jsonArray1);
			jsonArray1.clear();
		}
		line_configuration_object["xmatrix"] = jsonArray2;
		jsonArray2.clear();
		// end this line configuration

		// Append to line array
		jsonArray.append(line_configuration_object);

		// clear JSON value
		line_configuration_object.clear();
	}//End switches "configuration"

	//write all line configurations
	//overhead and underground line configurations
	if(lineConfs->hit_count > 0)
	{
		//Loop through the array - we know how many we should have
		for (index=0; index<lineConfs->hit_count; index++)
		{
			//See if it is valid - just ignore the ones that aren't
			if (b_mat_defined[index] == true)
			{
				//write each line configuration data
				// write line_code
				if (pLineConf[index]->name == NULL)
				{
					sprintf(buffer,"line_config:%d",pLineConf[index]->id);
					line_configuration_object["line_code"] = buffer;
				}
				else
				{
					line_configuration_object["line_code"] = pLineConf[index]->name;
				}

				//write num_phases
				phaseCount = 0;

				obj = get_object_value(pLineConf[index],"conductor_A");

				if (obj != NULL)
				{
					phaseCount++;
				}

				obj = get_object_value(pLineConf[index],"conductor_B");

				if (obj != NULL)
				{
					phaseCount++;
				}

				obj = get_object_value(pLineConf[index],"conductor_C");

				if (obj != NULL)
				{
					phaseCount++;
				}

				line_configuration_object["num_phases"] = phaseCount;

				//Clear the arrays, just to be safe
				jsonArray1.clear();
				jsonArray2.clear();

				// write rmatrix
				for (indexA = 0; indexA < 3; indexA++)
				{
					for (indexB = 0; indexB < 3; indexB++)
					{
						jsonArray1.append(b_mat_pu[index*9+indexA*3+indexB].Re());
					}
					jsonArray2.append(jsonArray1);
					jsonArray1.clear();
				}
				line_configuration_object["rmatrix"] = jsonArray2;
				jsonArray2.clear();

				//write xmatrix
				for (indexA = 0; indexA < 3; indexA++)
				{
					for (indexB = 0; indexB < 3; indexB++)
					{
						jsonArray1.append(b_mat_pu[index*9+indexA*3+indexB].Im());
					}
					jsonArray2.append(jsonArray1);
					jsonArray1.clear();
				}
				line_configuration_object["xmatrix"] = jsonArray2;
				jsonArray2.clear();
				// end this line configuration

				// Append to line array
				jsonArray.append(line_configuration_object);

				// clear JSON value
				line_configuration_object.clear();
			}//End valid item
		}//End normal loop
	}

	//write the triplex line configurations
	if(tpLineConfs->hit_count > 0 )
	{
		//Loop through the array - we know how many we should have
		for (index=0; index<tpLineConfs->hit_count; index++)
		{
			//See if it is valid - just ignore the ones that aren't
			if (b_mat_tp_defined[index] == true)
			{
				//write each line configuration data
				// write line_code
				if (pTpLineConf[index]->name == NULL)
				{
					sprintf(buffer,"line_config:%d",pTpLineConf[index]->id);
					line_configuration_object["line_code"] = buffer;
				}
				else
				{
					line_configuration_object["line_code"] = pTpLineConf[index]->name;
				}

				//write num_phases - should always be two, but we'll let it count
				phaseCount = 0;

				obj = get_object_value(pTpLineConf[index],"conductor_1");

				if (obj != NULL)
				{
					phaseCount++;
				}

				obj = get_object_value(pTpLineConf[index],"conductor_2");

				if (obj != NULL)
				{
					phaseCount++;
				}

				line_configuration_object["num_phases"] = phaseCount;

				//Clear the arrays, just to be safe
				jsonArray1.clear();
				jsonArray2.clear();

				// write rmatrix
				for (indexA = 0; indexA < 3; indexA++)
				{
					for (indexB = 0; indexB < 3; indexB++)
					{
						jsonArray1.append(b_mat_tp_pu[index*9+indexA*3+indexB].Re());
					}
					jsonArray2.append(jsonArray1);
					jsonArray1.clear();
				}
				line_configuration_object["rmatrix"] = jsonArray2;
				jsonArray2.clear();

				//write xmatrix
				for (indexA = 0; indexA < 3; indexA++)
				{
					for (indexB = 0; indexB < 3; indexB++)
					{
						jsonArray1.append(b_mat_tp_pu[index*9+indexA*3+indexB].Im());
					}
					jsonArray2.append(jsonArray1);
					jsonArray1.clear();
				}
				line_configuration_object["xmatrix"] = jsonArray2;
				jsonArray2.clear();
				// end this line configuration

				// Append to line array
				jsonArray.append(line_configuration_object);

				// clear JSON value
				line_configuration_object.clear();
			}//End valid item
		}//End triplex loop
	}//End of triplex line configuration steps

	//Write the transformer configurations
	if(TransConfsList->hit_count > 0 )
	{
		//Loop through the array - we know how many we should have
		for (index=0; index<TransConfsList->hit_count; index++)
		{
			//See if it is valid - just ignore the ones that aren't
			if (b_mat_trans_defined[index] == true)
			{
				// write each line configuration data
				// write line_code
				if (pTransConf[index]->name == NULL)
				{
					sprintf(buffer,"trans_config:%d",pTransConf[index]->id);
					line_configuration_object["line_code"] = buffer;
				}
				else
				{
					line_configuration_object["line_code"] = pTransConf[index]->name;
				}

				// write num_phases
				line_configuration_object["num_phases"] = trans_phase_count[index];

				//Clear the arrays, just to be safe
				jsonArray1.clear();
				jsonArray2.clear();

				// write rmatrix
				for (indexA = 0; indexA < 3; indexA++)
				{
					for (indexB = 0; indexB < 3; indexB++)
					{
						jsonArray1.append(b_mat_trans_pu[index*9+indexA*3+indexB].Re());
					}
					jsonArray2.append(jsonArray1);
					jsonArray1.clear();
				}
				line_configuration_object["rmatrix"] = jsonArray2;
				jsonArray2.clear();

				//write xmatrix
				for (indexA = 0; indexA < 3; indexA++)
				{
					for (indexB = 0; indexB < 3; indexB++)
					{
						jsonArray1.append(b_mat_trans_pu[index*9+indexA*3+indexB].Im());
					}
					jsonArray2.append(jsonArray1);
					jsonArray1.clear();
				}
				line_configuration_object["xmatrix"] = jsonArray2;
				jsonArray2.clear();
				// end this line configuration

				// Append to line array
				jsonArray.append(line_configuration_object);

				// clear JSON value
				line_configuration_object.clear();
			}//End valid configuration
		}//End loop of configurations
	}//End Transformer configurations

	//Write the regulator configurations
	if(regConfs->hit_count > 0 )
	{
		//Loop through the array - we know how many we should have
		for (index=0; index<regConfs->hit_count; index++)
		{
			//See if it is valid - just ignore the ones that aren't
			if (b_mat_reg_defined[index] == true)
			{
				// write each line configuration data
				// write line_code
				if (pRegConf[index]->name == NULL)
				{
					sprintf(buffer,"reg_config:%d",pRegConf[index]->id);
					line_configuration_object["line_code"] = buffer;
				}
				else
				{
					line_configuration_object["line_code"] = pRegConf[index]->name;
				}

				// write num_phases
				line_configuration_object["num_phases"] = reg_phase_count[index];

				//Clear the arrays, just to be safe
				jsonArray1.clear();
				jsonArray2.clear();

				// write rmatrix
				for (indexA = 0; indexA < 3; indexA++)
				{
					for (indexB = 0; indexB < 3; indexB++)
					{
						jsonArray1.append(b_mat_reg_pu[index*9+indexA*3+indexB].Re());
					}
					jsonArray2.append(jsonArray1);
					jsonArray1.clear();
				}
				line_configuration_object["rmatrix"] = jsonArray2;
				jsonArray2.clear();

				//write xmatrix
				for (indexA = 0; indexA < 3; indexA++)
				{
					for (indexB = 0; indexB < 3; indexB++)
					{
						jsonArray1.append(b_mat_reg_pu[index*9+indexA*3+indexB].Im());
					}
					jsonArray2.append(jsonArray1);
					jsonArray1.clear();
				}
				line_configuration_object["xmatrix"] = jsonArray2;
				jsonArray2.clear();
				// end this line configuration

				// Append to line array
				jsonArray.append(line_configuration_object);

				// clear JSON value
				line_configuration_object.clear();
			}//End valid configuration
		}//End loop of configurations
	}//End regulator configurations

	// Write line metrics into metrics_lines dictionary
	metrics_lines["properties"]["line_codes"] = jsonArray;

	// Clear jsonArray
	jsonArray.clear();

	// Write JSON files for line and line_codes
	out_file.open (filename_dump_system);
	out_file << writer.write(metrics_lines) << endl;
	out_file.close();

	//Clean up the mallocs
	if (lineConfs->hit_count > 0)
	{
		gl_free(b_mat_pu);
		gl_free(b_mat_defined);
	}

	if (tpLineConfs->hit_count > 0)
	{
		gl_free(b_mat_tp_pu);
		gl_free(b_mat_tp_defined);
	}

	if (TransConfsList->hit_count > 0)
	{
		gl_free(b_mat_trans_pu);
		gl_free(b_mat_trans_defined);
		gl_free(trans_phase_count);
	}

	if (regConfs->hit_count > 0)
	{
		gl_free(b_mat_reg_pu);
		gl_free(b_mat_reg_defined);
		gl_free(reg_phase_count);
	}

	//Clean up the findlists
	gl_free(ohlines);
	gl_free(tplines);
	gl_free(uglines);
	gl_free(switches);
	gl_free(regulators);
	gl_free(regConfs);
	gl_free(lineConfs);
	gl_free(tpLineConfs);
	gl_free(TransformerList);
	gl_free(TransConfsList);
	gl_free(nodes);
	gl_free(meters);
	gl_free(loads);
	gl_free(fuses);
	gl_free(reclosers);
	gl_free(sectionalizers);
	gl_free(inverters);
	gl_free(diesels);

	return SUCCESS;
}

STATUS jsondump::dump_reliability(void)
{
	FINDLIST *powermetrics, *fuses, *reclosers, *sectionalizers, *relays, *capacitors, *regulators;
	fuse *fuseData;
	recloser *reclData;
	sectionalizer *secData;
	capacitor *capData;
	regulator *regData;
	char* indices1366[] = {const_cast<char*>("SAIFI"),
						const_cast<char*>("SAIDI"),
						const_cast<char*>("CAIDI"),
						const_cast<char*>("ASAI"),
						const_cast<char*>("MAIFI"), NULL};
	int index1366;
	double *temp_double;
	enumeration *temp_emu;
	OBJECT *obj = NULL;
	char buffer[1024];
	FILE *fn = NULL;
	int index = 0;

	// metrics JSON value
	Json::Value metrics_reliability;	// Output dictionary for line and line configuration metrics
	Json::Value metrics_1366;
	Json::Value metrics_protection;
	Json::Value metrics_others;
	Json::Value protectionArray; // for storing array of each type of protective device
	Json::Value protect_obj;
	Json::Value otherArray; // for storing array of each type of capacitor and regulator devices
	Json::Value other_obj;
	Json::Value jsonArray; // for storing temperary opening status of devices
	// Start write to file
	Json::StyledWriter writer;
	// Open file for writing
	ofstream out_file;

	// Find the objects to be written in
	powermetrics = gl_find_objects(FL_NEW,FT_CLASS,SAME,"power_metrics",FT_END);	//find all power_metrics
	fuses = gl_find_objects(FL_NEW,FT_CLASS,SAME,"fuse",FT_END);					//find all fuses
	reclosers = gl_find_objects(FL_NEW,FT_CLASS,SAME,"recloser",FT_END);			//find all reclosers
	sectionalizers = gl_find_objects(FL_NEW,FT_CLASS,SAME,"sectionalizer",FT_END);	//find all sectionalizers
//	relays = gl_find_objects(FL_NEW,FT_CLASS,SAME,"relay",FT_END);					//find all relays
	capacitors = gl_find_objects(FL_NEW,FT_CLASS,SAME,"capacitor",FT_END);	//find all capacitors
	regulators = gl_find_objects(FL_NEW,FT_CLASS,SAME,"regulator",FT_END);	//find all regulators

	// Write powermetrics data
	index = 0;
	if(powermetrics != NULL){

		while(obj = gl_find_next(powermetrics,obj)){

			// Allow only one power metrics
			if(index > 1){
				gl_error("There are more than 1 power metrics defined");
				return FAILED;
			}

			// Loop through the reliability indices to find the value and put into JSON variable
			index1366 = -1;
			while (indices1366[++index1366] != NULL) {

				temp_double = gl_get_double_by_name(obj, indices1366[index1366]);

				if(temp_double == NULL){
					gl_error("Unable to to find property for %s: %s is NULL", obj->name, indices1366[index1366]);
					return FAILED;
				}

				metrics_1366[indices1366[index1366]] = *temp_double;

			}

			index++;
		}
	}

	// Put 1366 indices into the reliability JSON dictionary
	metrics_reliability["GridLAB-D reliability outputs"] = metrics_1366;

	// Write the protective device data
	// Fuses
	index = 0;
	if(fuses != NULL){

		while(obj = gl_find_next(fuses,obj)){
			if(index >= fuses->hit_count){
				break;
			}

			// Directly obtain the data information from the object
			fuseData = OBJECTDATA(obj,fuse);

			// Write device name
			protect_obj["Name"] = obj->name;

			// Write device opening status
			// Append opening status to array
			if ((fuseData->phases & 0x04) == 0x04) {
				sprintf(buffer, "%d", (fuseData->phase_A_state == 1)? true:false);
				jsonArray.append(buffer);
			}
			if ((fuseData->phases & 0x02) == 0x02) {
				sprintf(buffer, "%d", ((fuseData->phase_B_state == 1)? true:false));
				jsonArray.append(buffer);
			}
			if ((fuseData->phases & 0x01) == 0x01) {
				sprintf(buffer, "%d", ((fuseData->phase_C_state == 1)? true:false));
				jsonArray.append(buffer);
			}

			// Put array to the fuse dictionary
			protect_obj["Device opening status"] = jsonArray;
			jsonArray.clear();

			// Append fuse to the fuse array
			protectionArray.append(protect_obj);
			protect_obj.clear();

			index++;
		}

		// Put Fuse data into the protection dictionary
		metrics_protection["Fuse"] = protectionArray;
		protectionArray.clear();
	}

	// Reclosers
	index = 0;
	if(reclosers != NULL){

		while(obj = gl_find_next(reclosers,obj)){
			if(index >= reclosers->hit_count){
				break;
			}

			// Directly obtain the data information from the object
			reclData = OBJECTDATA(obj,recloser);

			// Write device name
			protect_obj["Name"] = obj->name;

			// Write device opening status
			// Append opening status to array
			if ((reclData->phases & 0x04) == 0x04) {
				sprintf(buffer, "%d", ((reclData->phase_A_state == 1)? true:false));
				jsonArray.append(buffer);
			}
			if ((reclData->phases & 0x02) == 0x02) {
				sprintf(buffer, "%d", ((reclData->phase_B_state == 1)? true:false));
				jsonArray.append(buffer);
			}
			if ((reclData->phases & 0x01) == 0x01) {
				sprintf(buffer, "%d", ((reclData->phase_C_state == 1)? true:false));
				jsonArray.append(buffer);
			}

			// Put array to the recloser dictionary
			protect_obj["Device opening status"] = jsonArray;
			jsonArray.clear();

			// Append recloser to the recloser array
			protectionArray.append(protect_obj);
			protect_obj.clear();

			index++;
		}

		// Put recloser data into the protection dictionary
		metrics_protection["Recloser"] = protectionArray;
		protectionArray.clear();
	}

	// Sectionalizer
	index = 0;
	if(sectionalizers != NULL){

		while(obj = gl_find_next(sectionalizers,obj)){
			if(index >= sectionalizers->hit_count){
				break;
			}

			// Directly obtain the data information from the object
			secData = OBJECTDATA(obj,sectionalizer);

			// Write device name
			protect_obj["Name"] = obj->name;

			// Write device opening status
			// Append opening status to array
			if ((secData->phases & 0x04) == 0x04) {
				sprintf(buffer, "%d", ((secData->phase_A_state == 1)? true:false));
				jsonArray.append(buffer);
			}
			if ((secData->phases & 0x02) == 0x02) {
				sprintf(buffer, "%d", ((secData->phase_B_state == 1)? true:false));
				jsonArray.append(buffer);
			}
			if ((secData->phases & 0x01) == 0x01) {
				sprintf(buffer, "%d", ((secData->phase_C_state == 1)? true:false));
				jsonArray.append(buffer);
			}

			// Put array to the sectionalizer dictionary
			protect_obj["Device opening status"] = jsonArray;
			jsonArray.clear();

			// Append sectionalizer to the sectionalizer array
			protectionArray.append(protect_obj);
			protect_obj.clear();

			index++;
		}

		// Put Sectionalizer data into the protection dictionary
		metrics_protection["Sectionalizer"] = protectionArray;
		protectionArray.clear();
	}

	// Write protection metrics into metrics_reliability dictionary
	metrics_reliability["Protective devices"] = metrics_protection;

	// Clear metrics_protection
	metrics_protection.clear();

	// Write the capacitor and regulator device data
	// Capacitors
	index = 0;
	if(capacitors != NULL){

		while(obj = gl_find_next(capacitors,obj)){
			if(index >= capacitors->hit_count){
				break;
			}

			// Directly obtain the data information from the object
			capData = OBJECTDATA(obj,capacitor);

			// Write device name
			other_obj["Name"] = obj->name;

			// Write device opening status
			// Append opening status to array
			if ((capData->pt_phase & 0x04) == 0x04) {
				sprintf(buffer, "%d", ((capData->switchA_state == 1)? true:false));
				jsonArray.append(buffer);
			}
			if ((capData->pt_phase & 0x02) == 0x02) {
				sprintf(buffer, "%d", ((capData->switchB_state == 1)? true:false));
				jsonArray.append(buffer);
			}
			if ((capData->pt_phase & 0x01) == 0x01) {
				sprintf(buffer, "%d", ((capData->switchC_state == 1)? true:false));
				jsonArray.append(buffer);
			}

			// Put array to the dictionary
			other_obj["Device opening status"] = jsonArray;
			jsonArray.clear();

			// Append capacitor to the capacitor array
			otherArray.append(other_obj);
			other_obj.clear();

			index++;
		}

		// Put capacitor data into the dictionary
		metrics_others["Capacitor"] = otherArray;
		otherArray.clear();
	}

	// Regulators
	index = 0;
	if(regulators != NULL){

		while(obj = gl_find_next(regulators,obj)){
			if(index >= regulators->hit_count){
				break;
			}

			// Directly obtain the data information from the object
			regData = OBJECTDATA(obj,regulator);

			// Write device name
			other_obj["Name"] = obj->name;

			// Write device opening status
			// Append tap positions to array
			if ((regData->phases & 0x04) == 0x04) {
				jsonArray.append(regData->tap[0]);
			}
			if ((regData->phases & 0x02) == 0x02) {
				jsonArray.append(regData->tap[1]);
			}
			if ((regData->phases & 0x01) == 0x01) {
				jsonArray.append(regData->tap[2]);
			}

			// Put array to the dictionary
			other_obj["Tap position"] = jsonArray;
			jsonArray.clear();

			// Append capacitor to the regulator array
			otherArray.append(other_obj);
			other_obj.clear();

			index++;
		}

		// Put capacitor data into the dictionary
		metrics_others["Regulator"] = otherArray;
		otherArray.clear();
	}

	// Write other device metrics into metrics_reliability dictionary
	metrics_reliability["Other devices"] = metrics_others;

	// Clear metrics_protection
	metrics_others.clear();

	// Write JSON files for line and line_codes
	out_file.open (filename_dump_reliability);
	out_file << writer.write(metrics_reliability) << endl;
	out_file.close();

	//Remove the various mallocs/findlists
	gl_free(powermetrics);
	gl_free(fuses);
	gl_free(reclosers);
	gl_free(sectionalizers);
	gl_free(relays);
	gl_free(capacitors);
	gl_free(regulators);

	return SUCCESS;

}

TIMESTAMP jsondump::commit(TIMESTAMP t){
	STATUS rv;

	if(runtime == 0){
		runtime = t;
	}
	if(write_system && ((t == runtime) || (runtime == TS_NEVER)) && (runcount < 1)){
		/* dump */
		rv = dump_system();
		++runcount;
		if(rv == FAILED){
			return TS_INVALID;
		}
		return TS_NEVER;
	} else {
		if(t < runtime){
			return runtime;
		} else {
			return TS_NEVER;
		}
	}
}

STATUS jsondump::finalize(){
	STATUS rv;

	if (write_reliability) {

		rv = dump_reliability();

		if(rv != SUCCESS){
			return FAILED;
		}

	}

	return SUCCESS;
}


int jsondump::isa(char *classname)
{
	return strcmp(classname,"jsondump")==0;
}

//New API value pulls -- functionalized to make it easier to use
//Double value
double jsondump::get_double_value(OBJECT *obj, const char *name)
{
	gld_property *pQuantity;
	double output_value;
	OBJECT *objhdr = OBJECTHDR(this);

	//Map to the property of interest
	pQuantity = new gld_property(obj,name);

	//Make sure it worked
	if (!pQuantity->is_valid() || !pQuantity->is_double())
	{
		GL_THROW("jsdondump:%d %s - Unable to map property %s from object:%d %s",objhdr->id,(objhdr->name ? objhdr->name : "Unnamed"),name,obj->id,(obj->name ? obj->name : "Unnamed"));
		/*  TROUBLESHOOT
		While attempting to map a quantity from another object, an error occurred.  Please try again.
		If the error persists, please submit your system and a bug report via the ticketing system.
		*/
	}

	//Pull the voltage base value
	output_value = pQuantity->get_double();

	//Now get rid of the item
	delete pQuantity;

	//return it
	return output_value;
}

//Complex value
<<<<<<< HEAD
complex jsondump::get_complex_value(OBJECT *obj, const char *name)
=======
gld::complex jsondump::get_complex_value(OBJECT *obj, char *name)
>>>>>>> 3fe49aa6
{
	gld_property *pQuantity;
	gld::complex output_value;
	OBJECT *objhdr = OBJECTHDR(this);

	//Map to the property of interest
	pQuantity = new gld_property(obj,name);

	//Make sure it worked
	if (!pQuantity->is_valid() || !pQuantity->is_complex())
	{
		GL_THROW("jsdondump:%d %s - Unable to map property %s from object:%d %s",objhdr->id,(objhdr->name ? objhdr->name : "Unnamed"),name,obj->id,(obj->name ? obj->name : "Unnamed"));
		//Defined above
	}

	//Pull the voltage base value
	output_value = pQuantity->get_complex();

	//Now get rid of the item
	delete pQuantity;

	//return it
	return output_value;
}

//Sets value
set jsondump::get_set_value(OBJECT *obj, const char *name)
{
	gld_property *pQuantity;
	set output_value;
	OBJECT *objhdr = OBJECTHDR(this);

	//Map to the property of interest
	pQuantity = new gld_property(obj,name);

	//Make sure it worked
	if (!pQuantity->is_valid() || !pQuantity->is_set())
	{
		GL_THROW("jsdondump:%d %s - Unable to map property %s from object:%d %s",objhdr->id,(objhdr->name ? objhdr->name : "Unnamed"),name,obj->id,(obj->name ? obj->name : "Unnamed"));
		//Defined above
	}

	//Pull the voltage base value
	output_value = pQuantity->get_set();

	//Now get rid of the item
	delete pQuantity;

	//return it
	return output_value;
}

//Enumeration value
enumeration jsondump::get_enum_value(OBJECT *obj, const char *name)
{
	gld_property *pQuantity;
	enumeration output_value;
	OBJECT *objhdr = OBJECTHDR(this);

	//Map to the property of interest
	pQuantity = new gld_property(obj,name);

	//Make sure it worked
	if (!pQuantity->is_valid() || !pQuantity->is_enumeration())
	{
		GL_THROW("jsdondump:%d %s - Unable to map property %s from object:%d %s",objhdr->id,(objhdr->name ? objhdr->name : "Unnamed"),name,obj->id,(obj->name ? obj->name : "Unnamed"));
		//Defined above
	}

	//Pull the voltage base value
	output_value = pQuantity->get_enumeration();

	//Now get rid of the item
	delete pQuantity;

	//return it
	return output_value;
}

//Object pointers
OBJECT *jsondump::get_object_value(OBJECT *obj, const char *name)
{
	gld_property *pQuantity;
	gld_rlock *test_rlock;
	OBJECT *output_value;
	OBJECT *objhdr = OBJECTHDR(this);

	//Map to the property of interest
	pQuantity = new gld_property(obj,name);

	//Make sure it worked
	if (!pQuantity->is_valid() || !pQuantity->is_objectref())
	{
		GL_THROW("jsdondump:%d %s - Unable to map property %s from object:%d %s",objhdr->id,(objhdr->name ? objhdr->name : "Unnamed"),name,obj->id,(obj->name ? obj->name : "Unnamed"));
		//Defined above
	}

	//Pull the voltage base value
	pQuantity->getp<OBJECT*>(output_value,*test_rlock);

	//Now get rid of the item
	delete pQuantity;

	//return it
	return output_value;
}


//////////////////////////////////////////////////////////////////////////
// IMPLEMENTATION OF CORE LINKAGE: jsondump
//////////////////////////////////////////////////////////////////////////

/**
* REQUIRED: allocate and initialize an object.
*
* @param obj a pointer to a pointer of the last object in the list
* @param parent a pointer to the parent of this object
* @return 1 for a successfully created object, 0 for error
*/
EXPORT int create_jsondump(OBJECT **obj, OBJECT *parent)
{
	try
	{
		*obj = gl_create_object(jsondump::oclass);
		if (*obj!=NULL)
		{
			jsondump *my = OBJECTDATA(*obj,jsondump);
			gl_set_parent(*obj,parent);
			return my->create();
		}
	}
	catch (const char *msg)
	{
		gl_error("create_jsondump: %s", msg);
	}
	return 0;
}

EXPORT int init_jsondump(OBJECT *obj)
{
	jsondump *my = OBJECTDATA(obj,jsondump);
	try {
		return my->init(obj->parent);
	}
	catch (const char *msg)
	{
		gl_error("%s (jsondump:%d): %s", obj->name, obj->id, msg);
		return 0;
	}
}

EXPORT TIMESTAMP sync_jsondump(OBJECT *obj, TIMESTAMP t1, PASSCONFIG pass)
{
	try
	{
		jsondump *my = OBJECTDATA(obj,jsondump);
		TIMESTAMP rv;
		obj->clock = t1;
		rv = my->runtime > t1 ? my->runtime : TS_NEVER;
		return rv;
	}
	SYNC_CATCHALL(jsondump);
}

EXPORT TIMESTAMP commit_jsondump(OBJECT *obj, TIMESTAMP t1, TIMESTAMP t2){
	try {
		jsondump *my = OBJECTDATA(obj,jsondump);
		return my->commit(t1);
	}
	I_CATCHALL(commit,jsondump);
}

EXPORT STATUS finalize_jsondump(OBJECT *obj)
{

	jsondump *my = OBJECTDATA(obj,jsondump);

	try {
			return obj!=NULL ? my->finalize() : FAILED;
		}
		catch (char *msg) {
			gl_error("finalize_jsondump" "(obj=%d;%s): %s", obj->id, obj->name?obj->name:"unnamed", msg);
			return FAILED;
		}
		catch (const char *msg) {
			gl_error("finalize_jsondump" "(obj=%d;%s): %s", obj->id, obj->name?obj->name:"unnamed", msg);
			return FAILED;
		}
		catch (...) {
			gl_error("finalize_jsondump" "(obj=%d;%s): unhandled exception", obj->id, obj->name?obj->name:"unnamed");
			return FAILED;
		}
}

EXPORT int isa_jsondump(OBJECT *obj, char *classname)
{
	return OBJECTDATA(obj,jsondump)->isa(classname);
}

/**@}*/<|MERGE_RESOLUTION|>--- conflicted
+++ resolved
@@ -3877,11 +3877,7 @@
 }
 
 //Complex value
-<<<<<<< HEAD
-complex jsondump::get_complex_value(OBJECT *obj, const char *name)
-=======
-gld::complex jsondump::get_complex_value(OBJECT *obj, char *name)
->>>>>>> 3fe49aa6
+gld::complex jsondump::get_complex_value(OBJECT *obj, const char *name)
 {
 	gld_property *pQuantity;
 	gld::complex output_value;
