// $Id: regulator.h 1182 2008-12-22 22:08:36Z dchassin $
//	Copyright (C) 2008 Battelle Memorial Institute

#ifndef _REGULATOR_H
#define _REGULATOR_H

#include "powerflow.h"
#include "link.h"
#include "regulator_configuration.h"

#define tap_A tap[0]
#define tap_B tap[1]
#define tap_C tap[2]

EXPORT SIMULATIONMODE interupdate_regulator(OBJECT *obj, unsigned int64 delta_time, unsigned long dt, unsigned int iteration_count_val, bool interupdate_pos);

class regulator : public link_object
{
public:
	double VtapChange;
	double tapChangePer;
	double Vlow;
	double Vhigh;
	complex V2[3], Vcomp[3];
	int16 tap[3];
	int16 prev_tap[3];
	complex volt[3];
	complex D_mat[3][3];
	complex W_mat[3][3];
	complex curr[3];
	OBJECT *RemoteNode;		 //Remote node for sensing voltage values in REMOTE_NODE Control method
	double tap_A_change_count; //Counter for the number of times tap_A changes.
	double tap_B_change_count; //Counter for the number of times tap_B changes.
	double tap_C_change_count; //Counter for the number of times tap_C changes.
	int16 initial_tap_A;
	int16 initial_tap_B;
	int16 initial_tap_C;
	int16 tap_A_changed;
	int16 tap_B_changed;
	int16 tap_C_changed;

	TIMESTAMP prev_time;
	int16 prev_tap_A;
	int16 prev_tap_B;
	int16 prev_tap_C;

	double regulator_resistance;

	//Deltamode function
	SIMULATIONMODE inter_deltaupdate_regulator(unsigned int64 delta_time, unsigned long dt, unsigned int iteration_count_val, bool interupdate_pos);
	void reg_prePre_fxn(double curr_time_value);	//Functionalized "presync before link::presync" calls
	void reg_postPre_fxn(void);	//Functionalized "presync after link::presync" calls
	double reg_postPost_fxn(double curr_time_value);	//Functionalized "postsync after link::postsync" calls

protected:
	double mech_t_next[3];	 //next time step after tap change
	double dwell_t_next[3];	 //wait to advance only after sensing over/under voltage for a certain dwell_time
	double next_time;		 //final return for next time step
	int16 mech_flag[3];		 //indicates whether a state change is okay due to mechanical tap changes
	int16 dwell_flag[3];	 //indicates whether a state change is okay due to dwell time limitations
	int16 first_run_flag[3]; //keeps the system from blowing up on bad initial tap position guess
	complex check_voltage[3];//Voltage that is being checked against
	void get_monitored_voltage();  //Function to calculate check_voltage depending on mode
	bool toggle_reverse_flow[3];
	bool toggle_reverse_flow_banked;
	int16 reverse_flow_tap[3];

private:
	bool offnominal_time;	//Used to detect off-nominal timesteps and perform an exception for them
	bool iteration_flag;	//Iteration toggler - to maintain logic from previous NR implementation, to a degree
	bool new_reverse_flow_action[3];
<<<<<<< HEAD
	bool deltamode_reiter_request;	// Flag to replicate a reiteration request from presync/postsync, since that is handled different in deltamode - used to match QSTS
=======
	gld_property *RNode_voltage[3];	// Pointer for API to map to RNode voltage values
	gld_property *ToNode_voltage[3];	//Pointer for API to map to voltages to read
>>>>>>> 870b2641
public:
	static CLASS *oclass;
	static CLASS *pclass;
	
public:
	OBJECT *configuration;
	regulator(MODULE *mod);
	inline regulator(CLASS *cl=oclass):link_object(cl){};
	int create(void);
	int init(OBJECT *parent);
	TIMESTAMP presync(TIMESTAMP t0);
	TIMESTAMP postsync(TIMESTAMP t0);
	int isa(char *classname);
	int kmldata(int (*stream)(const char*,...));
};

#endif // _REGULATOR_H<|MERGE_RESOLUTION|>--- conflicted
+++ resolved
@@ -69,12 +69,9 @@
 	bool offnominal_time;	//Used to detect off-nominal timesteps and perform an exception for them
 	bool iteration_flag;	//Iteration toggler - to maintain logic from previous NR implementation, to a degree
 	bool new_reverse_flow_action[3];
-<<<<<<< HEAD
 	bool deltamode_reiter_request;	// Flag to replicate a reiteration request from presync/postsync, since that is handled different in deltamode - used to match QSTS
-=======
 	gld_property *RNode_voltage[3];	// Pointer for API to map to RNode voltage values
 	gld_property *ToNode_voltage[3];	//Pointer for API to map to voltages to read
->>>>>>> 870b2641
 public:
 	static CLASS *oclass;
 	static CLASS *pclass;
