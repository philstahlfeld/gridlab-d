/** $Id: house_e.h 4738 2014-07-03 00:55:39Z dchassin $
	Copyright (C) 2008 Battelle Memorial Institute
	@file house_e.h
	@addtogroup house_e
	@ingroup residential

 @{
 **/

#ifndef _HOUSE_E_H
#define _HOUSE_E_H

#include "residential.h"
#include "complex.h"
#include "enduse.h"
#include "loadshape.h"
#include "residential_enduse.h"

typedef struct s_implicit_enduse {
	enduse load;
	double amps;
	int is220;
	struct s_implicit_enduse *next;
} IMPLICITENDUSE;

typedef enum {
	// analog loads (continuous load) - bits 0-15
	IEU_LIGHTS			= 0x00000001, ///< implicit lights load
	IEU_PLUGS			= 0x00000002, ///< implicit plugs load
	IEU_OCCUPANCY		= 0x00000004, ///< implicit occupancy load
	
	// pulsed loads (unqueued aperiodic loads) - bits 16-31
	IEU_DISHWASHER		= 0x00000100, ///< implicit dishwasher load
	IEU_MICROWAVE		= 0x00000200, ///< implicit microwave load

	// modulated loads (periodic loads) - bits 32-47
	IEU_FREEZER			= 0x00010000, ///< implicit freezer load
	IEU_REFRIGERATOR	= 0x00020000, ///< implicit refrigerator load
	IEU_RANGE			= 0x00040000, ///< implicit cooking load
	IEU_EVCHARGER		= 0x00080000, ///< implicit evcharger load
	IEU_WATERHEATER		= 0x00100000, ///< implicit waterheater load

	// queued loads (queued aperiodic loads) - bits 48-63
	IEU_CLOTHESWASHER	= 0x01000000, ///< implicit clotheswasher load
	IEU_DRYER			= 0x02000000, ///< implicit dryer load

	/// @todo add other implicit enduse flags as they are defined
	IEU_ALL				= 0x03170303, ///< all (needed to filter)
} IMPLICITENDUSEFLAGS; ///< values for implicit_enduses_active set

typedef enum {
	IES_ELCAP1990	= 0,	///< implicit enduse data source is ELCAP 1990
	IES_ELCAP2010	= 1,	///< implicit enduse data source is ELCAP 2010
	IES_RBSA2014	= 2,	///< implicit enduse data source is RBSA 2014
} IMPLICITENDUSESOURCE; ///< values for implicit_enduse_source enumeration

//Solar quadrant definitions
#define NO_SOLAR	0x0000
#define HORIZONTAL	0x0001
#define NORTH		0x0002
#define EAST		0x0004
#define SOUTH		0x0008
#define WEST		0x0010

EXPORT SIMULATIONMODE interupdate_house_e(OBJECT *obj, unsigned int64 delta_time, unsigned long dt, unsigned int iteration_count_val);
EXPORT STATUS postupdate_house_e(OBJECT *obj);

class house_e : public residential_enduse { /*inherits due to HVAC being a load */
public:
	object weather; ///< reference to the climate
	PANEL panel; ///< main house_e panel
	/// Get voltage on a circuit
	/// @return voltage (or 0 if breaker is open)
<<<<<<< HEAD
	inline complex V(CIRCUIT *c)			///< pointer to circuit 
	{ return c->status==BRK_CLOSED ? *(c->pV) : complex(0,0);};
	complex *pCircuit_V;					///< pointer to the three voltages on three lines
	complex *pLine_I;						///< pointer to the three current on three lines
	complex *pShunt;						///< pointer to shunt value on triplex parent
	complex *pPower;						///< pointer to power value on triplex parent
	gld_property *pFrequency;						///< pointer to frequency value on triplex parent
	double default_frequency;
	bool *pHouseConn;						///< Pointer to house_present variable on triplex parent
	int *pMeterStatus;						///< Pointer to service_status variable on triplex parent
=======

	// //Is this used?  Commenting for removal, if not
	// inline complex V(CIRCUIT *c)			///< pointer to circuit 
	// { return c->status==BRK_CLOSED ? *(c->pV) : complex(0,0);};
	
>>>>>>> b8722c81
	IMPLICITENDUSE *implicit_enduse_list;	///< implicit enduses
	static set implicit_enduses_active;		///< implicit enduses that are to be activated
	static enumeration implicit_enduse_source; ///< source of implicit enduses (e.g., ELCAP1990, ELCAP2010, RBSA2014)
public:
	// building design variables
	double floor_area;							///< house_e floor area (ft^2)
	double envelope_UA;							///< envelope UA (BTU.sq.ft/hr.ft2)
	double number_of_doors;						///< door-wall ratio
	double area_per_door;						///< area per exterior door
	double total_door_area;						///< exterior door area
	double total_wall_area;						///< exterior opaque wall area
	double gross_wall_area;						///< gross wall area (sq.ft)
	double ceiling_height;						///< ceiling height
	double interior_exterior_wall_ratio;		///< ratio of internal to external wall area
	double exterior_wall_fraction;				///< exterior-wall ratio
	double exterior_ceiling_fraction;			///< ratio of external ceiling sf to floor area
	double exterior_floor_fraction;
	double aspect_ratio;						///< building footprint aspect ratio
	double solar_aperture[N_SOLAR_SURFACES];	///< Future: Solar aperture(WWR) by orientation
	double house_content_heat_transfer_coeff;	///< mass UA
	double air_density;							///< air density
	double air_heat_capacity;					///< heat capacity of air
	double house_content_thermal_mass;			///< house thermal mass (BTU/F)
	double total_thermal_mass_per_floor_area;	///<Total thermal mass per unit of floor area (Rob's rule of thumb is 2 for wood frame)
	double interior_surface_heat_transfer_coeff;///< Rob's rule of thumb is 1
	double air_heat_fraction;					///< fraction of gains that go to air - this variable is not needed consider deleting?
	double mass_solar_gain_fraction;			///< fraction of solar gains that goes to the mass
	double mass_internal_gain_fraction;		///< fraction of the internal gains that goes to the mass
	double number_of_stories;
	
	// additional reverse etp parameters
	set include_solar_quadrant;
	typedef enum {HC_DEFAULT=0, HC_FLAT=1, HC_LINEAR=2, HC_CURVED=3};
	enumeration heating_cop_curve;
	typedef enum {HP_DEFAULT=0, HP_FLAT=1, HP_LINEAR=2, HP_CURVED=3};
	enumeration heating_cap_curve;
	typedef enum {CC_DEFAULT=0, CC_FLAT=1, CC_LINEAR=2, CC_CURVED=3};
	enumeration cooling_cop_curve;
	typedef enum {CP_DEFAULT=0, CP_FLAT=1, CP_LINEAR=2, CP_CURVED=3};
	enumeration cooling_cap_curve;
	bool use_latent_heat;
	bool include_fan_heatgain;
	double fan_heatgain_fraction;
	double horizontal_diffuse_solar_radiation;
	double north_incident_solar_radiation;
	double north_west_incident_solar_radiation;
	double west_incident_solar_radiation;
	double south_west_incident_solar_radiation;
	double south_incident_solar_radiation;
	double south_east_incident_solar_radiation;
	double east_incident_solar_radiation;
	double north_east_incident_solar_radiation;

	// window variables
	double glazing_shgc;						///< glazing SHGC
	double window_wall_ratio;					///< window-wall ratio
	double window_roof_ratio;					///< window-roof ratio (skylights)
	double total_window_area;
	double window_exterior_transmission_coefficient; ///< fraction of energy that transmits through windows
	double solar_heatgain_factor;				///< product of the window solar heatgain coefficient and the exterior transmission coefficient

	/* Simulated window openings */
	bool window_openings;		// Activate this mode...by default, not activated
	double window_open;			// Tracks the state of the window
	double window_low_temp;		// Low temperature cutoff
	double window_high_temp;	// High temperature cutoff
	double window_a;			// quadratic coefficient for function between low and high cutoffs
	double window_b;			// linear coefficient for function between low and high cutoffs
	double window_c;			// constant coefficient for function between low and high cutoffs
	double window_temp_delta;   // difference in outdoor temperature that triggers a re-calculation of the model
	double last_temperature;	// last temperature of a state change
	int window_first_time_through; // determine if this is the first time through the model or not

	// system design variables
	// thermostat
	double thermostat_deadband;		///< thermostat deadband (degF)
	int16 thermostat_cycle_time;	///< thermostat minimum cycle time (seconds)
	int16 thermostat_off_cycle_time; ///< the minimum amount of time the thermostat cycle must stay in the off state
	int16 thermostat_on_cycle_time; ///< the minimum amount of time the thermostat cycle must stay in the on state
	TIMESTAMP thermostat_last_cycle_time;
	TIMESTAMP thermostat_last_off_cycle_time;
	TIMESTAMP thermostat_last_on_cycle_time;
	double heating_setpoint;		///< heating setpoint (degF)
	double cooling_setpoint;		///< cooling setpoint (degF)
	double dlc_offset;

	// hvac control variable
	typedef enum {TC_FULL=0, TC_BAND=1, TC_NONE=2};
	enumeration thermostat_control;	///< method of HVAC control
	double TcoolOn;		///< temperature above which cooling turns on
	double TcoolOff;	///< temperature below which cooling turns off
	double TheatOn;		///< temperature below which heating turns on
	double TheatOff;	///< temperature above which heating turns off
	double TauxOn;		///< temperature below which aux heating turns on

	// hvac characteristics
	double design_heating_setpoint;	///< design heating setpoint (degF)
	double design_cooling_setpoint;	///< design cooling setpoint (degF)
	double design_heating_capacity;	///< space heating capacity (BTUh/sf)
	double design_cooling_capacity;	///< space cooling capacity (BTUh/sf)
	double heating_COP;				///< space heating COP
	double cooling_COP;				///< space cooling COP

	double over_sizing_factor;		///< Future: equipment over sizing factor
	double rated_heating_capacity;	///< rated heating capacity of the system (BTUh/sf; varies w.r.t Tout),
	double rated_cooling_capacity;	///< rated cooling capacity of the system (BTUh/sf; varies w.r.t Tout)
	double hvac_breaker_rating;		///< HVAC current limit on the breaker
	double hvac_power_factor;		///< HVAC power factor
	// auxiliary heat characteristics
	double aux_heat_capacity;		///< auxiliary (resistive) heat is COP 1 and has no adjustment
	double aux_heat_deadband;		///< additional deadband before auxiliary heat engages
	double aux_heat_temp_lockout;	///< outdoor temperature at which the auxiliary heat will automatically engage
	double aux_heat_time_delay;		///< minimum time the heat pump must run until the auxiliary heating engages
	// fan characteristics
	double fan_design_power;		///< designed maximum power draw of the ventilation fan
	double fan_low_power_fraction;	///< fraction of ventilation fan power draw during low-power mode (two-speed only)
	double fan_power;				///< current power being fed to the ventilation fan
	double fan_design_airflow;		///< designed airflow for the ventilation system (cf/min)

	///These are only used when fan is alone (resistive or gas heating)
	double fan_impedance_fraction;  ///< ZIP fraction for fan - impedance
	double fan_current_fraction;    ///< ZIP fraction for fan - current
	double fan_power_fraction;      ///< ZIP fraction for fan - power
	double fan_power_factor;		///< power factor of fan
	///
	double duct_pressure_drop;		///< pressure drop across the ventilation ducting, in inches of water pressure
	double cooling_supply_air_temp;
	double heating_supply_air_temp;
	// building HVAC effects
	double airchange_per_hour;		///< house_e air changes per hour (ach)
	double airchange_UA;			///< additional UA due to air changes per hour
	double UA;						///< the total UA of the house
	double latent_load_fraction;	///< fractional increase in cooling load due to latent heat
	
	// current hvac properties
	double system_rated_power;		///< rated power of the system
	double system_rated_capacity;	///< rated capacity of the system
	complex hvac_power;				///< actual power draw of the hvac system (includes fan and motor where applicable)

	/* inherited res_enduse::load is hvac system load */
	double hvac_load;
	double total_load;
	enduse total; /* total load */
	double heating_demand;
	double cooling_demand;
	double last_heating_load; ///< stores the previous heater load for use in the controller
	double last_cooling_load; ///< stores the previous A/C load for use in the controller
	bool	compressor_on;
	int64	compressor_count;
	
	/* cycle tracking values */
	TIMESTAMP hvac_last_on;
	TIMESTAMP hvac_last_off;
	double hvac_period_on;
	double hvac_period_off;
	double hvac_period_length; // minutes
	double hvac_duty_cycle;

	/* Energy Storage Variable */
	bool thermal_storage_present;		//Indication of if thermal storage is present and available for drawing
	bool thermal_storage_inuse;		//Flag to indicate thermal storage is being pulled at the moment

	typedef enum {
		ST_NONE = 0x00000000,	///< flag to indicate no system is installed
		ST_GAS	= 0x00000001,	///< flag to indicate gas heating is used
		ST_AC	= 0x00000002,	///< flag to indicate the air-conditioning is used
		ST_AIR	= 0x00000004,	///< flag to indicate central air is used
		ST_VAR	= 0x00000008,	///< flag to indicate the variable speed system is used
		ST_RST	= 0x00000010,	///< flag to indicate that the heat is purely resistive
	} SYSTEMTYPE; ///< flags for system type options
	set system_type;///< system type
	/* obsolete? -MH */

	typedef enum  {
		AX_NONE = 0x0,
		AX_DEADBAND = 0x1,
		AX_TIMER = 0x2,
		AX_LOCKOUT = 0x4,
	} AUXSTRATEGY;
	set auxiliary_strategy;

	typedef enum{
		AT_UNKNOWN = 0,
		AT_NONE = 1,
		AT_ELECTRIC = 2,
	} AUXILIARYSYSTEMTYPE;
	enumeration auxiliary_system_type;

	typedef enum{
		HT_UNKNOWN = 0,
		HT_NONE = 1,
		HT_GAS = 2,
		HT_HEAT_PUMP = 3,
		HT_RESISTANCE = 4,
	} HEATSYSTEMTYPE;
	enumeration heating_system_type;

	typedef enum {
		CT_UNKNOWN = 0,
		CT_NONE = 1,
		CT_ELECTRIC = 2,
	} COOLSYSTEMTYPE;
	enumeration cooling_system_type;

	typedef enum {
		FT_UNKNOWN = 0,
		FT_NONE = 1,
		FT_ONE_SPEED = 2,
		FT_TWO_SPEED = 3,
	} FANTYPE;
	enumeration fan_type;

	typedef enum {
		GM_OTHER = 0,
		GM_GLASS = 1,
		GM_LOW_E_GLASS = 2,
	} GLASSTYPE;
	enumeration glass_type;

	typedef enum {
		WF_NONE = 0,
		WF_ALUMINUM = 1,
		WF_THERMAL_BREAK = 2,
		WF_WOOD = 3,
		WF_INSULATED = 4,
	} WINDOWFRAME;
	enumeration window_frame;

	typedef enum {
		GT_OTHER = 0,
		GT_CLEAR = 1,
		GT_ABS = 2,
		GT_REFL = 3,
		GT_LOW_S = 4,
		GT_HIGH_S = 5,
	} GLAZINGTREATMENT;
	enumeration glazing_treatment;

	typedef enum {
		GL_ONE=1,
		GL_TWO=2,
		GL_THREE=3,
		GL_OTHER,
	} GLAZINGLAYERS;
	enumeration glazing_layers;

	typedef enum {				///< Thermal integrity level is an "easy" to use
		TI_VERY_LITTLE  =0,		///< parameter, which gives reasonable defaults
		TI_LITTLE	    =1,		///< for R-values and air exchange rates to broadly
		TI_BELOW_NORMAL =2,		///< represent generic types of buildings, ranging
		TI_NORMAL       =3,		///< from extremely un-insulated to very insulated.
		TI_ABOVE_NORMAL =4,		///< Advanced user's who wish to specify the characteristics
		TI_GOOD			=5,		///< of the home should not use this variable.
		TI_VERY_GOOD	=6,
		TI_UNKNOWN		=7
	} THERMAL_INTEGRITY;
	enumeration thermal_integrity_level;

	typedef enum {
		MM_NONE		= 0,		///< Motor model describes the level of detail to be assigned
		MM_BASIC	= 1,		///< in calculating the efficiency of the hvac motor.  NONE will
		MM_FULL		= 2			///< indicate that the electrical motor is 100% electrically efficient.
	} MOTORMODEL;				///< BASIC incorporates shunt losses, while FULL also includes series losses.
	enumeration motor_model;

	// Motor variables and enumerations
	double hvac_motor_efficiency;	///< Actual percent electrical efficiency of hvac motor
	double hvac_motor_loss_power_factor; ///< Between this and efficiency, derives the real and reactive losses
	double hvac_motor_real_loss;		 ///< Actual real power loss of motor at rated voltage
	double hvac_motor_reactive_loss;	 ///< Actual reactive power loss of motor at rated voltage
	typedef enum {
		ME_VERY_POOR	= 0,	///< Gives an "easy" to use parameter for specifying the efficiency
		ME_POOR			= 1,	///< level of the motor when using motor_model BASIC or FULL
		ME_AVERAGE		= 2,
		ME_GOOD			= 3,
		ME_VERY_GOOD	= 4,
	} MOTOREFFICIENCY;
	enumeration motor_efficiency;

	typedef enum {	
		SM_UNKNOWN	=0,				///< unknown mode
		SM_OFF		=1,				///< off
		SM_HEAT		=2,				///< heating mode
		SM_AUX		=3,				///< supplemental heating
		SM_COOL		=4,				///< cooling mode
	} SYSTEMMODE;					///< system mode
	enumeration system_mode,			///< system mode at t1
		last_system_mode;
	int64 last_mode_timer;

	// derived/calculated variables
	double volume;					///< house_e air volume
	double air_mass;				///< mass of air (lbs)
	double air_thermal_mass;		///< thermal mass of air (BTU/F)
	double solar_load;				///< solar load (BTU/h) is set equal to Qs
	//Qs reads in data that is assumed to be in W/sf and
	//converts the data into Btu/hr.
	//please note that the product of 
	//gross_wall_area*window_wall_ratio*glazing_shgc*window_exterior_transmission_coefficient should be the
	//same as the equivalent solar aperature located in Rob Pratt's ETP Excel spreadsheet.
	double cooling_design_temperature;
	double heating_design_temperature;
	double design_peak_solar;
	double design_internal_gains;
	double design_internal_gain_density;

	double Rroof;
	double Rwall;
	double Rfloor;
	double Rwindows;
	double Rdoors;

	double incident_solar_radiation;///< This variable hold the average incident solar radiation hitting the house in Btu/(hr*sf)

	double Tair;
	double Tmaterials;
	double outside_temperature;
	double outdoor_rh;

	double is_AUX_on,is_HEAT_on,is_COOL_on;	// A logic statement so that the population dynamics of the AC can be observed with collectors.

	typedef enum {
		TM_OFF = 0,
		TM_AUTO = 1,
		TM_HEAT = 2,
		TM_COOL = 3,
	}THERMOSTATMODE;
	enumeration thermostat_mode;

private:
	TIMESTAMP simulation_beginning_time;
	void set_thermal_integrity();
	void set_window_shgc();
	void set_window_Rvalue();
	// internal variables used to track state of house */
	double dTair;
	double a,b,c,d,c1,c2,A3,A4,k1,k2,r1,r2,Teq,Tevent,Qi,Qa,Qm,adj_cooling_cap,adj_heating_cap,adj_cooling_cop,adj_heating_cop;
	double Qlatent;
	static bool warn_control;
	static double warn_low_temp;
	static double warn_high_temp;
	static double system_dwell_time; // time interval at which hvac checks its state (approximates true dwell time)
	bool check_start;
	bool heat_start;

<<<<<<< HEAD
	complex load_values[3][3];	//Power, Current, and impedance (admittance) load accumulators for
	bool deltamode_inclusive;	//Boolean for deltamode calls - pulled from object flags
	bool deltamode_registered;	//Boolean for deltamode registration -- basically a "first run" flag
=======
	bool proper_meter_parent;		//Flag to see if powerflow interactions should occur
	bool proper_climate_found;		//Flag to see if climate interactions should occur

	//Pointers for powerflow properties
	gld_property *pCircuit_V[3];					///< pointer to the three voltages on three lines
	gld_property *pLine_I[3];						///< pointer to the three current on three lines
	gld_property *pShunt[3];						///< pointer to shunt value on triplex parent
	gld_property *pPower[3];						///< pointer to power value on triplex parent
	gld_property *pMeterStatus;						///< Pointer to service_status variable on triplex parent
	
	//Default or "connecting point" values for powerflow interactions
	complex value_Circuit_V[3];					///< value holder for the three voltages on three lines
	complex value_Line_I[3];					///< value holder for the three current on three lines
	complex value_Shunt[3];						///< value holder for shunt value on triplex parent
	complex value_Power[3];						///< value holder for power value on triplex parent
	enumeration value_MeterStatus;				///< value holder for service_status variable on triplex parent

	//Pointers for climate properties
	gld_property *pTout;		// pointer to outdoor temperature (see climate)
	gld_property *pRhout;		// pointer to outdoor humidity (see climate)
	gld_property *pSolar[9];	// pointer to solar radiation array (see climate)

	//Values for the weather information
	double value_Tout;			//< Value holder for outside temperature
	double value_Rhout;			//< Value holder for relative humidity
	double value_Solar[9];		//< Value holder for solar irradiance
>>>>>>> b8722c81

public:
	int error_flag;
	static CLASS *oclass, *pclass;
	house_e( MODULE *module);
	~house_e();

	int create();
	TIMESTAMP presync(TIMESTAMP t0, TIMESTAMP t1);
	TIMESTAMP sync(TIMESTAMP t0, TIMESTAMP t1);
	TIMESTAMP postsync(TIMESTAMP t0, TIMESTAMP t1);
	TIMESTAMP sync_billing(TIMESTAMP t0, TIMESTAMP t1);
	TIMESTAMP sync_thermostat(TIMESTAMP t0, TIMESTAMP t1);
	TIMESTAMP sync_panel(TIMESTAMP t0, TIMESTAMP t1);
	TIMESTAMP sync_enduses(TIMESTAMP t0, TIMESTAMP t1);
	void update_system(double dt=0);
	void update_model(double dt=0);
	void check_controls(void);
	void update_Tevent(void);

	int init(OBJECT *parent);
	int init_climate(void);
	int isa(char *classname);

	CIRCUIT *attach(OBJECT *obj, double limit, int is220=false, enduse *pEnduse=NULL);
	void attach_implicit_enduses(void);

<<<<<<< HEAD
	SIMULATIONMODE inter_deltaupdate(unsigned int64 delta_time, unsigned long dt, unsigned int iteration_count_val);
	STATUS post_deltaupdate(void);

// access methods
public:
	inline double get_floor_area () { return floor_area; };
	inline double get_Tout () { return *pTout; };
	inline double get_Tair () { return Tair; };

	complex *get_complex(OBJECT *obj, char *name);
	bool *get_bool(OBJECT *obj, char *name);
	int *get_enum(OBJECT *obj, char *name);
=======
	//Map function
	gld_property *map_complex_value(OBJECT *obj, char *name);
	gld_property *map_double_value(OBJECT *obj, char *name);
	void pull_complex_powerflow_values(void);
	void pull_climate_values(void);
	void push_complex_powerflow_values(void);
>>>>>>> b8722c81
};

#endif

/**@}**/

 	  	 <|MERGE_RESOLUTION|>--- conflicted
+++ resolved
@@ -71,24 +71,6 @@
 	PANEL panel; ///< main house_e panel
 	/// Get voltage on a circuit
 	/// @return voltage (or 0 if breaker is open)
-<<<<<<< HEAD
-	inline complex V(CIRCUIT *c)			///< pointer to circuit 
-	{ return c->status==BRK_CLOSED ? *(c->pV) : complex(0,0);};
-	complex *pCircuit_V;					///< pointer to the three voltages on three lines
-	complex *pLine_I;						///< pointer to the three current on three lines
-	complex *pShunt;						///< pointer to shunt value on triplex parent
-	complex *pPower;						///< pointer to power value on triplex parent
-	gld_property *pFrequency;						///< pointer to frequency value on triplex parent
-	double default_frequency;
-	bool *pHouseConn;						///< Pointer to house_present variable on triplex parent
-	int *pMeterStatus;						///< Pointer to service_status variable on triplex parent
-=======
-
-	// //Is this used?  Commenting for removal, if not
-	// inline complex V(CIRCUIT *c)			///< pointer to circuit 
-	// { return c->status==BRK_CLOSED ? *(c->pV) : complex(0,0);};
-	
->>>>>>> b8722c81
 	IMPLICITENDUSE *implicit_enduse_list;	///< implicit enduses
 	static set implicit_enduses_active;		///< implicit enduses that are to be activated
 	static enumeration implicit_enduse_source; ///< source of implicit enduses (e.g., ELCAP1990, ELCAP2010, RBSA2014)
@@ -434,11 +416,8 @@
 	bool check_start;
 	bool heat_start;
 
-<<<<<<< HEAD
-	complex load_values[3][3];	//Power, Current, and impedance (admittance) load accumulators for
 	bool deltamode_inclusive;	//Boolean for deltamode calls - pulled from object flags
 	bool deltamode_registered;	//Boolean for deltamode registration -- basically a "first run" flag
-=======
 	bool proper_meter_parent;		//Flag to see if powerflow interactions should occur
 	bool proper_climate_found;		//Flag to see if climate interactions should occur
 
@@ -448,13 +427,15 @@
 	gld_property *pShunt[3];						///< pointer to shunt value on triplex parent
 	gld_property *pPower[3];						///< pointer to power value on triplex parent
 	gld_property *pMeterStatus;						///< Pointer to service_status variable on triplex parent
-	
+	gld_property *pFrequency;						///< pointer to frequency value on triplex parent
+
 	//Default or "connecting point" values for powerflow interactions
 	complex value_Circuit_V[3];					///< value holder for the three voltages on three lines
 	complex value_Line_I[3];					///< value holder for the three current on three lines
 	complex value_Shunt[3];						///< value holder for shunt value on triplex parent
 	complex value_Power[3];						///< value holder for power value on triplex parent
 	enumeration value_MeterStatus;				///< value holder for service_status variable on triplex parent
+	double value_Frequency;						///< value holder for measured frequency on triplex parent
 
 	//Pointers for climate properties
 	gld_property *pTout;		// pointer to outdoor temperature (see climate)
@@ -465,7 +446,6 @@
 	double value_Tout;			//< Value holder for outside temperature
 	double value_Rhout;			//< Value holder for relative humidity
 	double value_Solar[9];		//< Value holder for solar irradiance
->>>>>>> b8722c81
 
 public:
 	int error_flag;
@@ -493,27 +473,17 @@
 	CIRCUIT *attach(OBJECT *obj, double limit, int is220=false, enduse *pEnduse=NULL);
 	void attach_implicit_enduses(void);
 
-<<<<<<< HEAD
 	SIMULATIONMODE inter_deltaupdate(unsigned int64 delta_time, unsigned long dt, unsigned int iteration_count_val);
 	STATUS post_deltaupdate(void);
 
 // access methods
 public:
-	inline double get_floor_area () { return floor_area; };
-	inline double get_Tout () { return *pTout; };
-	inline double get_Tair () { return Tair; };
-
-	complex *get_complex(OBJECT *obj, char *name);
-	bool *get_bool(OBJECT *obj, char *name);
-	int *get_enum(OBJECT *obj, char *name);
-=======
 	//Map function
 	gld_property *map_complex_value(OBJECT *obj, char *name);
 	gld_property *map_double_value(OBJECT *obj, char *name);
 	void pull_complex_powerflow_values(void);
 	void pull_climate_values(void);
 	void push_complex_powerflow_values(void);
->>>>>>> b8722c81
 };
 
 #endif
