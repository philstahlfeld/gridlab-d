--- conflicted
+++ resolved
@@ -447,7 +447,7 @@
 
 			//External motor flag
 			PT_bool, "external_motor_attached", PADDR(external_motor_attached), PT_ACCESS, PA_HIDDEN, PT_DESCRIPTION, "Flag to indicate an external powerflow:motor is being used",
-			
+
 			PT_double,"hvac_load[kW]",PADDR(hvac_load),PT_DESCRIPTION,"heating/cooling system load",
 			PT_double,"last_heating_load[kW]",PADDR(last_heating_load),PT_DESCRIPTION,"stores the previous heating/cooling system load",
 			PT_double,"last_cooling_load[kW]",PADDR(last_cooling_load),PT_DESCRIPTION,"stores the previous heating/cooling system load",
@@ -508,7 +508,7 @@
 				PT_KEYWORD, "BAND", (enumeration)TC_BAND, // T<mode>{On,Off} control HVAC (setpoints/deadband are ignored)
 				PT_KEYWORD, "NONE", (enumeration)TC_NONE, // system_mode controls HVAC (setpoints/deadband and T<mode>{On,Off} are ignored)
 			PT_bool,"dump_house_initialization_parameters",PADDR(dump_house_parameters), PT_DESCRIPTION, "bool to dump the house initialization parameters to <house object name>_parameters_dump.txt",
-			NULL)<1) 
+			NULL)<1)
 			GL_THROW("unable to publish properties in %s",__FILE__);			
 
 		gl_publish_function(oclass,	"attach_enduse", (FUNCTIONADDR)attach_enduse_house_e);
@@ -2894,7 +2894,7 @@
 	// sync circuit panel
 	t0_dbl = (double)t0;
 	t1_dbl = (double)t1;
-	tpan_ret = sync_panel(t0_dbl,t1_dbl); 
+	tpan_ret = sync_panel(t0_dbl,t1_dbl);
 
 	//Cast to a timestamp
 	if (tpan_ret != TSNVRDBL)
@@ -3440,13 +3440,8 @@
 			}
 			
 			//Current flow is based on the actual load, not nominal load
-<<<<<<< HEAD
 			gld::complex actual_power = c->pLoad->power + (c->pLoad->current + c->pLoad->admittance * c->pLoad->voltage_factor)* c->pLoad->voltage_factor;
 			gld::complex current = ~(actual_power*1000 / value_Circuit_V[(int)c->type]);
-=======
-			complex actual_power = c->pLoad->power + (c->pLoad->current + c->pLoad->admittance * c->pLoad->voltage_factor)* c->pLoad->voltage_factor;
-			complex current = ~(actual_power*1000 / value_Circuit_V[(int)c->type]);
->>>>>>> d85e8c78
 
 			// check breaker
 			if (current.Mag()>c->max_amps)
@@ -3458,7 +3453,7 @@
 					c->status = BRK_OPEN;
 
 					// average five minutes before reclosing, exponentially distributed
-					c->reclose = t1_dbl + (gl_random_exponential(RNGSTATE,1/300.0)*(double)TS_SECOND); 
+					c->reclose = t1_dbl + (gl_random_exponential(RNGSTATE,1/300.0)*(double)TS_SECOND);
 					gl_warning("house_e:%d - %s - circuit breaker %d tripped - enduse %s overload at %.0f A", obj->id, (obj->name?obj->name:"Unnamed"),c->id,
 						c->pLoad->name, current.Mag());
 				}
@@ -3480,7 +3475,7 @@
 				}
 
 				// must immediately reevaluate everything
-				t2_dbl = t1_dbl; 
+				t2_dbl = t1_dbl;
 			}
 
 			// add to panel current
@@ -3603,7 +3598,7 @@
 	return t2;
 }
 
-void house_e::check_controls(void)
+void house_e::check_controls()
 {
 	char buffer[256];
 	if (warn_control)
@@ -3697,7 +3692,7 @@
 }
 
 // update the voltages from external power flow solver
-void house_e::check_external_voltage(void)
+void house_e::check_external_voltage()
 {
 	if (external_pf_mode == XPFV_NONE) return;
 	if (external_pf_mode == XPFV_ONEV) external_v2N = -external_v1N;
@@ -3707,7 +3702,7 @@
 }
 
 //Function to pull all the complex properties from powerflow into local variables
-void house_e::pull_complex_powerflow_values(void)
+void house_e::pull_complex_powerflow_values()
 {
 	//Pull in the various values from powerflow - straight reads
 	if (commercial_load_parent == true) {
@@ -3762,7 +3757,7 @@
 }
 
 //Function to push up all changes of complex properties to powerflow from local variables
-void house_e::push_complex_powerflow_values(void)
+void house_e::push_complex_powerflow_values()
 {
 	gld::complex temp_complex_val;
 	gld_wlock *test_rlock;
@@ -3884,7 +3879,7 @@
 }
 
 //Function to pull the climate data from gld_property links into local variables
-void house_e::pull_climate_values(void)
+void house_e::pull_climate_values()
 {
 	int index_loop;
 
@@ -3902,44 +3897,22 @@
 }
 
 //Function to update the voltage factors
-void house_e::circuit_voltage_factor_update(void)
+void house_e::circuit_voltage_factor_update()
 {
 	OBJECT *obj = OBJECTHDR(this);
 	CIRCUIT *c;
 
 	for (c=panel.circuits; c!=NULL; c=c->next)
 	{
-<<<<<<< HEAD
-		//If we're a proper meter, zero the accumulators, then remove the values
-		if (proper_meter_parent == true)
-		{
-			//Put negative values in - postsync negated them to remove them
-			//Update power
-			value_Power[0] = complex(-1.0,0.0) * value_Power[0];
-			value_Power[1] = complex(-1.0,0.0) * value_Power[1];
-			value_Power[2] = complex(-1.0,0.0) * value_Power[2];
-
-			//Current
-			value_Line_I[0] = complex(-1.0,0.0) * value_Line_I[0];
-			value_Line_I[1] = complex(-1.0,0.0) * value_Line_I[1];
-			value_Line_I[2] = complex(-1.0,0.0) * value_Line_I[2];
-			//Neutral not handled in here, since it was always zero anyways
-
-			//Admittance
-			value_Shunt[0] = complex(-1.0,0.0) * value_Shunt[0];
-			value_Shunt[1] = complex(-1.0,0.0) * value_Shunt[1];
-			value_Shunt[2] = complex(-1.0,0.0) * value_Shunt[2];
-=======
 		// get circuit type
 		int n = (int)c->type;
 		if (n<0 || n>2)
 			GL_THROW("%s:%d circuit %d has an invalid circuit type (%d)", obj->oclass->name, obj->id, c->id, (int)c->type);
->>>>>>> d85e8c78
 
 		//See if it is tripped - if it is, set voltage factor to zero
 		if (c->status == BRK_CLOSED)	//Closed
 		{
-			//Pull the factor -- reference from the "local value" (default or pulled by before for)		
+			//Pull the factor -- reference from the "local value" (default or pulled by before for)
 			c->pLoad->voltage_factor = value_Circuit_V[(int)c->type].Mag() / ((c->pLoad->config&EUC_IS220) ? (2.0* default_line_voltage) : default_line_voltage);
 			if ((c->pLoad->voltage_factor > 1.06 || c->pLoad->voltage_factor < 0.88) && (ANSI_voltage_check==true))
 				gl_warning("%s - %s:%d is outside of ANSI standards (voltage = %.0f percent of nominal 120/240)", obj->name, obj->oclass->name,obj->id,c->pLoad->voltage_factor*100);
@@ -3952,22 +3925,22 @@
 }
 
 //Function to remove accumulator values
-void house_e::powerflow_accumulator_remover(void)
+void house_e::powerflow_accumulator_remover()
 {
 	//If we're a proper meter, zero the accumulators, then remove the values
 	if (proper_meter_parent == true)
 	{
-		//Put negative values in 
-		//Update power
-		value_Power[0] = gld::complex(-1.0,0.0) * value_Power[0];
-		value_Power[1] = gld::complex(-1.0,0.0) * value_Power[1];
-		value_Power[2] = gld::complex(-1.0,0.0) * value_Power[2];
-		
-		//Current
-		value_Line_I[0] = gld::complex(-1.0,0.0) * value_Line_I[0];
-		value_Line_I[1] = gld::complex(-1.0,0.0) * value_Line_I[1];
-		value_Line_I[2] = gld::complex(-1.0,0.0) * value_Line_I[2];
-		//Neutral not handled in here, since it was always zero anyways
+		//Put negative values in
+			//Update power
+			value_Power[0] = gld::complex(-1.0,0.0) * value_Power[0];
+			value_Power[1] = gld::complex(-1.0,0.0) * value_Power[1];
+			value_Power[2] = gld::complex(-1.0,0.0) * value_Power[2];
+
+			//Current
+			value_Line_I[0] = gld::complex(-1.0,0.0) * value_Line_I[0];
+			value_Line_I[1] = gld::complex(-1.0,0.0) * value_Line_I[1];
+			value_Line_I[2] = gld::complex(-1.0,0.0) * value_Line_I[2];
+			//Neutral not handled in here, since it was always zero anyways
 
 		//Admittance
 		value_Shunt[0] = gld::complex(-1.0,0.0) * value_Shunt[0];
@@ -3979,7 +3952,7 @@
 	}
 }
 
-void house_e::dump_house_parameters_function(void)
+void house_e::dump_house_parameters_function()
 {
 	OBJECT *obj = OBJECTHDR(this);
 	std::string house_name = (obj->name?obj->name:"Unnamed");
@@ -4150,7 +4123,7 @@
 }
 
 //Module-level post update call
-STATUS house_e::post_deltaupdate(void)
+STATUS house_e::post_deltaupdate()
 {
 	//Right now, basically undo what was done in interupdate.  When houses properly support
 	//dynamics, we'll revisit how this interaction occurs (get node to zero accumulators or something)
