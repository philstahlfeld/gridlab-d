--- conflicted
+++ resolved
@@ -455,6 +455,9 @@
 			PT_complex,"voltage_1N",PADDR(value_Circuit_V[1]),PT_ACCESS,PA_HIDDEN,
 			PT_complex,"voltage_2N",PADDR(value_Circuit_V[2]),PT_ACCESS,PA_HIDDEN,
 
+			//Same idea for frequency
+			PT_double,"grid_frequency",PADDR(value_Frequency),PT_ACCESS,PA_HIDDEN,
+
 			PT_enumeration,"thermostat_control", PADDR(thermostat_control), PT_DESCRIPTION, "determine level of internal thermostatic control",
 				PT_KEYWORD, "FULL", (enumeration)TC_FULL, // setpoint/deadband controls HVAC
 				PT_KEYWORD, "BAND", (enumeration)TC_BAND, // T<mode>{On,Off} control HVAC (setpoints/deadband are ignored)
@@ -555,9 +558,6 @@
 	//Set thermal storage flag
 	thermal_storage_present = false;
 	thermal_storage_inuse = false;
-
-	//Powerflow hooks
-	pMeterStatus = NULL;
 
 	// set up implicit enduse list
 	implicit_enduse_list = NULL;
@@ -725,18 +725,17 @@
 	last_temperature = 75;
 	thermostat_mode = TM_AUTO;
 
-<<<<<<< HEAD
 	//Deltamode variables
 	deltamode_inclusive = false;	//By default, don't be included in deltamode simulations
 	deltamode_registered = false;
-	default_frequency = 60.0;
-=======
+	
 	//Powerflow pointers
 	pCircuit_V[0] = pCircuit_V[1] = pCircuit_V[2] = NULL;
 	pLine_I[0] = pLine_I[1] = pLine_I[2] = NULL;
 	pShunt[0] = pShunt[1] = pShunt[2] = NULL;
 	pPower[0] = pPower[1] = pPower[2] = NULL;
 	pMeterStatus = NULL;
+	pFrequency = NULL;
 	
 	//Powerflow values -- set defaults here
 	value_Circuit_V[0] = complex(2.0*default_line_voltage,0.0);	//Duplicates old method
@@ -746,6 +745,7 @@
 	value_Shunt[0] = value_Shunt[1] = value_Shunt[2] = complex(0.0,0.0);
 	value_Power[0] = value_Power[1] = value_Power[2] = complex(0.0,0.0);
 	value_MeterStatus = 1;
+	value_Frequency = 60.0;
 
 	proper_meter_parent = false;	//By default, assume we have no proper parent
 	proper_climate_found = false;	//By default, assume we don't know what climate is doing
@@ -761,7 +761,6 @@
 	value_Rhout = 75.0;
 	value_Solar[0] = value_Solar[1] = value_Solar[2] = value_Solar[3] = value_Solar[4] = 0.0;
 	value_Solar[5] = value_Solar[6] = value_Solar[7] = value_Solar[8] = 0.0;
->>>>>>> b8722c81
 
 	return result;
 }
@@ -1270,16 +1269,9 @@
 
 int house_e::init(OBJECT *parent)
 {
-<<<<<<< HEAD
-	//Deltamode globals
-	extern bool enable_subsecond_models;
-	extern int res_object_count;
-	extern bool all_house_delta;
-=======
 	gld_property *meter_house_present;
 	gld_wlock *test_rlock;
 	bool temp_bool_val;
->>>>>>> b8722c81
 
 	if(parent != NULL){
 		if((parent->flags & OF_INIT) != OF_INIT){
@@ -1297,25 +1289,8 @@
 	OBJECT *obj = OBJECTHDR(this);
 	if (parent!=NULL && (gl_object_isa(parent,"triplex_meter","powerflow") || gl_object_isa(obj->parent,"triplex_node","powerflow")))
 	{
-<<<<<<< HEAD
-		// attach meter variables to each circuit
-		for (i=0; i<sizeof(map)/sizeof(map[0]); i++)
-		{
-			if ((*(map[i].var) = get_complex(parent,map[i].varname))==NULL)
-				GL_THROW("%s (%s:%d) does not implement triplex_meter variable %s for %s (house_e:%d)", 
-					parent->name?parent->name:"unnamed object", parent->oclass->name, parent->id, map[i].varname, obj->name?obj->name:"unnamed", obj->id);
-		}
-		pFrequency = new gld_property(parent, "measured_frequency");
-		if(!pFrequency->is_valid())
-			GL_THROW("%s (%s:%d) does not implement triplex_meter variable measured_frequency for %s (house_e:%d)",
-				parent->name?parent->name:"unnamed object", parent->oclass->name, parent->id, obj->name?obj->name:"unnamed", obj->id);
-
-		//Map to the triplex variable
-		pHouseConn = get_bool(parent,"house_present");
-=======
 		//Map to the triplex variable for houses
 		meter_house_present = new gld_property(parent,"house_present");
->>>>>>> b8722c81
 
 		//Make sure it worked
 		if ((meter_house_present->is_valid() != true) || (meter_house_present->is_bool() != true))
@@ -1369,6 +1344,9 @@
 			*/
 		}
 
+		//Map the frequency
+		pFrequency = map_double_value(parent,"measured_frequency");
+
 		//Set flag
 		proper_meter_parent = true;
 	}
@@ -1376,14 +1354,6 @@
 	{
 		gl_warning("house_e:%d %s; using static voltages", obj->id, parent==NULL?"has no parent triplex_meter defined":"parent is not a triplex_meter");
 
-<<<<<<< HEAD
-		// attach meter variables to each circuit in the default_meter
-		*(map[0].var) = &default_line_voltage[0];
-		*(map[1].var) = &default_line_current[0];
-		*(map[2].var) = &default_line_shunt[0];
-		*(map[3].var) = &default_line_power[0];
-		pFrequency = new gld_property(obj, "default_frequency");
-=======
 		//Set the default voltage to the global - others are already "mapped", so we just leave them be
 		value_Circuit_V[0] = complex(2.0*default_line_voltage,0.0);	//Assumes a triplex "L1-L2" connection"
 		value_Circuit_V[1] = complex(default_line_voltage,0.0);
@@ -1393,10 +1363,15 @@
 		pCircuit_V[0] = map_complex_value(obj,"voltage_12");
 		pCircuit_V[1] = map_complex_value(obj,"voltage_1N");
 		pCircuit_V[2] = map_complex_value(obj,"voltage_2N");
->>>>>>> b8722c81
 
 		//Set flag
 		proper_meter_parent = false;
+
+		//Set frequency
+		value_Frequency = default_grid_frequency;
+
+		//Map us too, since the enduse loads may use it
+		pFrequency = map_double_value(obj,"grid_frequency");
 	}
 
 	//grab the start time of the simulation
@@ -1843,14 +1818,11 @@
 	panel.circuits = c;
 
 	// get voltage
-<<<<<<< HEAD
-	c->pV = &(pCircuit_V[(int)c->type]);
+	c->pV = pCircuit_V[(int)c->type];
+
 	// get frequency
 	c->pfrequency;
-=======
-	c->pV = pCircuit_V[(int)c->type];
-
->>>>>>> b8722c81
+
 	// close breaker
 	c->status = BRK_CLOSED;
 
@@ -3330,6 +3302,7 @@
 	value_Circuit_V[1] = pCircuit_V[1]->get_complex();
 	value_Circuit_V[2] = pCircuit_V[2]->get_complex();
 	value_MeterStatus = pMeterStatus->get_enumeration();
+	value_Frequency = pFrequency->get_double();
 }
 
 //Function to push up all changes of complex properties to powerflow from local variables
@@ -3405,30 +3378,12 @@
 	//On the very first run -- re-accumulate everything
 	if ((iteration_count_val == 0) && (delta_time == 0))
 	{
-		//Basically replicate the panel posting from sync, right now
-		// compute line currents and post to meter
-		if (obj->parent != NULL)
-			wlock(obj->parent);
-
-		//Post accumulations up to parent meter/node
-		//Update power
-		pPower[0] += load_values[0][0];
-		pPower[1] += load_values[0][1];
-		pPower[2] += load_values[0][2];
-
-		//Current
-		pLine_I[0] += load_values[1][0];
-		pLine_I[1] += load_values[1][1];
-		pLine_I[2] += load_values[1][2];
-		//Neutral assumed 0, since it was anyways
-
-		//Admittance
-		pShunt[0] += load_values[2][0];
-		pShunt[1] += load_values[2][1];
-		pShunt[2] += load_values[2][2];
-
-		if (obj->parent != NULL)
-			wunlock(obj->parent);
+		//If we're a proper meter, zero the accumulators, then remove the values
+		if (proper_meter_parent == true)
+		{
+			//Push up the "negative" values now - mostly so XMLs look right
+			push_complex_powerflow_values();
+		}
 	}
 	//Default else -- just proceed
 
@@ -3439,35 +3394,32 @@
 //Module-level post update call
 STATUS house_e::post_deltaupdate(void)
 {
-	OBJECT *obj = OBJECTHDR(this);
-
 	//Right now, basically undo what was done in interupdate.  When houses properly support
 	//dynamics, we'll revisit how this interaction occurs (get node to zero accumulators or something)
 
-	//Basically replicate the panel posting from sync, right now
-	// compute line currents and post to meter
-	if (obj->parent != NULL)
-		wlock(obj->parent);
-
-	//Post accumulations up to parent meter/node
-	//Update power
-	pPower[0] -= load_values[0][0];
-	pPower[1] -= load_values[0][1];
-	pPower[2] -= load_values[0][2];
-
-	//Current
-	pLine_I[0] -= load_values[1][0];
-	pLine_I[1] -= load_values[1][1];
-	pLine_I[2] -= load_values[1][2];
-	//Neutral assumed 0, since it was anyways
-
-	//Admittance
-	pShunt[0] -= load_values[2][0];
-	pShunt[1] -= load_values[2][1];
-	pShunt[2] -= load_values[2][2];
-
-	if (obj->parent != NULL)
-		wunlock(obj->parent);
+	//If we're a proper meter, zero the accumulators, then remove the values
+	if (proper_meter_parent == true)
+	{
+		//Put negative values in 
+		//Update power
+		value_Power[0] = complex(-1.0,0.0) * value_Power[0];
+		value_Power[1] = complex(-1.0,0.0) * value_Power[1];
+		value_Power[2] = complex(-1.0,0.0) * value_Power[2];
+		
+		//Current
+		value_Line_I[0] = complex(-1.0,0.0) * value_Line_I[0];
+		value_Line_I[1] = complex(-1.0,0.0) * value_Line_I[1];
+		value_Line_I[2] = complex(-1.0,0.0) * value_Line_I[2];
+		//Neutral not handled in here, since it was always zero anyways
+
+		//Admittance
+		value_Shunt[0] = complex(-1.0,0.0) * value_Shunt[0];
+		value_Shunt[1] = complex(-1.0,0.0) * value_Shunt[1];
+		value_Shunt[2] = complex(-1.0,0.0) * value_Shunt[2];
+
+		//Push up the "negative" values now - mostly so XMLs look right
+		push_complex_powerflow_values();
+	}
 
 	return SUCCESS;	//Always succeeds right now
 }
