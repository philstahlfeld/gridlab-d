# $Id: configure.ac 4738 2014-07-03 00:55:39Z dchassin $                                            -*- Autoconf -*-
# Copyright (C) 2008 Battelle Memorial Institute
# Process this file with autoconf to produce a configure script.
# This file is distributed under the same terms as GridLAB-D.

###############################################################################
# Init autoconf
###############################################################################

dnl m4 magic from Eric Blake <e...@byu.net>
dnl autoconf 2.63 does not have m4_esyscmd_s
m4_define([m4_chomp_all],
[m4_format([[%.*s]], m4_bregexp(m4_translit([[$1]], [
/], [/ ]), [/*$]), [$1])])  

m4_define([m4_esyscmd_s], [m4_chomp_all(m4_esyscmd([$1]))])     


m4_define([sbuild_m4_chomp],
[m4_format([[%.*s]], m4_bregexp(m4_translit([$1], [
]]m4_dquote(_m4_defn([m4_cr_all]))[, [/]]m4_format([%255s], [])[),
  [/*$]), [$1])])
m4_define([sbuild_m4_esyscmd_s],
[sbuild_m4_chomp(m4_esyscmd([$1]))])

dnl GridLAB-D version information
m4_define([pkgversion], sbuild_m4_esyscmd_s([build-aux/version.sh --version]))
m4_define([pkgbranch],  sbuild_m4_esyscmd_s([build-aux/version.sh --branch]))
m4_define([svnversion], sbuild_m4_esyscmd_s([build-aux/version.sh --svn]))

AC_PREREQ([2.63])
AC_INIT([GridLAB-D], pkgversion, [gridlabd@pnnl.gov], [gridlabd])
AC_CONFIG_SRCDIR([gldcore/aggregate.c])
AC_CONFIG_HEADER([gldcore/config.h])
AC_CONFIG_MACRO_DIR([m4])
AC_CONFIG_AUX_DIR([build-aux])

###############################################################################
# Init automake
###############################################################################
AM_INIT_AUTOMAKE([foreign subdir-objects -Wall])
m4_ifdef([AM_SILENT_RULES], [AM_SILENT_RULES])

###############################################################################
# Misc. information and package setup.
###############################################################################
GLD_TOP_BUILDDIR="`pwd`"
cd "$srcdir"
GLD_TOP_SRCDIR="`pwd`"
cd "$GLD_TOP_BUILDDIR"
AS_IF([test "$GLD_TOP_BUILDDIR" != "$GLD_TOP_SRCDIR"],
      [AC_MSG_NOTICE([Detected VPATH build])])

AC_CANONICAL_HOST

# Export version info as autoconf variables
AC_SUBST(PACKAGE_BASEVERSION, pkgversion)
AC_SUBST(PACKAGE_BRANCH, pkgbranch)
AC_SUBST(PACKAGE_REVISION, svnversion)

AM_SILENT_RULES([yes])

AC_ARG_ENABLE([debug],
    [AS_HELP_STRING([--enable-debug],
                    [turn on debugging @<:@default=yes@:>@])],
    [AS_CASE([$enableval],
        [yes], [debug=true],
        [no],  [debug=false],
        [AC_MSG_ERROR([bad value $enableval for --enable-debug])])],
    [debug=true])

AC_ARG_ENABLE([optimization],
    [AS_HELP_STRING([--enable-optimization@<:@=LEVEL@:>@],
                    [turn on optimization @<:@default=0@:>@])],
    [AS_CASE([${enableval}],
        [0|1|2|3|s], [optimization=${enableval}],
        [yes],       [optimization=2],
        [no],        [optimization=0],
        [AC_MSG_ERROR([bad value ${enableval} for --enable-optimization])])],
    [optimization=0])

###############################################################################
#windows-mingw specific flag runs
###############################################################################


is_linux=false
is_windows=false
is_mac=false
mingw=false
platform="unknown"

AC_CANONICAL_HOST
case "${host_os}" in
    *linux* )
        is_linux=true;
        platform="linux"
        ;;
    *mingw*|*msys* )
        is_windows=true
        platform="windows"
        is_mingw=true
        ;;
    *cygwin* )
    	is_windows=true
    	platform="windows"
    	;;
    *darwin* )
        is_mac=true
		platform="darwin"
        ;;
    * )
        AC_MSG_ERROR(["OS $host_os is not supported"])
        ;;
esac

# Pass the conditionals to automake
AM_CONDITIONAL([LINUX], [test "$is_linux" = "true"])
AM_CONDITIONAL([WINDOWS], [test "$is_windows" = "true"])
AM_CONDITIONAL([OSX], [test "$is_mac" = "true"])
AM_CONDITIONAL([HAVE_MINGW], [test "$is_mingw" = "true"])

###############################################################################
# C compiler
###############################################################################
AC_MSG_NOTICE
AC_MSG_NOTICE([C compiler])
AC_MSG_NOTICE

AC_PROG_CC
AC_GNU_SOURCE   # defines _GNU_SOURCE
AM_PROG_CC_C_O  # required for automake to support subdir-objects

AS_IF([test "x$debug" = "true"], [GLD_CFLAGS="$GLD_CFLAGS -g"])
GLD_CFLAGS="$GLD_CFLAGS"

#--------------------------------------
# Checks for C header files.
#--------------------------------------

#--------------------------------------
# Checks for C typedefs, structures, and compiler characteristics.
#--------------------------------------
AX_PTHREAD
# check whether -lpthread is ok when linking and add it if so
AC_MSG_CHECKING([whether to add -lpthread to PTHREAD_LIBS])
AS_CASE([$PTHREAD_LIBS],
[*-lpthread*], [result=no],
[SAVE_LIBS="$LIBS"
LIBS="$LIBS -lpthread"
AC_LINK_IFELSE(
    [AC_LANG_PROGRAM(
[[
#include <pthread.h>
static void routine(void *a) { a = 0; }
static void *start_routine(void *a) { return a; }
void function() {
    pthread_t th;
    pthread_attr_t attr;
    pthread_create(&th, 0, start_routine, 0);
    pthread_join(th, 0);
    pthread_attr_init(&attr);
    pthread_cleanup_push(routine, 0);
    pthread_cleanup_pop(0);
}
]],
[[function();]])],
    [PTHREAD_LIBS="$PTHREAD_LIBS -lpthread"
     result=yes],
    [result=no])
LIBS="$SAVE_LIBS"
])
AC_MSG_RESULT([$result])


#--------------------------------------
# Checks for C type sizes.
#--------------------------------------

#--------------------------------------
# Checks for C library functions.
#--------------------------------------

#--------------------------------------
# Checks for C libraries.
#--------------------------------------

# Check for curses
AX_WITH_CURSES
AS_IF([test "x$ax_cv_curses" = xyes],
      [HAVE_CURSES=yes
       GLD_CPPFLAGS="$GLD_CPPFLAGS -DHAVE_CURSES"],
      [HAVE_CURSES=no])

AC_SUBST([GLD_CFLAGS])

###############################################################################
# C++ compiler
###############################################################################
AC_MSG_NOTICE
AC_MSG_NOTICE([C++ compiler])
AC_MSG_NOTICE

AC_LANG_PUSH([C++])

AC_PROG_CXX

AS_IF([test "x$debug" = "true"], [GLD_CXXFLAGS="$GLD_CXXFLAGS -g"])
GLD_CXXFLAGS="$GLD_CXXFLAGS"

#--------------------------------------
# Checks for C++ header files.
#--------------------------------------
AC_PATH_XTRA
AC_CHECK_HEADERS([arpa/inet.h])
AC_CHECK_HEADERS([fcntl.h])
AC_CHECK_HEADERS([float.h])
AC_CHECK_HEADERS([inttypes.h])
AC_CHECK_HEADERS([limits.h])
AC_CHECK_HEADERS([malloc.h])
AC_CHECK_HEADERS([malloc.h])
AC_CHECK_HEADERS([math.h])
AC_CHECK_HEADERS([memory.h])
AC_CHECK_HEADERS([memory.h])
AC_CHECK_HEADERS([netdb.h])
AC_CHECK_HEADERS([netinet/in.h])
AC_CHECK_HEADERS([sched.h])
AC_CHECK_HEADERS([stddef.h])
AC_CHECK_HEADERS([stdint.h])
AC_CHECK_HEADERS([stdint.h])
AC_CHECK_HEADERS([stdlib.h])
AC_CHECK_HEADERS([stdlib.h])
AC_CHECK_HEADERS([string.h])
AC_CHECK_HEADERS([string.h])
AC_CHECK_HEADERS([sys/ioctl.h])
AC_CHECK_HEADERS([sys/param.h])
AC_CHECK_HEADERS([sys/socket.h])
AC_CHECK_HEADERS([sys/timeb.h])
AC_CHECK_HEADERS([sys/time.h])
AC_CHECK_HEADERS([unistd.h])
AC_CHECK_HEADERS([unistd.h])
AC_CHECK_HEADERS([wchar.h])

#--------------------------------------
# Checks for C++ typedefs, structures, and compiler characteristics.
#--------------------------------------
AC_C_CONST
AC_C_INLINE
AC_C_RESTRICT
AC_HEADER_STDBOOL
AC_HEADER_STDC
AC_STRUCT_TM
AC_TYPE_INT8_T
AC_TYPE_INT16_T
AC_TYPE_INT32_T
AC_TYPE_INT64_T
AC_TYPE_MODE_T
AC_TYPE_PID_T
AC_TYPE_SIZE_T
AC_TYPE_UINT16_T
AC_TYPE_UINT32_T
AC_TYPE_UINT64_T

GLD_CHECK_BUILTIN(
    [__sync_bool_compare_and_swap],
    [],
    [volatile unsigned int value = 0;
     __sync_bool_compare_and_swap(&value, value, 1);],
    [HAVE_SYNC_BOOL_COMPARE_AND_SWAP=yes],
    [HAVE_SYNC_BOOL_COMPARE_AND_SWAP=no])

GLD_CHECK_BUILTIN(
    [__sync_add_and_fetch],
    [],
    [volatile unsigned int value = 0;
     __sync_add_and_fetch(&value, 1);],
    [HAVE_SYNC_ADD_AND_FETCH=yes],
    [HAVE_SYNC_ADD_AND_FETCH=no])

# AX_PTHREAD is a C-only test. We assume its flags work for CXX, as well. But
# we need to introduce a similar PTHREAD_CXX variable.
# More AIX lossage: compile with *_r variant
if test "x$GCC" != xyes; then
    case $host_os in
        aix*)
        AS_CASE(["x/$CXX"],
          [x*/c89|x*/c89_128|x*/c99|x*/c99_128|x*/cc|x*/cc128|x*/xlc|x*/xlc_v6|x*/xlc128|x*/xlc128_v6],
          [#handle absolute path differently from PATH based program lookup
           AS_CASE(["x$CXX"],
             [x/*],
             [AS_IF([AS_EXECUTABLE_P([${CXX}_r])],[PTHREAD_CC="${CXX}_r"])],
             [AC_CHECK_PROGS([PTHREAD_CC],[${CXX}_r],[$CXX])])])
        ;;
    esac
fi
test -n "$PTHREAD_CXX" || PTHREAD_CXX="$CXX"
AC_SUBST([PTHREAD_CXX])

#--------------------------------------
# Checks for C++ type sizes.
#--------------------------------------

#--------------------------------------
# Checks for C++ library functions.
#--------------------------------------
AC_FUNC_ERROR_AT_LINE
AC_FUNC_MALLOC
AC_FUNC_MKTIME
AC_FUNC_REALLOC
AC_FUNC_STRFTIME
AC_FUNC_STRTOD
AC_FUNC_VPRINTF
AC_CHECK_FUNCS([alarm])
AC_CHECK_FUNCS([atexit])
AC_CHECK_FUNCS([floor])
AC_CHECK_FUNCS([ftime])
AC_CHECK_FUNCS([getcwd])
AC_CHECK_FUNCS([gethostbyname])
AC_CHECK_FUNCS([gethrtime])
AC_CHECK_FUNCS([gettimeofday])
AC_CHECK_FUNCS([inet_ntoa])
AC_CHECK_FUNCS([memset])
AC_CHECK_FUNCS([mkdir])
AC_CHECK_FUNCS([pow])
AC_CHECK_FUNCS([putenv])
AC_CHECK_FUNCS([select])
AC_CHECK_FUNCS([setenv])
AC_CHECK_FUNCS([socket])
AC_CHECK_FUNCS([sqrt])
AC_CHECK_FUNCS([strchr])
AC_CHECK_FUNCS([strcspn])
AC_CHECK_FUNCS([strerror])
AC_CHECK_FUNCS([strpbrk])
AC_CHECK_FUNCS([strrchr])
AC_CHECK_FUNCS([strstr])
AC_CHECK_FUNCS([strtol])
AC_CHECK_FUNCS([tzset])

#--------------------------------------
# Checks for C++ function-like macros.
#--------------------------------------

# isfinite
AC_CACHE_CHECK([for isfinite], [gld_cv_func_isfinite],
    [AC_LINK_IFELSE(
        [AC_LANG_PROGRAM(
            [[#include <math.h>]],
            [[int result = isfinite(1.0);]])],
        [gld_cv_func_isfinite=yes],
        [gld_cv_func_isfinite=no])])
AS_IF([test "x$gld_cv_func_isfinite" = xyes],
    [AC_DEFINE([HAVE_ISFINITE], [1],
        [Define to 1 if you have the isfinite function.])])

# CPU_ALLOC
AC_CACHE_CHECK([for CPU_ALLOC], [gld_cv_func_CPU_ALLOC],
    [AC_LINK_IFELSE(
        [AC_LANG_PROGRAM(
            [[#include <sched.h>]],
            [[cpu_set_t *cpu = CPU_ALLOC(2);]])],
        [gld_cv_func_CPU_ALLOC=yes],
        [gld_cv_func_CPU_ALLOC=no])])
AS_IF([test "x$gld_cv_func_CPU_ALLOC" = xyes],
    [AC_DEFINE([DYN_PROC_AFFINITY],[1],
        ["Check for existence of dynamic proc functions"])])
GLD_GET_NPROCS

# Check for the Linux functions for controlling processor affinity.
# LINUX: sched_setaffinity
# AIX:   bindprocessor
# OSX (Leopard): thread_policy_set
AC_CHECK_FUNCS([sched_setaffinity])
AC_CHECK_FUNCS([sched_getaffinity])
AC_CHECK_FUNCS([bindprocessor])
AC_CHECK_FUNCS([thread_policy_set])
AC_CACHE_CHECK([whether cpu_set_t available],
    [gld_cv_have_cpu_set_t],
    [AC_COMPILE_IFELSE(
        [AC_LANG_PROGRAM(
            [[#include <sched.h>]],
            [[cpu_set_t t;]])],
        [gld_cv_have_cpu_set_t=yes],
        [gld_cv_have_cpu_set_t=no])])
AS_IF([test "$gld_cv_have_cpu_set_t" = "yes"],
    [AC_DEFINE([HAVE_CPU_SET_T], [1],
        [Define if cpu_set_t is defined in sched.h])])
AC_CACHE_CHECK([whether the CPU_SET and CPU_ZERO macros are defined],
    [gld_cv_cpu_set_defined],
    [AC_LINK_IFELSE(
        [AC_LANG_PROGRAM(
            [[#include <sched.h>]],
            [[cpu_set_t t; CPU_ZERO(&t); CPU_SET(1,&t);]])],
        [gld_cv_cpu_set_defined=yes],
        [gld_cv_cpu_set_defined=no])])
AS_IF([test "$gld_cv_cpu_set_defined" = "yes"],
    [AC_DEFINE([HAVE_CPU_SET_MACROS], [1],
        [Define if CPU_SET and CPU_ZERO defined])])
AC_CACHE_CHECK([whether thread affinity macros defined],
    [gld_cv_have_thread_affinity_policy],
    [AC_COMPILE_IFELSE(
        [AC_LANG_PROGRAM(
            [[#include <mach/thread_policy.h>]],
[[
#if !defined(THREAD_AFFINITY_POLICY) || !defined(THREAD_AFFINITY_TAG_NULL)
    :'thread macros not defined'
#endif
]],
        [gld_cv_have_thread_affinity_policy=yes],
        [gld_cv_have_thread_affinity_policy=no])])])
AS_IF([test "$gld_cv_have_thread_affinity_policy" = "yes"],
    [AC_DEFINE([HAVE_OSX_THREAD_AFFINITY], [1],
        [Define is the OSX thread affinity policy macros defined])])

#--------------------------------------
# Checks for C++ libraries.
#--------------------------------------

# Check for xerces
unset XERCES_VERSION
AX_LIB_XERCES([2.7])
AM_CONDITIONAL([MISSING_XERCES], [test x$HAVE_XERCES != xyes])
AC_SUBST([HAVE_XERCES])

# Check for hdf5
unset HDF5_VERSION
AX_LIB_HDF5([serial])
if test "$with_hdf5" = "yes"; then
      LDFLAGS="$LDFLAGS $HDF5_LDFLAGS  -lhdf5_cpp  $HDF5_LIBS"
fi
AC_MSG_CHECKING([for HDF5])
AC_MSG_RESULT([$with_hdf5])


# Check for CppUnit
AM_PATH_CPPUNIT([1.12], [HAVE_CPPUNIT=yes], [HAVE_CPPUNIT=no])
AS_IF([test x"$HAVE_CPPUNIT" = xyes],
    [AC_MSG_CHECKING([if compiler can link libcppunit])
     SAVED_CXXFLAGS="$CXXFLAGS"
     SAVED_LIBS="$LIBS"
     CXXFLAGS="$CXXFLAGS $CPPUNIT_CFLAGS"
     LIBS="$LIBS $CPPUNIT_LIBS"
     AC_LINK_IFELSE(
        [AC_LANG_PROGRAM(
            [[#include <cppunit/extensions/TestFactoryRegistry.h>]],
            [[CppUnit::TestFactoryRegistry::getRegistry();]])],
        [],
        [HAVE_CPPUNIT=no])
     CXXFLAGS="$SAVED_CXXFLAGS"
     LIBS="$SAVED_LIBS"
     AC_MSG_RESULT([$HAVE_CPPUNIT])])
AS_IF([test x"$HAVE_CPPUNIT" = xyes],
<<<<<<< HEAD
    [# CppUnit does not separate its flags appropriately
=======
    [# CppUnit doesn\'t separate its flags appropriately
>>>>>>> bc0d70b4
     COMBINED_CPPUNIT_FLAGS="$CPPUNIT_CFLAGS $CPPUNIT_LIBS"
     CPPUNIT_CFLAGS=
     CPPUNIT_LIBS=
     GLD_FLAG_PARSE([COMBINED_CPPUNIT_FLAGS],
        [CPPUNIT_LIBS], [CPPUNIT_LDFLAGS], [CPPUNIT_CPPFLAGS])],
    [GLD_CPPFLAGS="$GLD_CPPFLAGS -D_NO_CPPUNIT"])
AC_SUBST([CPPUNIT_CPPFLAGS])
AC_SUBST([CPPUNIT_LDFLAGS])
AC_SUBST([CPPUNIT_LIBS])

# Check for Framework for Network Co-Simulation (FNCS)
AC_ARG_WITH([fncs],
    [AS_HELP_STRING([--with-fncs],
                    [Link to FNCS from the given prefix (=path)  @<:@default=no@:>@])],
    [],
    [with_fncs=no])
AS_CASE([$with_fncs],
        [yes],  [],
        [no],   [],
                [GLD_FLAG_PARSE([with_fncs],
                        [FNCS_LIBS],
                        [FNCS_LDFLAGS],
                        [FNCS_CPPFLAGS])])
gld_save_LIBS="$LIBS"; LIBS="$LIBS $FNCS_LIBS"
gld_save_LDFLAGS="$LDFLAGS"; LDFLAGS="$LDFLAGS $FNCS_LDFLAGS"
gld_save_CPPFLAGS="$CPPFLAGS"; CPPFLAGS="$CPPFLAGS $FNCS_CPPFLAGS"
# add libfncs to FNCS_LIBS if missing
AS_CASE([$FNCS_LIBS],
        [*lfncs*], [], [FNCS_LIBS="$FNCS_LIBS -lfncs"])
AS_CASE([$LIBS],
        [*lfncs*], [], [LIBS="$LIBS -lfncs"])
# add libczmq to FNCS_LIBS if missing
AS_CASE([$FNCS_LIBS],
        [*lczmq*], [], [FNCS_LIBS="$FNCS_LIBS -lczmq"])
AS_CASE([$LIBS],
        [*lczmq*], [], [LIBS="$LIBS -lczmq"])
# add libzmq to FNCS_LIBS if missing
AS_CASE([$FNCS_LIBS],
        [*lzmq*], [], [FNCS_LIBS="$FNCS_LIBS -lzmq"])
AS_CASE([$LIBS],
        [*lzmq*], [], [LIBS="$LIBS -lzmq"])
have_fncs=yes
AC_MSG_CHECKING([for FNCS])
AC_LINK_IFELSE(
    [AC_LANG_PROGRAM([[
#include<fncs.hpp>
]],
[[
fncs::time t;
fncs::initialize();
]])],
    [have_fncs=yes; have_fncs_int=1],
    [have_fncs=no; have_fncs_int=0])
LIBS="$gld_save_LIBS"
LDFLAGS="$gld_save_LDFLAGS"
CPPFLAGS="$gld_save_CPPFLAGS"
AC_SUBST([FNCS_LIBS])
AC_SUBST([FNCS_LDFLAGS])
AC_SUBST([FNCS_CPPFLAGS])
AC_MSG_RESULT([$have_fncs])
AC_DEFINE_UNQUOTED([HAVE_FNCS], [$have_fncs_int], [whether FNCS was found])
AM_CONDITIONAL([HAVE_FNCS], [test "x$have_fncs" = xyes])

# Check for HELICS
AC_ARG_WITH([helics],
    [AS_HELP_STRING([--with-helics],
                    [Link to HELICS from the given prefix (=path)  @<:@default=no@:>@])],
    [],
    [with_helics=no])
AS_CASE([$with_helics],
        [yes],  [],
        [no],   [],
                [GLD_FLAG_PARSE([with_helics],
                        [HELICS_LIBS],
                        [HELICS_LDFLAGS],
                        [HELICS_CPPFLAGS])])
gld_save_LIBS="$LIBS"; LIBS="$LIBS $HELICS_LIBS"
gld_save_LDFLAGS="$LDFLAGS"; LDFLAGS="$LDFLAGS $HELICS_LDFLAGS"
gld_save_CPPFLAGS="$CPPFLAGS"; CPPFLAGS="$CPPFLAGS $HELICS_CPPFLAGS"
# add libhelics to HELICS_LIBS if missing
AS_CASE([$platform],
	[*linux*], [AS_CASE([$HELICS_LIBS],
<<<<<<< HEAD
					[*lhelics*], [], [HELICS_LIBS="$HELICS_LIBS -lhelics-shared -lrt -lzmq"])
				AS_CASE([$LIBS],
					[*lhelics*], [], [LIBS="$LIBS -lhelics-shared -lrt -lzmq"])],
	[*darwin*], [AS_CASE([$HELICS_LIBS],
					[*lhelics*], [], [HELICS_LIBS="$HELICS_LIBS -lhelicsSharedLib -lzmq"])
				AS_CASE([$LIBS],
					[*lhelics*], [], [LIBS="$LIBS -lhelicsSharedLib -lzmq"])],
	[*mingw*], [AS_CASE([$HELICS_LIBS],
=======
					[*lhelics*], [], [HELICS_LIBS="$HELICS_LIBS -lhelics-shared -lzmq"])
				AS_CASE([$LIBS],
					[*lhelics*], [], [LIBS="$LIBS -lhelics-shared -lzmq"])],
	[*darwin*], [AS_CASE([$HELICS_LIBS],
					[*lhelics*], [], [HELICS_LIBS="$HELICS_LIBS -lhelics-shared -lzmq"])
				AS_CASE([$LIBS],
					[*lhelics*], [], [LIBS="$LIBS -lhelics-shared -lzmq"])],
	[*windows*], [AS_CASE([$HELICS_LIBS],
>>>>>>> bc0d70b4
					[*lhelics*], [], [HELICS_LIBS="$HELICS_LIBS -lhelics-shared -lzmq"])
				AS_CASE([$LIBS],
					[*lhelics*], [], [LIBS="$LIBS -lhelics-shared -lzmq"])])
have_helics=yes
AC_MSG_CHECKING([for HELICS])
AC_LINK_IFELSE(
	[AC_LANG_PROGRAM([[ 
#include <helics/application_api/helicsTypes.hpp>
]],
[[ 
helics::NamedPoint t; 
]])],
    [have_helics=yes; have_helics_int=1],
    [have_helics=no; have_helics_int=0])
LIBS="$gld_save_LIBS"
LDFLAGS="$gld_save_LDFLAGS"
CPPFLAGS="$gld_save_CPPFLAGS"
AC_SUBST([HELICS_LIBS])
AC_SUBST([HELICS_LDFLAGS])
AC_SUBST([HELICS_CPPFLAGS])
AC_MSG_RESULT([$have_helics])
AC_DEFINE_UNQUOTED([HAVE_HELICS], [$have_helics_int], [whether HELICS was found])
AM_CONDITIONAL([HAVE_HELICS], [test "x$have_helics" = xyes])

AC_SUBST([GLD_CPPFLAGS])

AC_LANG_POP([C++])

###############################################################################
# Libtool
###############################################################################
AC_MSG_NOTICE
AC_MSG_NOTICE([Libtool])
AC_MSG_NOTICE

m4_ifdef([AM_PROG_AR], [AM_PROG_AR])
LT_PREREQ([2.2])
LT_INIT([dlopen win32-dll shared disable-static])
AC_SUBST([LIBTOOL_DEPS])

AC_MSG_NOTICE([platform is $platform])

case "${platform}" in
*linux* )
LIBEXT=.so
;;
*darwin* )
LIBEXT=.so
# LIBEXT=.dylib # This is the proper extension for MacOS now, but libtool does not build it properly.
;;
*windows* )
LIBEXT=.dll
;;
* )
LIBEXT=.so
GLD_LDFLAGS="$GLD_LDFLAGS -Wl,--no-undefined"
;;
esac

AC_DEFINE_UNQUOTED([DLEXT], ["$LIBEXT"], [Dynamic library extension])
AC_MSG_NOTICE([Dynamic Library Extension is $LIBEXT])

AC_SUBST([LIBEXT])
AC_SUBST([GLD_LDFLAGS])
AC_SUBST([GLD_LIBS])

###############################################################################
# Checks for additional programs.
###############################################################################
AC_MSG_NOTICE
AC_MSG_NOTICE([Checks for additional programs])
AC_MSG_NOTICE

AC_PROG_AWK
AC_PROG_CPP
AC_PROG_INSTALL
AC_PROG_LN_S
AC_PROG_MAKE_SET
AC_PROG_MKDIR_P

DX_INIT_DOXYGEN([gridlabd], [['$(top_srcdir)/doxygen/gridlabd.conf']])
DX_HTML_FEATURE([ON])
DX_CHM_FEATURE([OFF])
DX_CHI_FEATURE([OFF])
DX_MAN_FEATURE([OFF])
DX_RTF_FEATURE([OFF])
DX_XML_FEATURE([OFF])
DX_PDF_FEATURE([OFF])
DX_PS_FEATURE([OFF])
AS_IF([test -n "$DX_DOXYGEN"],
      [HAVE_DOXYGEN="$DX_DOXYGEN"],
      [HAVE_DOXYGEN=no])

# Check for Matlab
AC_ARG_WITH([matlab],
	[AS_HELP_STRING([--with-matlab],
		[Link to MATLAB from a given prefix (=path) @<:@default=no@:>@])],
	[],
	[with_matlab=no])
MATLAB=$with_matlab
AS_CASE([$with_matlab],
	[yes], [],
	[no], [],)
AS_IF([test "x$MATLAB" != "xno"],
	[MATLAB_CPPFLAGS="'-I$MATLAB/extern/include'"
	AS_CASE([$platform],
		[*linux*], [AS_CASE([$build_cpu],
							[*x86_64*], [MATLAB_LDFLAGS="'-L$MATLAB/bin/glnxa64' '-L$MATLAB/extern/lib/glnxa64'"],
							[*i686*], [MATLAB_LDFLAGS="'-L$MATLAB/bin/glnx86' '-L$MATLAB/extern/lib/glnx86'"])],
		[*darwin*], [AS_CASE([$build_cpu],
							[*x86_64*], [MATLAB_LDFLAGS="'-L$MATLAB/bin/maci64' '-L$MATLAB/extern/lib/maci64'"],
							[*i686*], [MATLAB_LDFLAGS="'-L$MATLAB/bin/macx86' '-L$MATLAB/extern/lib/macx86'"])],
		[*windows*], [AS_CASE([$build_cpu],
							[*x86_64*], [MATLAB_LDFLAGS="'-L$MATLAB/bin/win64' '-L$MATLAB/extern/lib/win64/microsoft'"],
							[*i686*], [MATLAB_LDFLAGS="'-L$MATLAB/bin/win32' '-L$MATLAB/extern/lib/win32/microsoft'"])])
	MATLAB_LIBS="-lmx -leng"
	GLD_CPPFLAGS="$GLD_CPPFLAG -DHAVE_MATLAB"
	HAVE_MATLAB=yes],
	[HAVE_MATLAB=no])
AC_SUBST([MATLAB_CPPFLAGS])
AC_SUBST([MATLAB_LDFLAGS])
AC_SUBST([MATLAB_LDPATH])
AC_SUBST([MATLAB_LIBS])
	
# Check for MinGW
AS_IF([test "x$is_mingw" = "xtrue"],
	[HAS_MINGW=yes],
	[AS_CASE([$platform],
		[*linux*], [HAS_MINGW=no],
		[*darwin*], [HAS_MINGW=no],
		[*windows*], [HAS_MINGW="no (required)"])])
AC_SUBST([HAS_MINGW])		

# Check for mysql

AC_ARG_WITH([mysql],
	[AS_HELP_STRING([--with-mysql],
		[Link to MySQL from a given prefix (=path)])],
	[],
	[with_mysql=no])
MYSQL=$with_mysql
AS_IF([test "x$MYSQL" != "xno"],
	[MYSQL_CPPFLAGS="'-I$MYSQL/include'"
		AS_CASE([$platform],
			[*windows*], [MYSQL_LDFLAGS="'-L$MYSQL/lib'"
				MYSQL_LIBS="-lmysql"],
			[*linux*], [MYSQL_LDFLAGS="'-L$MYSQL/lib'"
				MYSQL_LIBS="-lmysqlclient"],
			[*darwin*], [MYSQL_LDFLAGS="'-L$MYSQL/lib'"
				MYSQL_LIBS="-lmysqlclient"])
		GLD_CPPFLAGS="$GLD_CPPFLAGS -DHAVE_MYSQL"
		HAVE_MYSQL=yes],
	[HAVE_MYSQL=no])
	
AC_MSG_RESULT([Is single-location MySQL configured: $HAVE_MYSQL])

	
AC_ARG_WITH([rhel-mysql-libs],
	[AS_HELP_STRING[--with-rhel-mysql-libs],
	[Link to MySQL libs on RHEL from a given prefix (=path)])],
	[],
	[with_rhel_mysql_libs=no])

AC_ARG_WITH([rhel-mysql-headers],
	[AS_HELP_STRING([--with-rhel-mysql-headers],
		[Link to MySQL headers on RHEL from a given prefix (=path)])],
	[],
	[with_rhel_mysql_headers=no])
	
AC_MSG_RESULT([Is RHEL MySQL Libs configured: $with_rhel_mysql_libs])
AC_MSG_RESULT([Is RHEL MySQL Headers configured: $with_rhel_mysql_headers])

	
AS_IF([test "x$HAVE_MYSQL" != "xyes" && 
       test "x$with_rhel_mysql_libs" != "xno" && 
	   test "x$with_rhel_mysql_headers" != "xno"],
			[MYSQL_CPPFLAGS="'-I$with_rhel_mysql_headers'"
	 		MYSQL_LDFLAGS="'-L$with_rhel_mysql_libs'"
			MYSQL_LIBS="-lmysqlclient"
			GLD_CPPFLAGS="$GLD_CPPFLAGS -DHAVE_MYSQL"
			HAVE_MYSQL=yes]
	,[HAVE_MYSQL=$HAVE_MYSQL]) 
	
#AC_MSG_RESULT([Is MySQL configured: $HAVE_MYSQL])
#AC_MSG_RESULT([MySQL_CPPFLAGS: $MYSQL_CPPFLAGS])
#AC_MSG_RESULT([MYSQL_LDFLAGS: $MYSQL_LDFLAGS])
#AC_MSG_RESULT([MYSQL_LIBS: $MYSQL_LIBS])
#AC_MSG_RESULT([GLD_CPPFLAGS: $GLD_CPPFLAGS])


AC_SUBST([MYSQL_CPPFLAGS])
AC_SUBST([MYSQL_LDFLAGS])
AC_SUBST([MYSQL_LIBS])

###############################################################################
# The End
###############################################################################

AC_CONFIG_FILES([Makefile])
AC_CONFIG_FILES([gridlabd.spec])
AC_CONFIG_FILES([gldcore/gridlabd.sh], [chmod +x gldcore/gridlabd.sh])
AC_OUTPUT

BINVAR=(`eval echo $bindir`)
BINDIR=(`eval echo ${BINVAR}`)

LIBVAR=(`eval echo $libdir`)
LIBDIR=(`eval echo ${LIBVAR}`)

DOCVAR=(`eval echo $docdir`)
DOCDIR=(`eval echo ${DOCVAR}`)

AS_IF([test "x$HAVE_XERCES" = xyes],
    [CONFIG_RESULT=OK
     AS_IF([test -z "$XERCES_VERSION" || expr "$XERCES_VERSION" \< 3 >/dev/null],
        [AC_MSG_WARN([libxerces-c version $XERCES_VERSION])
         AC_MSG_WARN([may not be suitable for building $PACKAGE])])],
    [CONFIG_RESULT=failed
     HAVE_XERCES="$HAVE_XERCES (required)"
     AC_MSG_WARN([missing libxerces-c; build will fail until dependency is met])])

AC_MSG_RESULT([
-----------------------------------------------------------------------

  $PACKAGE $VERSION: Automatic configuration $CONFIG_RESULT.

  Dependencies:

    MinGW/MSYS: ................. $HAS_MINGW
    Doxygen: .................... $HAVE_DOXYGEN
    hdf5: ....................... $with_hdf5
    libcppunit: ................. $HAVE_CPPUNIT
    libxerces-c: ................ $HAVE_XERCES
    matlab: ..................... $HAVE_MATLAB
    mysql-connector-c: .......... $HAVE_MYSQL
    curses: ..................... $HAVE_CURSES
    FNCS: ....................... $have_fncs
    HELICS: ..................... $have_helics

  Atomic Builtins:

    __sync_bool_compare_and_swap: $HAVE_SYNC_BOOL_COMPARE_AND_SWAP
    __sync_add_and_fetch: ....... $HAVE_SYNC_ADD_AND_FETCH

  Installation paths:

    Scripts: .................... $BINDIR
    Libraries: .................. $LIBDIR/$PACKAGE
    Documentation: .............. $DOCDIR

  Building:

    type 'make' to compile $PACKAGE.
    type 'make install' to install $PACKAGE in $prefix.

-----------------------------------------------------------------------
])<|MERGE_RESOLUTION|>--- conflicted
+++ resolved
@@ -449,11 +449,7 @@
      LIBS="$SAVED_LIBS"
      AC_MSG_RESULT([$HAVE_CPPUNIT])])
 AS_IF([test x"$HAVE_CPPUNIT" = xyes],
-<<<<<<< HEAD
-    [# CppUnit does not separate its flags appropriately
-=======
-    [# CppUnit doesn\'t separate its flags appropriately
->>>>>>> bc0d70b4
+    [# CppUnit doesn't separate its flags appropriately
      COMBINED_CPPUNIT_FLAGS="$CPPUNIT_CFLAGS $CPPUNIT_LIBS"
      CPPUNIT_CFLAGS=
      CPPUNIT_LIBS=
@@ -536,16 +532,6 @@
 # add libhelics to HELICS_LIBS if missing
 AS_CASE([$platform],
 	[*linux*], [AS_CASE([$HELICS_LIBS],
-<<<<<<< HEAD
-					[*lhelics*], [], [HELICS_LIBS="$HELICS_LIBS -lhelics-shared -lrt -lzmq"])
-				AS_CASE([$LIBS],
-					[*lhelics*], [], [LIBS="$LIBS -lhelics-shared -lrt -lzmq"])],
-	[*darwin*], [AS_CASE([$HELICS_LIBS],
-					[*lhelics*], [], [HELICS_LIBS="$HELICS_LIBS -lhelicsSharedLib -lzmq"])
-				AS_CASE([$LIBS],
-					[*lhelics*], [], [LIBS="$LIBS -lhelicsSharedLib -lzmq"])],
-	[*mingw*], [AS_CASE([$HELICS_LIBS],
-=======
 					[*lhelics*], [], [HELICS_LIBS="$HELICS_LIBS -lhelics-shared -lzmq"])
 				AS_CASE([$LIBS],
 					[*lhelics*], [], [LIBS="$LIBS -lhelics-shared -lzmq"])],
@@ -554,7 +540,6 @@
 				AS_CASE([$LIBS],
 					[*lhelics*], [], [LIBS="$LIBS -lhelics-shared -lzmq"])],
 	[*windows*], [AS_CASE([$HELICS_LIBS],
->>>>>>> bc0d70b4
 					[*lhelics*], [], [HELICS_LIBS="$HELICS_LIBS -lhelics-shared -lzmq"])
 				AS_CASE([$LIBS],
 					[*lhelics*], [], [LIBS="$LIBS -lhelics-shared -lzmq"])])
